--- conflicted
+++ resolved
@@ -17,16 +17,11 @@
 except ImportError:
     pass
 
+
 try:
-<<<<<<< HEAD
     from xastropy.xutils import xdebug as debugger
 except:
     import pdb as debugger
-=======
-    from xastropy.xutils.xdebug import set_trace
-except ImportError:
-    from pdb import set_trace
->>>>>>> 27ed9ab9
 
 # Logging
 msgs = armsgs.get_logger()
@@ -255,7 +250,9 @@
             mind2d = d2d[imind2d]
             if mind2d < closest['sep']:
                 closest['sep'] = mind2d
-                closest.update(dict(name=star_tbl[int(idx)]['Name'], ra=star_tbl[int(idx)]['RA_2000'], dec=star_tbl[int(idx)]['DEC_2000']))
+                closest.update(dict(name=star_tbl[int(idx)]['Name'], 
+                    ra=star_tbl[int(idx)]['RA_2000'], 
+                    dec=star_tbl[int(idx)]['DEC_2000']))
     # Standard star not found
     if check: return False
     msgs.warn("No standard star was found within a tolerance of {:g}".format(toler))
