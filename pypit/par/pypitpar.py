# encoding: utf-8
"""
Defines parameter sets used to set the behavior for core pypit
functionality.

For more details on the full parameter hierarchy and a tabulated
description of the keywords in each parameter set, see :ref:`pypitpar`.

For examples of how to change the parameters for a run of pypit using
the pypit input file, see :ref:`pypit_file`.

**New Parameters**:

To add a new parameter, let's call it `foo`, to any of the provided
parameter sets:

    - Add ``foo=None`` to the ``__init__`` method of the relevant
      parameter set.  E.g.::
        
        def __init__(self, existing_par=None, foo=None):

    - Add any default value (the default value is ``None`` unless you set
      it), options list, data type, and description to the body of the
      ``__init__`` method.  E.g.::

        defaults['foo'] = 'bar'
        options['foo'] = [ 'bar', 'boo', 'fighters' ]
        dtypes['foo'] = str
        descr['foo'] = 'foo? who you callin a foo!  ' \
                       'Options are: {0}'.format(', '.join(options['foo']))

    - Add the parameter to the ``from_dict`` method:
    
        - If the parameter is something that does not require
          instantiation, add the keyword to the ``parkeys`` list in the
          ``from_dict`` method.  E.g.::

            parkeys = [ 'existing_par', 'foo' ]
            kwargs = {}
            for pk in parkeys:
                kwargs[pk] = cfg[pk] if pk in k else None

        - If the parameter is another ParSet or requires instantiation,
          provide the instantiation.  For example, see how the
          :class:`CombineFramesPar` parameter set is defined in the
          :class:`FrameGroupPar` class.  E.g.::

            pk = 'foo'
            kwargs[pk] = FooPar.from_dict(cfg[pk]) if pk in k else None

**New Parameter Sets:**

To add an entirely new parameter set, use one of the existing parameter
sets as a template, then add the parameter set to :class:`PypitPar`,
assuming you want it to be accessed throughout the code.

----
"""

from __future__ import division
from __future__ import print_function
from __future__ import absolute_import
from __future__ import unicode_literals

try:
    basestring
except NameError:
    basestring = str

import os
import glob
import warnings
from pkg_resources import resource_filename
import inspect

from collections import OrderedDict

import numpy

from configobj import ConfigObj
from astropy.time import Time

from pypit.par.parset import ParSet
from pypit.par import util

# Needs this to determine the valid spectrographs TODO: This causes a
# circular import.  Spectrograph specific parameter sets and where they
# go needs to be rethought.
#from ..spectrographs.util import valid_spectrographs

#-----------------------------------------------------------------------------
# Reduction ParSets

# TODO: Create child classes for each allowed frame type?  E.g.:
#
# class BiasPar(FrameGroupPar):
#    def __init__(self, useframe=None, number=None, overscan=None, combine=None, lacosmic=None):
#        # Set frame-specific defaults
#        _number = 5 if number is None else number
#        super(BiasPar, self).__init(frametype='bias', useframe=useframe, number=_number,
#                                    overscan=overscan, combine=combine, lacosmic=lacosmic)

class FrameGroupPar(ParSet):
    """
    An abstracted group of parameters that defines how specific types of
    frames should be grouped and combined.

    For a table with the current keywords, defaults, and descriptions,
    see :ref:`pypitpar`.
    """
    def __init__(self, frametype=None, useframe=None, number=None, overscan=None, combine=None,
                 lacosmic=None):
        # Grab the parameter names and values from the function
        # arguments
        args, _, _, values = inspect.getargvalues(inspect.currentframe())
        pars = OrderedDict([(k,values[k]) for k in args[1:]])

        # Initialize the other used specifications for this parameter
        # set
        defaults = OrderedDict.fromkeys(pars.keys())
        options = OrderedDict.fromkeys(pars.keys())
        dtypes = OrderedDict.fromkeys(pars.keys())
        descr = OrderedDict.fromkeys(pars.keys())

        # Fill out parameter specifications.  Only the values that are
        # *not* None (i.e., the ones that are defined) need to be set
        defaults['frametype'] = 'bias'
        options['frametype'] = FrameGroupPar.valid_frame_types()
        dtypes['frametype'] = basestring
        descr['frametype'] = 'Frame type.  ' \
                             'Options are: {0}'.format(', '.join(options['frametype']))

        dtypes['useframe'] = basestring
        descr['useframe'] = 'A master calibrations file to use if it exists.'

        defaults['number'] = 0
        dtypes['number'] = int
        descr['number'] = 'Number of frames to use of this type'

        defaults['overscan'] = OverscanPar()
        dtypes['overscan'] = [ ParSet, dict ]
        descr['overscan'] = 'Parameters used to set the overscan procedure'

        defaults['combine'] = CombineFramesPar()
        dtypes['combine'] = [ParSet, dict]
        descr['combine'] = 'Parameters used when combining frames of this type'

        defaults['lacosmic'] = LACosmicPar()
        dtypes['lacosmic'] = [ParSet, dict]
        descr['lacosmic'] = 'Parameters used for cosmic ray detection for frames of this type'

        # Instantiate the parameter set
        super(FrameGroupPar, self).__init__(list(pars.keys()),
                                            values=list(pars.values()),
                                            defaults=list(defaults.values()),
                                            options=list(options.values()),
                                            dtypes=list(dtypes.values()),
                                            descr=list(descr.values()))

        self.validate()

    @classmethod
    def from_dict(cls, frametype, cfg):
        k = cfg.keys()
        parkeys = [ 'useframe', 'number' ]
        kwargs = {}
        for pk in parkeys:
            kwargs[pk] = cfg[pk] if pk in k else None
        pk = 'overscan'
        kwargs[pk] = OverscanPar.from_dict(cfg[pk]) if pk in k else None
        pk = 'combine'
        kwargs[pk] = CombineFramesPar.from_dict(cfg[pk]) if pk in k else None
        pk = 'lacosmic'
        kwargs[pk] = LACosmicPar.from_dict(cfg[pk]) if pk in k else None
        return cls(frametype=frametype, **kwargs)

    @staticmethod
    def valid_frame_types():
        """
        Return the list of valid frame types.
        """
        return [ 'bias', 'pixelflat', 'arc', 'pinhole', 'trace', 'standard', 'science' ]

    def validate(self):
        if self.data['useframe'] is None:
            self.data['useframe'] = self.data['frametype']


class CombineFramesPar(ParSet):
    """
    A parameter set holding the arguments for how a group of frames
    should be combined.

    For a table with the current keywords, defaults, and descriptions,
    see :ref:`pypitpar`.
    """
    def __init__(self, match=None, method=None, satpix=None, cosmics=None, n_lohi=None,
                 sig_lohi=None, replace=None):

        # Grab the parameter names and values from the function
        # arguments
        args, _, _, values = inspect.getargvalues(inspect.currentframe())
        pars = OrderedDict([(k,values[k]) for k in args[1:]])

        # Initialize the other used specifications for this parameter
        # set
        defaults = OrderedDict.fromkeys(pars.keys())
        options = OrderedDict.fromkeys(pars.keys())
        dtypes = OrderedDict.fromkeys(pars.keys())
        descr = OrderedDict.fromkeys(pars.keys())

        # Fill out parameter specifications.  Only the values that are
        # *not* None (i.e., the ones that are defined) need to be set
        defaults['match'] = -1
        dtypes['match'] = [int, float]
        descr['match'] = 'Match frames with pixel counts that are within N-sigma of one ' \
                         'another, where match=N below.  If N < 0, nothing is matched.'

        defaults['method'] = 'weightmean'
        options['method'] = CombineFramesPar.valid_methods()
        dtypes['method'] = basestring
        descr['method'] = 'Method used to combine frames.  Options are: {0}'.format(
                                       ', '.join(options['method']))

        defaults['satpix'] = 'reject'
        options['satpix'] = CombineFramesPar.valid_saturation_handling()
        dtypes['satpix'] = basestring
        descr['satpix'] = 'Handling of saturated pixels.  Options are: {0}'.format(
                                       ', '.join(options['satpix']))

        defaults['cosmics'] = 20.0
        dtypes['cosmics'] = [int, float]
        descr['cosmics'] = 'Sigma level to reject cosmic rays (<= 0.0 means no CR removal)'

        defaults['n_lohi'] = [0, 0]
        dtypes['n_lohi'] = list
        descr['n_lohi'] = 'Number of pixels to reject at the lowest and highest ends of the ' \
                          'distribution; i.e., n_lohi = low, high.  Use None for no limit.'

        defaults['sig_lohi'] = [3.0, 3.0]
        dtypes['sig_lohi'] = list
        descr['sig_lohi'] = 'Sigma-clipping level at the low and high ends of the distribution; ' \
                            'i.e., sig_lohi = low, high.  Use None for no limit.'

        defaults['replace'] = 'maxnonsat'
        options['replace'] = CombineFramesPar.valid_rejection_replacements()
        dtypes['replace'] = basestring
        descr['replace'] = 'If all pixels are rejected, replace them using this method.  ' \
                           'Options are: {0}'.format(', '.join(options['replace']))

        # Instantiate the parameter set
        super(CombineFramesPar, self).__init__(list(pars.keys()),
                                               values=list(pars.values()),
                                               defaults=list(defaults.values()),
                                               options=list(options.values()),
                                               dtypes=list(dtypes.values()),
                                               descr=list(descr.values()))
        
        self.validate()

    @classmethod
    def from_dict(cls, cfg):
        k = cfg.keys()
        parkeys = [ 'match', 'method', 'satpix', 'cosmics', 'n_lohi', 'sig_lohi', 'replace' ]
        kwargs = {}
        for pk in parkeys:
            kwargs[pk] = cfg[pk] if pk in k else None
        return cls(**kwargs)

    @staticmethod
    def valid_methods():
        """
        Return the valid methods for combining frames.
        """
        return [ 'mean', 'median', 'weightmean' ]

    @staticmethod
    def valid_saturation_handling():
        """
        Return the valid approachs to handling saturated pixels.
        """
        return [ 'reject', 'force', 'nothing' ]

    @staticmethod
    def valid_rejection_replacements():
        """
        Return the valid replacement methods for rejected pixels.
        """
        return [ 'min', 'max', 'mean', 'median', 'weightmean', 'maxnonsat' ]

    def validate(self):
        if self.data['n_lohi'] is not None and len(self.data['n_lohi']) != 2:
            raise ValueError('n_lohi must be a list of two numbers.')
        if self.data['sig_lohi'] is not None and len(self.data['sig_lohi']) != 2:
            raise ValueError('n_lohi must be a list of two numbers.')

    def to_header(self, hdr):
        """
        Write the parameters to a header object.
        """
        # 'match' isn't used!
        hdr['COMBMAT'] = ('{0}'.format(self.data['match']), 'Frame combination matching')
        hdr['COMBMETH'] = (self.data['method'], 'Method used to combine frames')
        hdr['COMBSATP'] = (self.data['satpix'], 'Saturated pixel handling when combining frames')
        hdr['COMBCOS'] = ('{0}'.format(self.data['cosmics']),
                                'Cosmic ray rejection when combining')
        hdr['COMBNLH'] = (','.join([ '{0}'.format(n) for n in self.data['n_lohi']]),
                                'N low and high pixels rejected when combining')
        hdr['COMBSLH'] = (','.join([ '{0:.1f}'.format(s) for s in self.data['sig_lohi']]),
                                'Low and high sigma rejection when combining')
        hdr['COMBREPL'] = (self.data['replace'], 'Method used to replace pixels when combining')

    @classmethod
    def from_header(cls, hdr):
        """
        Instantiate the object from parameters read from a fits header.
        """
        return cls(match=eval(hdr['COMBMAT']), method=hdr['COMBMETH'], satpix=hdr['COMBSATP'],
                   cosmics=eval(hdr['COMBCOS']),
                   n_lohi=[int(p) for p in hdr['COMBNLH'].split(',')],
                   sig_lohi=[float(p) for p in hdr['COMBSLH'].split(',')],
                   replace=hdr['COMBREPL'])


class LACosmicPar(ParSet):
    """
    A parameter set holding the arguments for how to identify cosmic
    rays using the LA Cosmic algorithm in a group of frames.

    For a table with the current keywords, defaults, and descriptions,
    see :ref:`pypitpar`.
    """
    def __init__(self, maxiter=None, grow=None, rmcompact=None, sigclip=None, sigfrac=None,
                 objlim=None):

        # Grab the parameter names and values from the function
        # arguments
        args, _, _, values = inspect.getargvalues(inspect.currentframe())
        pars = OrderedDict([(k,values[k]) for k in args[1:]])

        # Initialize the other used specifications for this parameter
        # set
        defaults = OrderedDict.fromkeys(pars.keys())
        dtypes = OrderedDict.fromkeys(pars.keys())
        descr = OrderedDict.fromkeys(pars.keys())

        # Fill out parameter specifications.  Only the values that are
        # *not* None (i.e., the ones that are defined) need to be set
        # TODO: Improve description of all of these (I'm not sure
        # they're even right as is)
        defaults['maxiter'] = 1
        dtypes['maxiter'] = int
        descr['maxiter'] = 'Maximum number of iterations.'

        defaults['grow'] = 1.5
        dtypes['grow'] = [int, float]
        descr['grow'] = 'Factor by which to expand regions with detected cosmic rays.'

        defaults['rmcompact'] = True
        dtypes['rmcompact'] = bool
        descr['rmcompact'] = 'Remove compact detections'

        defaults['sigclip'] = 5.0
        dtypes['sigclip'] = [int, float]
        descr['sigclip'] = 'Sigma level for rejection'

        defaults['sigfrac'] = 0.3
        dtypes['sigfrac'] = [int, float]
        descr['sigfrac'] = 'Fraction for the lower clipping threshold.'

        defaults['objlim'] = 5.0
        dtypes['objlim'] = [int, float]
        descr['objlim'] = 'Object detection limit'

        # Instantiate the parameter set
        super(LACosmicPar, self).__init__(list(pars.keys()), values=list(pars.values()),
                                          defaults=list(defaults.values()),
                                          dtypes=list(dtypes.values()),
                                          descr=list(descr.values()))
        
        self.validate()

    @classmethod
    def from_dict(cls, cfg):
        k = cfg.keys()
        parkeys = [ 'maxiter', 'grow', 'rmcompact', 'sigclip', 'sigfrac', 'objlim' ]
        kwargs = {}
        for pk in parkeys:
            kwargs[pk] = cfg[pk] if pk in k else None
        return cls(**kwargs)

    def validate(self):
        pass

    def to_header(self, hdr):
        """
        Write the parameters to a header object.
        """
        # 'match' isn't used!
        hdr['LACMAXI'] = ('{0}'.format(self.data['maxiter']), 'Max iterations for LA cosmic')
        hdr['LACGRW'] = ('{0:.1f}'.format(self.data['grow']), 'Growth radius for LA cosmic')
        hdr['LACRMC'] = (str(self.data['rmcompact']), 'Compact objects removed by LA cosmic')
        hdr['LACSIGC'] = ('{0:.1f}'.format(self.data['sigclip']), 'Sigma clip for LA cosmic')
        hdr['LACSIGF'] = ('{0:.1f}'.format(self.data['sigfrac']),
                            'Lower clip threshold for LA cosmic')
        hdr['LACOBJL'] = ('{0:.1f}'.format(self.data['objlim']),
                            'Object detect limit for LA cosmic')

    @classmethod
    def from_header(cls, hdr):
        """
        Instantiate the object from parameters read from a fits header.
        """
        return cls(maxiter=int(hdr['LACMAXI']), grow=float(hdr['LACGRW']),
                   rmcompact=eval(hdr['LACRMC']), sigclip=float(hdr['LACSIGC']),
                   sigfrac=float(hdr['LACSIGF']), objlim=float(hdr['LACOBJL']))


class OverscanPar(ParSet):
    """
    A parameter set holding the arguments for how to treat the overscan
    in a group of frames.

    For a table with the current keywords, defaults, and descriptions,
    see :ref:`pypitpar`.
    """
    def __init__(self, method=None, params=None):

        # Grab the parameter names and values from the function
        # arguments
        args, _, _, values = inspect.getargvalues(inspect.currentframe())
        pars = OrderedDict([(k,values[k]) for k in args[1:]])

        # Initialize the other used specifications for this parameter
        # set
        defaults = OrderedDict.fromkeys(pars.keys())
        options = OrderedDict.fromkeys(pars.keys())
        dtypes = OrderedDict.fromkeys(pars.keys())
        descr = OrderedDict.fromkeys(pars.keys())

        # Fill out parameter specifications.  Only the values that are
        # *not* None (i.e., the ones that are defined) need to be set
        defaults['method'] = 'savgol'
        options['method'] = OverscanPar.valid_methods()
        dtypes['method'] = basestring
        descr['method'] = 'Method used to fit the overscan.  ' \
                          'Options are: {0}'.format(', '.join(options['method']))
        
        defaults['params'] = [5, 65]
        dtypes['params'] = [int, list]
        descr['params'] = 'Parameters for the overscan subtraction.  For \'polynomial\', set ' \
                          'params = order, number of pixels, number of repeats ; for ' \
                          '\'savgol\', set params = order, window size ; for \'median\', set ' \
                          'params = None or omit the keyword.'

        # Instantiate the parameter set
        super(OverscanPar, self).__init__(list(pars.keys()),
                                          values=list(pars.values()),
                                          defaults=list(defaults.values()),
                                          options=list(options.values()),
                                          dtypes=list(dtypes.values()),
                                          descr=list(descr.values()))

        # Check the parameters match the method requirements
        self.validate()

    @classmethod
    def from_dict(cls, cfg):
        k = cfg.keys()
        parkeys = [ 'method', 'params' ]
        kwargs = {}
        for pk in parkeys:
            kwargs[pk] = cfg[pk] if pk in k else None
        return cls(**kwargs)

    @staticmethod
    def valid_methods():
        """
        Return the valid overscan methods.
        """
        return [ 'polynomial', 'savgol', 'median' ]

    def validate(self):
        """
        Check the parameters are valid for the provided method.
        """
        if self.data['method'] is None:
            return
        if self.data['params'] is None:
            raise ValueError('No overscan method parameters defined!')

        # Convert param to list
        if isinstance(self.data['params'], int):
            self.data['params'] = [self.data['params']]

        if self.data['method'] == 'polynomial' and len(self.data['params']) != 3:
            raise ValueError('For polynomial overscan method, set params = order, number of '
                             'pixels, number of repeats')

        if self.data['method'] == 'savgol' and len(self.data['params']) != 2:
            raise ValueError('For savgol overscan method, set params = order, window size')
            
        if self.data['method'] == 'median' and self.data['params'] is not None:
            warnings.warn('No parameters necessary for median overscan method.  Ignoring input.')

    def to_header(self, hdr):
        """
        Write the parameters to a header object.
        """
        hdr['OSCANMET'] = (self.data['method'], 'Method used for overscan subtraction')
        hdr['OSCANPAR'] = (','.join([ '{0:d}'.format(p) for p in self.data['params'] ]),
                                'Overscan method parameters')

    @classmethod
    def from_header(cls, hdr):
        """
        Instantiate the object from parameters read from a fits header.
        """
        return cls(method=hdr['OSCANMET'],  params=[int(p) for p in hdr['OSCANPAR'].split(',')])


class FlatFieldPar(ParSet):
    """
    A parameter set holding the arguments for how to perform the field
    flattening.

    For a table with the current keywords, defaults, and descriptions,
    see :ref:`pypitpar`.
    """
    def __init__(self, frame=None, slitprofile=None, method=None, params=None, twodpca=None):
    
        # Grab the parameter names and values from the function
        # arguments
        args, _, _, values = inspect.getargvalues(inspect.currentframe())
        pars = OrderedDict([(k,values[k]) for k in args[1:]])

        # Initialize the other used specifications for this parameter
        # set
        defaults = OrderedDict.fromkeys(pars.keys())
        options = OrderedDict.fromkeys(pars.keys())
        dtypes = OrderedDict.fromkeys(pars.keys())
        descr = OrderedDict.fromkeys(pars.keys())

        # Fill out parameter specifications.  Only the values that are
        # *not* None (i.e., the ones that are defined) need to be set

        # TODO: Provide a list of valid masters to use as options?
        defaults['frame'] = 'pixelflat'
        dtypes['frame'] = basestring
        descr['frame'] = 'Frame to use for field flattening.  Options are: pixelflat, pinhole, ' \
                         'or a specified master calibration file.'

        defaults['slitprofile'] = True
        dtypes['slitprofile'] = bool
        descr['slitprofile'] = 'Use the flat field to determine the spatial profile of each slit.'

        defaults['method'] = 'bspline'
        options['method'] = FlatFieldPar.valid_methods()
        dtypes['method'] = basestring
        descr['method'] = 'Method used to flat field the data; use None to skip flat-fielding.  ' \
                          'Options are: None, {0}'.format(', '.join(options['method']))

        defaults['params'] = [20]
        dtypes['params'] = [int, list]
        descr['params'] = 'Flat-field method parameters.  For \'PolyScan\', set params = order, ' \
                          'numPixels, repeat ; for bspline, set params = spacing '

        # TODO:  How is twodpca used?  Is it just another method that is
        # only used for ARMED?  Could we remove twodpca and just add
        # another method option?
        defaults['twodpca'] = 0
        dtypes['twodpca'] = int
        descr['twodpca'] = 'Perform a simple 2D PCA on the echelle blaze fits if the value of ' \
                           'this argument is >1. The argument value is equal to the number of ' \
                           'PCA components. 0 means that no PCA will be performed.  **This is ' \
                           'only used with ARMED pipeline.'

        # Instantiate the parameter set
        super(FlatFieldPar, self).__init__(list(pars.keys()),
                                           values=list(pars.values()),
                                           defaults=list(defaults.values()),
                                           options=list(options.values()),
                                           dtypes=list(dtypes.values()),
                                           descr=list(descr.values()))

        # Check the parameters match the method requirements
        self.validate()

    @classmethod
    def from_dict(cls, cfg):
        k = cfg.keys()
        parkeys = [ 'frame', 'slitprofile', 'method', 'params', 'twodpca' ]
        kwargs = {}
        for pk in parkeys:
            kwargs[pk] = cfg[pk] if pk in k else None
        return cls(**kwargs)

    @staticmethod
    def valid_frames():
        """
        Return the valid frame types.
        """
        return ['pixelflat', 'pinhole']

    @staticmethod
    def valid_methods():
        """
        Return the valid flat-field methods
        """
        return [ 'PolyScan', 'bspline' ]

    def validate(self):
        """
        Check the parameters are valid for the provided method.
        """
        # Convert param to list
        if isinstance(self.data['params'], int):
            self.data['params'] = [self.data['params']]

        # Check that there are the correct number of parameters
        if self.data['method'] == 'PolyScan' and len(self.data['params']) != 3:
            raise ValueError('For PolyScan method, set params = order, number of '
                             'pixels, number of repeats')
        if self.data['method'] == 'bspline' and len(self.data['params']) != 1:
            raise ValueError('For bspline method, set params = spacing (integer).')
        if self.data['frame'] in FlatFieldPar.valid_frames() or self.data['frame'] is None:
            return

        # Check the frame exists
        if not os.path.isfile(self.data['frame']):
            raise ValueError('Provided frame file name does not exist: {0}'.format(
                                self.data['frame']))


class FlexurePar(ParSet):
    """
    A parameter set holding the arguments for how to perform the flexure
    correction.

    For a table with the current keywords, defaults, and descriptions,
    see :ref:`pypitpar`.
    """
    def __init__(self, method=None, maxshift=None, spectrum=None):

        # Grab the parameter names and values from the function
        # arguments
        args, _, _, values = inspect.getargvalues(inspect.currentframe())
        pars = OrderedDict([(k,values[k]) for k in args[1:]])

        # Initialize the other used specifications for this parameter
        # set
        defaults = OrderedDict.fromkeys(pars.keys())
        options = OrderedDict.fromkeys(pars.keys())
        dtypes = OrderedDict.fromkeys(pars.keys())
        descr = OrderedDict.fromkeys(pars.keys())

        # Fill out parameter specifications.  Only the values that are
        # *not* None (i.e., the ones that are defined) need to be set

        defaults['method'] = 'boxcar'
        options['method'] = FlexurePar.valid_methods()
        dtypes['method'] = basestring
        descr['method'] = 'Method used to correct for flexure. Use None for no correction.  If ' \
                          'slitcen is used, the flexure correction is performed before the ' \
                          'extraction of objects.  ' \
                          'Options are: None, {0}'.format(', '.join(options['method']))

        defaults['maxshift'] = 20
        dtypes['maxshift'] = [int, float]
        descr['maxshift'] = 'Maximum allowed flexure shift in pixels.'

        # TODO: THIS IS NOT USED!
        dtypes['spectrum'] = basestring
        descr['spectrum'] = 'Archive sky spectrum to be used for the flexure correction.'

        # Instantiate the parameter set
        super(FlexurePar, self).__init__(list(pars.keys()),
                                         values=list(pars.values()),
                                         defaults=list(defaults.values()),
                                         options=list(options.values()),
                                         dtypes=list(dtypes.values()),
                                         descr=list(descr.values()))
        self.validate()

    @classmethod
    def from_dict(cls, cfg):
        k = cfg.keys()
        parkeys = [ 'method', 'maxshift', 'spectrum' ]
        kwargs = {}
        for pk in parkeys:
            kwargs[pk] = cfg[pk] if pk in k else None
        return cls(**kwargs)

    @staticmethod
    def valid_frames():
        """
        Return the valid frame types.
        """
        return ['pixelflat', 'pinhole']

    @staticmethod
    def valid_methods():
        """
        Return the valid flat-field methods
        """
        return [ 'boxcar', 'slitcen' ]

    def validate(self):
        """
        Check the parameters are valid for the provided method.
        """
        pass
        # TODO: This has to check both the local directory and the
        # directory in the source distribution
#        if self.data['spectrum'] is not None and not os.path.isfile(self.data['spectrum']):
#            raise ValueError('Provided archive spectrum does not exist: {0}.'.format(
#                             self.data['spectrum']))


class FluxCalibrationPar(ParSet):
    """
    A parameter set holding the arguments for how to perform the flux
    calibration.

    For a table with the current keywords, defaults, and descriptions,
    see :ref:`pypitpar`.
    """
    def __init__(self, nonlinear=None, sensfunc=None):

        # Grab the parameter names and values from the function
        # arguments
        args, _, _, values = inspect.getargvalues(inspect.currentframe())
        pars = OrderedDict([(k,values[k]) for k in args[1:]])

        # Initialize the other used specifications for this parameter
        # set
        defaults = OrderedDict.fromkeys(pars.keys())
        dtypes = OrderedDict.fromkeys(pars.keys())
        descr = OrderedDict.fromkeys(pars.keys())

        # Fill out parameter specifications.  Only the values that are
        # *not* None (i.e., the ones that are defined) need to be set
        # TODO: I don't think this is used anywhere
        defaults['nonlinear'] = False
        dtypes['nonlinear'] = bool
        descr['nonlinear'] = 'Perform a non-linear correction.  Requires a series of ' \
                             'pixelflats of the same lamp and setup and with a variety of ' \
                             'exposure times and count rates in every pixel.'

        dtypes['sensfunc'] = basestring
        descr['sensfunc'] = 'YAML file with an existing calibration function'

        # Instantiate the parameter set
        super(FluxCalibrationPar, self).__init__(list(pars.keys()),
                                                 values=list(pars.values()),
                                                 defaults=list(defaults.values()),
                                                 dtypes=list(dtypes.values()),
                                                 descr=list(descr.values()))
        self.validate()

    @classmethod
    def from_dict(cls, cfg):
        k = cfg.keys()
        parkeys = [ 'nonlinear', 'sensfunc' ]
        kwargs = {}
        for pk in parkeys:
            kwargs[pk] = cfg[pk] if pk in k else None
        return cls(**kwargs)

    def validate(self):
        """
        Check the parameters are valid for the provided method.
        """
        if self.data['sensfunc'] is not None and not os.path.isfile(self.data['sensfunc']):
            raise ValueError('Provided sensitivity function does not exist: {0}.'.format(
                             self.data['sensfunc']))

# TODO: What other parameters should there be?
class SkySubtractionPar(ParSet):
    """
    A parameter set holding the arguments for how to perform the sky
    subtraction.

    For a table with the current keywords, defaults, and descriptions,
    see :ref:`pypitpar`.
    """
    def __init__(self, bspline_spacing=None, nodding=None): #method=None, params=None):

        # Grab the parameter names and values from the function
        # arguments
        args, _, _, values = inspect.getargvalues(inspect.currentframe())
        pars = OrderedDict([(k,values[k]) for k in args[1:]])

        # Initialize the other used specifications for this parameter
        # set
        defaults = OrderedDict.fromkeys(pars.keys())
        options = OrderedDict.fromkeys(pars.keys())
        dtypes = OrderedDict.fromkeys(pars.keys())
        descr = OrderedDict.fromkeys(pars.keys())

        # Fill out parameter specifications.  Only the values that are
        # *not* None (i.e., the ones that are defined) need to be set

        defaults['bspline_spacing'] = 0.6
        dtypes['bspline_spacing'] = [int, float]
        descr['bspline_spacing'] = 'Break-point spacing for the bspline fit'

        defaults['nodding'] = False
        dtypes['nodding'] = bool
        descr['nodding'] = 'Use the nodded frames to perform the sky subtraction'

#        defaults['method'] = 'bspline'
#        options['method'] = SkySubtractionPar.valid_methods()
#        dtypes['method'] = basestring
#        descr['method'] = 'Method used to for sky subtraction.  ' \
#                          'Options are: None, {0}'.format(', '.join(options['method']))
#
#        defaults['params'] = 20
#        dtypes['params'] = int
#        descr['params'] = 'Sky-subtraction method parameters.  For bspline, set params = spacing.'

        # Instantiate the parameter set
        super(SkySubtractionPar, self).__init__(list(pars.keys()),
                                                values=list(pars.values()),
                                                defaults=list(defaults.values()),
                                                options=list(options.values()),
                                                dtypes=list(dtypes.values()),
                                                descr=list(descr.values()))
        self.validate()

    @classmethod
    def from_dict(cls, cfg):
        k = cfg.keys()
        parkeys = [ 'bspline_spacing', 'nodding' ] #'method', 'params' ]
        kwargs = {}
        for pk in parkeys:
            kwargs[pk] = cfg[pk] if pk in k else None
        return cls(**kwargs)

#    @staticmethod
#    def valid_methods():
#        """
#        Return the valid sky-subtraction methods
#        """
#        return [ 'bspline' ]

    def validate(self):
        pass

#        """
#        Check the parameters are valid for the provided method.
#        """
#        if self.data['method'] == 'bspline' and not isinstance(self.data['params'], int):
#            raise ValueError('For bspline sky-subtraction method, set params = spacing (integer).')


class PCAPar(ParSet):
    """
    A parameter set holding the arguments for how to perform the
    principle component analysis used with slit tracing.

    For a table with the current keywords, defaults, and descriptions,
    see :ref:`pypitpar`.
    """
    def __init__(self, pcatype=None, params=None, extrapolate=None):

        # Grab the parameter names and values from the function
        # arguments
        args, _, _, values = inspect.getargvalues(inspect.currentframe())
        pars = OrderedDict([(k,values[k]) for k in args[1:]])

        # Initialize the other used specifications for this parameter
        # set
        defaults = OrderedDict.fromkeys(pars.keys())
        options = OrderedDict.fromkeys(pars.keys())
        dtypes = OrderedDict.fromkeys(pars.keys())
        descr = OrderedDict.fromkeys(pars.keys())

        # Fill out parameter specifications.  Only the values that are
        # *not* None (i.e., the ones that are defined) need to be set
        defaults['pcatype'] = 'pixel'
        options['pcatype'] = PCAPar.valid_types()
        dtypes['pcatype'] = basestring
        descr['pcatype'] = 'Select to perform the PCA using the pixel position (pcatype=pixel) ' \
                           'or by spectral order (pcatype=order).  Pixel positions can be used ' \
                           'for multi-object spectroscopy where the gap between slits is ' \
                           'irregular.  Order is used for echelle spectroscopy or for slits ' \
                           'with separations that are a smooth function of the slit number.'

        defaults['params'] = [ 3, 2, 1, 0, 0, 0 ]
        dtypes['params'] = list
        descr['params'] = 'Order of the polynomials to be used to fit the principle ' \
                          'components.  TODO: Provide more explanation'

        defaults['extrapolate'] = [0, 0]
        dtypes['extrapolate'] = list
        descr['extrapolate'] = 'The number of extra orders to predict in the negative (first ' \
                               'number) and positive (second number) direction.  Must be two ' \
                               'numbers in the list and they must be integers.'

        # Instantiate the parameter set
        super(PCAPar, self).__init__(list(pars.keys()),
                                     values=list(pars.values()),
                                     defaults=list(defaults.values()),
                                     options=list(options.values()),
                                     dtypes=list(dtypes.values()),
                                     descr=list(descr.values()))
        self.validate()

    @classmethod
    def from_dict(cls, cfg):
        k = cfg.keys()
        parkeys = [ 'pcatype', 'params', 'extrapolate' ]
        kwargs = {}
        for pk in parkeys:
            kwargs[pk] = cfg[pk] if pk in k else None
        return cls(**kwargs)

    @staticmethod
    def valid_types():
        """
        Return the valid PCA types.
        """
        return ['pixel', 'order']

    def validate(self):
        """
        Check the parameters are valid for the provided method.
        """
        if len(self.data['extrapolate']) != 2:
            raise ValueError('Extrapolate must be a list with two values.')
        for e in self.data['extrapolate']:
            if not isinstance(e, int):
                raise ValueError('Extrapolate values must be integers.')


class ManualExtractionPar(ParSet):
    """
    A parameter set holding the arguments for how to perform the
    manual extraction of a spectrum.

    A list of these objects can be included in an instance of
    :class:`ExtractObjectsPar` to perform a set of user-defined
    extractions.

    For an example of how to define a series of manual extractions in
    the pypit input file, see :ref:`pypit_file`.

    Args:
        frame (:obj:`str`):
            The name of the fits file for a manual extraction

        params (:obj:`list`):
            Parameters of the manual extraction.  For example, params =
            1,1000,500,10,10 specifies the following behavior: 1 is the
            detector number, 1000 is the spatial location that the trace
            must go through, 500 is the spectral location that the trace
            must go through, and the last two numbers (10,10) are the
            widths around the stated (spatial,spectral) location that
            should also be in the trace.'
    """
    def __init__(self, frame=None, params=None):

        # Grab the parameter names and values from the function
        # arguments
        args, _, _, values = inspect.getargvalues(inspect.currentframe())
        pars = OrderedDict([(k,values[k]) for k in args[1:]])

        # Initialize the other used specifications for this parameter
        # set
        dtypes = OrderedDict.fromkeys(pars.keys())
        descr = OrderedDict.fromkeys(pars.keys())

        # Fill out parameter specifications.  Only the values that are
        # *not* None (i.e., the ones that are defined) need to be set
        dtypes['frame'] = basestring
        descr['frame'] = 'The name of the fits file for a manual extraction'

        dtypes['params'] = list
        descr['params'] = 'Parameters of the manual extraction.  For example, params = ' \
                          '1,1000,500,10,10 specifies the following behavior: 1 is the ' \
                          'detector number, 1000 is the spatial location that the trace must ' \
                          'go through, 500 is the spectral location that the trace must go ' \
                          'through, and the last two numbers (10,10) are the widths around the ' \
                          'stated (spatial,spectral) location that should also be in the trace.'

        # Instantiate the parameter set
        super(ManualExtractionPar, self).__init__(list(pars.keys()),
                                                  values=list(pars.values()),
                                                  dtypes=list(dtypes.values()),
                                                  descr=list(descr.values()))
        self.validate()

    @classmethod
    def from_dict(cls, cfg):
        k = cfg.keys()
        parkeys = [ 'frame', 'params' ]
        kwargs = {}
        for pk in parkeys:
            kwargs[pk] = cfg[pk] if pk in k else None
        return cls(**kwargs)

    def validate(self):
        """
        Check the parameters are valid for the provided method.
        """
        if self.data['params'] is not None and len(self.data['params']) != 5:
            raise ValueError('There must be 5 manual extraction parameters.')
        if self.data['frame'] is not None and not os.path.isfile(self.data['frame']):
            raise FileNotFoundError('Manual extraction frame does not exist: {0}'.format(
                                    self.data['frame']))


class ReducePar(ParSet):
    """
    The parameter set used to hold arguments for functionality relevant
    to the overal reduction of the the data.
    
    Critically, this parameter set defines the spectrograph that was
    used to collect the data and the overall pipeline used in the
    reductions.
    
    For a table with the current keywords, defaults, and descriptions,
    see :ref:`pypitpar`.
    """
    def __init__(self, spectrograph=None, pipeline=None, detnum=None, sortroot=None, calwin=None,
                 scidir=None, qadir=None):

        # Grab the parameter names and values from the function
        # arguments
        args, _, _, values = inspect.getargvalues(inspect.currentframe())
        pars = OrderedDict([(k,values[k]) for k in args[1:]])      # "1:" to skip 'self'

        # Initialize the other used specifications for this parameter
        # set
        defaults = OrderedDict.fromkeys(pars.keys())
        options = OrderedDict.fromkeys(pars.keys())
        dtypes = OrderedDict.fromkeys(pars.keys())
        descr = OrderedDict.fromkeys(pars.keys())

        # Fill out parameter specifications.  Only the values that are
        # *not* None (i.e., the ones that are defined) need to be set
        options['spectrograph'] = ReducePar.valid_spectrographs()
        dtypes['spectrograph'] = basestring
        descr['spectrograph'] = 'Spectrograph that provided the data to be reduced.  ' \
                                'Options are: {0}'.format(', '.join(options['spectrograph']))

        options['pipeline'] = ReducePar.valid_pipelines()
        dtypes['pipeline'] = basestring
        descr['pipeline'] = 'Pipeline options that pypit can use for reductions.  ' \
                            'Options are: {0}'.format(', '.join(options['pipeline']))

        dtypes['detnum'] = [list]
        descr['detnum'] = 'Restrict reduction to a list of detector indices'

        dtypes['sortroot'] = basestring
        descr['sortroot'] = 'A filename given to output the details of the sorted files.  If ' \
                            'None, the default is the root name of the pypit file.  If off, ' \
                            'no output is produced.'

        defaults['calwin'] = 0
        dtypes['calwin']   = [int, float]
        descr['calwin'] = 'The window of time in hours to search for calibration frames for a ' \
                          'science frame'

        defaults['scidir'] = 'Science'
        dtypes['scidir'] = basestring
        descr['scidir'] = 'Directory relative to calling directory to write science files.'

        defaults['qadir'] = 'QA'
        dtypes['qadir'] = basestring
        descr['qadir'] = 'Directory relative to calling directory to write quality ' \
                         'assessment files.'

        # Instantiate the parameter set
        super(ReducePar, self).__init__(list(pars.keys()),
                                        values=list(pars.values()),
                                        defaults=list(defaults.values()),
                                        options=list(options.values()),
                                        dtypes=list(dtypes.values()),
                                        descr=list(descr.values()))
        self.validate()

    @classmethod
    def from_dict(cls, cfg):
        k = cfg.keys()

        # Basic keywords
        parkeys = [ 'spectrograph', 'pipeline', 'detnum', 'sortroot', 'calwin', 'scidir',
                    'qadir' ]
        kwargs = {}
        for pk in parkeys:
            kwargs[pk] = cfg[pk] if pk in k else None
        return cls(**kwargs)

    @staticmethod
    def valid_spectrographs():
        # WARNING: Needs this to determine the valid spectrographs.
        # Should use pypit.spectrographs.util.valid_spectrographs
        # instead, but it causes a circular import.  Spectrographs have
        # to be redefined here.   To fix this, spectrograph specific
        # parameter sets (like DetectorPar) and where they go needs to
        # be rethought.
        return ['keck_deimos', 'keck_lris_blue', 'keck_lris_red', 'keck_nires', 'keck_nirspec',
                'shane_kast_blue', 'shane_kast_red', 'shane_kast_red_ret', 'tng_dolores',
                'wht_isis_blue']

    @staticmethod
    def valid_pipelines():
        """Return the list of allowed pipelines within pypit."""
        return [ 'ARMS' ] #, 'ARMED' ]

    def validate(self):
        pass

    
class WavelengthSolutionPar(ParSet):
    """
    The parameter set used to hold arguments for the determination of
    wavelength solution.
    
    For a table with the current keywords, defaults, and descriptions,
    see :ref:`pypitpar`.
    """
    def __init__(self, reference=None, method=None, lamps=None, detection=None, numsearch=None,
                 nfitpix=None, IDpixels=None, IDwaves=None, medium=None, frame=None):
        # Grab the parameter names and values from the function
        # arguments
        args, _, _, values = inspect.getargvalues(inspect.currentframe())
        pars = OrderedDict([(k,values[k]) for k in args[1:]])

        # Initialize the other used specifications for this parameter
        # set
        defaults = OrderedDict.fromkeys(pars.keys())
        options = OrderedDict.fromkeys(pars.keys())
        dtypes = OrderedDict.fromkeys(pars.keys())
        descr = OrderedDict.fromkeys(pars.keys())

        # Fill out parameter specifications.  Only the values that are
        # *not* None (i.e., the ones that are defined) need to be set
        # TODO: Only test for 'pixel' is ever used. I.e. 'arc' or 'sky'
        # does not make a difference.
        defaults['reference'] = 'arc'
        options['reference'] = WavelengthSolutionPar.valid_reference()
        dtypes['reference'] = basestring
        descr['reference'] = 'Perform wavelength calibration with an arc, sky frame.  Use ' \
                             '\'pixel\' for no wavelength solution.'

        defaults['method'] = 'arclines'
        options['method'] = WavelengthSolutionPar.valid_methods()
        dtypes['method'] = basestring
        descr['method'] = 'Method to use to fit the individual arc lines.  ' \
                          '\'fit\' is likely more accurate, but \'simple\' uses a polynomial ' \
                          'fit (to the log of a gaussian) and is fast and reliable.  ' \
                          '\'arclines\' uses the arclines python package.' \
                          'Options are: {0}'.format(', '.join(options['method']))

        # TODO: Not used
        # Force lamps to be a list
        if pars['lamps'] is not None and not isinstance(pars['lamps'], list):
            pars['lamps'] = [pars['lamps']]
        options['lamps'] = WavelengthSolutionPar.valid_lamps()
        dtypes['lamps'] = list
        descr['lamps'] = 'Name of one or more ions used for the wavelength calibration.  Use ' \
                         'None for no calibration.  ' \
                         'Options are: {0}'.format(', '.join(options['lamps']))

        # TODO: Not used
        defaults['detection'] = 6.0
        dtypes['detection'] = [int, float]
        descr['detection'] = 'Detection threshold for arc lines (in standard deviation)'

        # TODO: Not used
        defaults['numsearch'] = 20
        dtypes['numsearch'] = int
        descr['numsearch'] = 'Number of brightest arc lines to search for in preliminary ' \
                             'identification'

        defaults['nfitpix'] = 5
        dtypes['nfitpix'] = int
        descr['nfitpix'] = 'Number of pixels to fit when deriving the centroid of the arc ' \
                           'lines (an odd number is best)'

        dtypes['IDpixels'] = [int, list]
        descr['IDpixels'] = 'One or more pixels at which to manually identify a line'

        dtypes['IDwaves'] = [int, float, list]
        descr['IDwaves'] = 'Wavelengths of the manually identified lines'

        # TODO: Not used
        defaults['medium'] = 'vacuum'
        options['medium'] = WavelengthSolutionPar.valid_media()
        dtypes['medium'] = basestring
        descr['medium'] = 'Medium used when wavelength calibrating the data.  ' \
                          'Options are: {0}'.format(', '.join(options['medium']))

        # TODO: What should the default be?  None or 'heliocentric'?
        defaults['frame'] = 'heliocentric'
        options['frame'] = WavelengthSolutionPar.valid_reference_frames()
        dtypes['frame'] = basestring
        descr['frame'] = 'Frame of reference for the wavelength calibration.  ' \
                         'Options are: {0}'.format(', '.join(options['frame']))


        # Instantiate the parameter set
        super(WavelengthSolutionPar, self).__init__(list(pars.keys()),
                                                    values=list(pars.values()),
                                                    defaults=list(defaults.values()),
                                                    options=list(options.values()),
                                                    dtypes=list(dtypes.values()),
                                                    descr=list(descr.values()))
        self.validate()

    @classmethod
    def from_dict(cls, cfg):
        k = cfg.keys()
        parkeys = [ 'reference', 'method', 'lamps', 'detection', 'numsearch', 'nfitpix',
                    'IDpixels', 'IDwaves', 'medium', 'frame' ]
        kwargs = {}
        for pk in parkeys:
            kwargs[pk] = cfg[pk] if pk in k else None
        return cls(**kwargs)

    @staticmethod
    def valid_reference():
        """
        Return the valid wavelength solution methods.
        """
        return [ 'arc', 'sky', 'pixel' ]

    @staticmethod
    def valid_methods():
        """
        Return the valid wavelength solution methods.
        """
        return [ 'simple', 'fit', 'arclines' ]

    @staticmethod
    def valid_lamps():
        """
        Return the valid lamp ions
        """
        return [ 'ArI', 'CdI', 'HgI', 'HeI', 'KrI', 'NeI', 'XeI', 'ZnI', 'ThAr' ]

    @staticmethod
    def valid_media():
        """
        Return the valid media for the wavelength calibration.
        """
        return [ 'vacuum', 'air' ]

    @staticmethod
    def valid_reference_frames():
        """
        Return the valid reference frames for the wavelength calibration
        """
        return [ 'heliocentric', 'barycentric' ]

    def validate(self):
        pass


class TraceSlitsPar(ParSet):
    """
    The parameter set used to hold arguments for tracing the slit
    positions along the dispersion axis.
    
    For a table with the current keywords, defaults, and descriptions,
    see :ref:`pypitpar`.
    """
    def __init__(self, function=None, polyorder=None, medrep=None, number=None, trim=None,
                 maxgap=None, maxshift=None, pad=None, sigdetect=None, fracignore=None,
                 diffpolyorder=None, single=None, sobel_mode=None, pca=None):

        # Grab the parameter names and values from the function
        # arguments
        args, _, _, values = inspect.getargvalues(inspect.currentframe())
        pars = OrderedDict([(k,values[k]) for k in args[1:]])      # "1:" to skip 'self'

        # Initialize the other used specifications for this parameter
        # set
        defaults = OrderedDict.fromkeys(pars.keys())
        options = OrderedDict.fromkeys(pars.keys())
        dtypes = OrderedDict.fromkeys(pars.keys())
        descr = OrderedDict.fromkeys(pars.keys())

        # Fill out parameter specifications.  Only the values that are
        # *not* None (i.e., the ones that are defined) need to be set

        defaults['function'] = 'legendre'
        options['function'] = TraceSlitsPar.valid_functions()
        dtypes['function'] = basestring
        descr['function'] = 'Function use to trace the slit center.  ' \
                            'Options are: {0}'.format(', '.join(options['function']))

        defaults['polyorder'] = 3
        dtypes['polyorder'] = int
        descr['polyorder'] = 'Order of the function to use.'

        defaults['medrep'] = 0
        dtypes['medrep'] = int
        descr['medrep'] = 'Number of times to median smooth a trace image prior to analysis ' \
                          'for slit/order edges'

        # Force number to be an integer
        if values['number'] == 'auto':
            values['number'] = -1
        defaults['number'] = -1
        dtypes['number'] = int
        descr['number'] = 'Manually set the number of slits to identify (>=1). \'auto\' or -1 ' \
                          'will automatically identify the number of slits.'

        # Force trim to be a tuple
        if pars['trim'] is not None and not isinstance(pars['trim'], tuple):
            try:
                pars['trim'] = tuple(pars['trim'])
            except:
                raise TypeError('Could not convert provided trim to a tuple.')
        defaults['trim'] = (3,3)
        dtypes['trim'] = tuple
        descr['trim'] = 'How much to trim off each edge of each slit'

        dtypes['maxgap'] = int
        descr['maxgap'] = 'Maximum number of pixels to allow for the gap between slits.  Use ' \
                          'None if the neighbouring slits are far apart or of similar ' \
                          'illumination.'

        defaults['maxshift'] = 0.15
        dtypes['maxshift'] = [int, float]
        descr['maxshift'] = 'Maximum shift in trace crude'

        defaults['pad'] = 0
        dtypes['pad'] = int
        descr['pad'] = 'Integer number of pixels to consider beyond the slit edges.'

        defaults['sigdetect'] = 20.0
        dtypes['sigdetect'] = [int, float]
        descr['sigdetect'] = 'Sigma detection threshold for edge detection'
    
        defaults['fracignore'] = 0.01
        dtypes['fracignore'] = float
        descr['fracignore'] = 'If a slit spans less than this fraction over the spectral size ' \
                              'of the detector, it will be ignored (and reconstructed when/if ' \
                              'an \'order\' PCA analysis is performed).'

        defaults['diffpolyorder'] = 2
        dtypes['diffpolyorder'] = int
        descr['diffpolyorder'] = 'Order of the 2D function used to fit the 2d solution for the ' \
                                 'spatial size of all orders.'

        defaults['single'] = []
        dtypes['single'] = list
        descr['single'] = 'Add a single, user-defined slit based on its location on each ' \
                          'detector.  Syntax is a list of values, 2 per detector, that define ' \
                          'the slit according to column values.  The second value (for the ' \
                          'right edge) must be greater than 0 to be applied.  LRISr example: ' \
                          'setting single = -1, -1, 7, 295 means the code will skip the ' \
                          'user-definition for the first detector but adds one for the second. ' \
                          ' None means no user-level slits defined.'

        defaults['sobel_mode'] = 'nearest'
        options['sobel_mode'] = TraceSlitsPar.valid_sobel_modes()
        dtypes['sobel_mode'] = basestring
        descr['sobel_mode'] = 'Mode for Sobel filtering.  Default is \'nearest\' but the ' \
                              'developers find \'constant\' works best for DEIMOS.'

        defaults['pca'] = PCAPar()
        dtypes['pca'] = [ ParSet, dict ]
        descr['pca'] = 'Parameters used for the PCA parameters in slit tracing'

        # Instantiate the parameter set
        super(TraceSlitsPar, self).__init__(list(pars.keys()),
                                            values=list(pars.values()),
                                            defaults=list(defaults.values()),
                                            options=list(options.values()),
                                            dtypes=list(dtypes.values()),
                                            descr=list(descr.values()))
        self.validate()

    @classmethod
    def from_dict(cls, cfg):
        k = cfg.keys()
        parkeys = [ 'function', 'polyorder', 'medrep', 'number', 'trim', 'maxgap', 'maxshift',
                    'pad', 'sigdetect', 'fracignore', 'diffpolyorder', 'single', 'sobel_mode' ]
        kwargs = {}
        for pk in parkeys:
            kwargs[pk] = cfg[pk] if pk in k else None

        pk = 'pca'
        kwargs[pk] = PCAPar.from_dict(cfg[pk]) if pk in k else None

        return cls(**kwargs)

    @staticmethod
    def valid_functions():
        """
        Return the list of valid functions to use for slit tracing.
        """
        return [ 'polynomial', 'legendre', 'chebyshev' ]

    @staticmethod
    def valid_sobel_modes():
        """Return the valid sobel modes."""
        return [ 'nearest', 'constant' ]

    def validate(self):
        if self.data['number'] == 0:
            raise ValueError('Number of slits must be -1 for automatic identification or '
                             'greater than 0')

# TODO: Change name to WaveTiltsPar?
class TraceTiltsPar(ParSet):
    """
    The parameter set used to hold arguments for tracing the
    monochromatic tilt along the slit.
    
    For a table with the current keywords, defaults, and descriptions,
    see :ref:`pypitpar`.

    .. todo::
        Changed to reflect wavetilts.py settings.  Was `yorder`
        previously `disporder`?  If so, I think I prefer the generality
        of `disporder`...
    """
    def __init__(self, idsonly=None, tracethresh=None, order=None, function=None, yorder=None,
                 func2D=None, method=None, params=None):


        # Grab the parameter names and values from the function
        # arguments
        args, _, _, values = inspect.getargvalues(inspect.currentframe())
        pars = OrderedDict([(k,values[k]) for k in args[1:]])      # "1:" to skip 'self'

        # Initialize the other used specifications for this parameter
        # set
        defaults = OrderedDict.fromkeys(pars.keys())
        options = OrderedDict.fromkeys(pars.keys())
        dtypes = OrderedDict.fromkeys(pars.keys())
        descr = OrderedDict.fromkeys(pars.keys())

        # Fill out parameter specifications.  Only the values that are
        # *not* None (i.e., the ones that are defined) need to be set

        defaults['idsonly'] = False
        dtypes['idsonly'] = bool
        descr['idsonly'] = 'Only use the arc lines that have an identified wavelength to trace ' \
                           'tilts'

        defaults['tracethresh'] = 1000.
        dtypes['tracethresh'] = [int, float, list, numpy.ndarray]
        descr['tracethresh'] = 'TODO: X fill in the doc for this'

        defaults['order'] = 2
        dtypes['order'] = int
        descr['order'] = 'Order of the polynomial function to be used for the tilt of an ' \
                         'individual arc line.  Must be 1 for eschelle data (ARMED pipeline).'

        defaults['function'] = 'legendre'
        # TODO: Allowed values?
        dtypes['function'] = basestring
        descr['function'] = 'Type of function for arc line fits'

        defaults['yorder'] = 4
        dtypes['yorder'] = int
        descr['yorder'] = 'Order of the polynomial function to be used to fit the tilts ' \
                          'along the y direction.  TODO: Only used by ARMED pipeline?'

        defaults['func2D'] = 'legendre'
        # TODO: Allowed values?
        dtypes['func2D'] = basestring
        descr['func2D'] = 'Type of function for 2D fit'

        defaults['method'] = 'spca'
        options['method'] = TraceTiltsPar.valid_methods()
        dtypes['method'] = basestring
        descr['method'] = 'Method used to trace the tilt of the slit along an order.  ' \
                          'Options are: {0}'.format(', '.join(options['method']))

        # TODO: Need to add checks that check params against method
        defaults['params'] = [ 1, 1, 0 ]
        dtypes['params'] = [ int, list ]
        descr['params'] = 'Parameters to use for the provided method.  TODO: Need more explanation'

        # Instantiate the parameter set
        super(TraceTiltsPar, self).__init__(list(pars.keys()),
                                            values=list(pars.values()),
                                            defaults=list(defaults.values()),
                                            options=list(options.values()),
                                            dtypes=list(dtypes.values()),
                                            descr=list(descr.values()))
        self.validate()

    @classmethod
    def from_dict(cls, cfg):
        k = cfg.keys()
        parkeys = [ 'idsonly', 'tracethresh', 'order', 'function', 'yorder', 'func2D',
                    'method', 'params' ]
        kwargs = {}
        for pk in parkeys:
            kwargs[pk] = cfg[pk] if pk in k else None
        return cls(**kwargs)

    @staticmethod
    def valid_methods():
        """
        Return the valid methods to use for tilt tracing.
        """
        return [ 'pca', 'spca', 'spline', 'interp', 'perp', 'zero' ]

    def validate(self):
        # Convert param to list
        if isinstance(self.data['params'], int):
            self.data['params'] = [self.data['params']]
        pass


# TODO: Should these be added?:
# From artrace.trace_objects_in_slit
#       trim=2, triml=None, trimr=None, sigmin=2.0, bgreg=None
class TraceObjectsPar(ParSet):
    """
    The parameter set used to hold arguments for tracing one or more
    objects within a slit.
    
    For a table with the current keywords, defaults, and descriptions,
    see :ref:`pypitpar`.
    """
    def __init__(self, function=None, order=None, find=None, nsmooth=None, xedge=None, method=None,
                 params=None):

        # Grab the parameter names and values from the function
        # arguments
        args, _, _, values = inspect.getargvalues(inspect.currentframe())
        pars = OrderedDict([(k,values[k]) for k in args[1:]])      # "1:" to skip 'self'

        # Initialize the other used specifications for this parameter
        # set
        defaults = OrderedDict.fromkeys(pars.keys())
        options = OrderedDict.fromkeys(pars.keys())
        dtypes = OrderedDict.fromkeys(pars.keys())
        descr = OrderedDict.fromkeys(pars.keys())

        # Fill out parameter specifications.  Only the values that are
        # *not* None (i.e., the ones that are defined) need to be set
        defaults['function'] = 'legendre'
        options['function'] = TraceObjectsPar.valid_functions()
        dtypes['function'] = basestring
        descr['function'] = 'Function to use to trace the object in each slit.  ' \
                            'Options are: {0}'.format(options['function'])

        defaults['order'] = 2
        dtypes['order'] = int
        descr['order'] = 'Order of the function to use to fit the object trace in each slit'

        defaults['find'] = 'standard'
        options['find'] = TraceObjectsPar.valid_detection_algorithms()
        dtypes['find'] = basestring
        descr['find'] = 'Algorithm to use for finding objects.' \
                        'Options are: {0}'.format(', '.join(options['find']))

        defaults['nsmooth'] = 3
        dtypes['nsmooth'] = [int, float]
        descr['nsmooth'] = 'Parameter for Gaussian smoothing when find=nminima.'

        defaults['xedge'] = 0.03
        dtypes['xedge'] = float
        descr['xedge'] = 'Ignore any objects within xedge of the edge of the slit'

        defaults['method'] = 'pca'
        options['method'] = TraceObjectsPar.valid_methods()
        dtypes['method'] = basestring
        descr['method'] = 'Method to use for tracing each object; only used with ARMED pipeline.' \
                          '  Options are: {0}'.format(', '.join(options['method']))

        defaults['params'] = [1, 0]
        dtypes['params'] = [int, list]
        descr['params'] = 'Parameters for the requested method.  For pca, params is a list ' \
                          'containing the order of the polynomials that should be used to fit ' \
                          'the object trace principal components. For example, params = 1, 0 ' \
                          'will fit 2 principal components, the first PC will be fit with a ' \
                          'first order polynomial, the second PC will be fit with a zeroth ' \
                          'order polynomial. TODO: What about the other methods?'

        # Instantiate the parameter set
        super(TraceObjectsPar, self).__init__(list(pars.keys()),
                                              values=list(pars.values()),
                                              defaults=list(defaults.values()),
                                              options=list(options.values()),
                                              dtypes=list(dtypes.values()),
                                              descr=list(descr.values()))
        self.validate()

    @classmethod
    def from_dict(cls, cfg):
        k = cfg.keys()
        parkeys = [ 'function', 'order', 'find', 'nsmooth', 'xedge', 'method', 'params' ]
        kwargs = {}
        for pk in parkeys:
            kwargs[pk] = cfg[pk] if pk in k else None
        return cls(**kwargs)

    @staticmethod
    def valid_functions():
        """
        Return the list of valid functions to use for object tracing.
        """
        return [ 'polynomial', 'legendre', 'chebyshev' ]

    @staticmethod
    def valid_detection_algorithms():
        """
        Return the list of valid algorithms for detecting objects.
        """
        return [ 'standard', 'nminima' ]

    @staticmethod
    def valid_methods():
        """
        Return the valid methods to use for tilt tracing.
        """
        return [ 'pca', 'spca', 'spline', 'interp', 'perp', 'zero' ]

    def validate(self):
        # Convert param to list
        if isinstance(self.data['params'], int):
            self.data['params'] = [self.data['params']]
        pass


class ExtractObjectsPar(ParSet):
    """
    The parameter set used to hold arguments for extracting object
    spectra.
    
    For a table with the current keywords, defaults, and descriptions,
    see :ref:`pypitpar`.
    """
    def __init__(self, pixelmap=None, pixelwidth=None, reuse=None, profile=None, maxnumber=None,
                 manual=None):

        # Grab the parameter names and values from the function
        # arguments
        args, _, _, values = inspect.getargvalues(inspect.currentframe())
        pars = OrderedDict([(k,values[k]) for k in args[1:]])      # "1:" to skip 'self'

        # Check the manual input
        if manual is not None:
            if not isinstance(manual, (ParSet, dict, list)):
                raise TypeError('Manual extraction input must be a ParSet, dictionary, or list.')
            _manual = [manual] if isinstance(manual, (ParSet,dict)) else manual
            pars['manual'] = _manual

        # Initialize the other used specifications for this parameter
        # set
        defaults = OrderedDict.fromkeys(pars.keys())
        options = OrderedDict.fromkeys(pars.keys())
        dtypes = OrderedDict.fromkeys(pars.keys())
        descr = OrderedDict.fromkeys(pars.keys())

        # Fill out parameter specifications.  Only the values that are
        # *not* None (i.e., the ones that are defined) need to be set
        dtypes['pixelmap'] = basestring
        descr['pixelmap'] = 'If desired, a fits file can be specified (of the appropriate form)' \
                            'to specify the locations of the pixels on the detector (in ' \
                            'physical space).  TODO: Where is "appropriate form" specified?'

        defaults['pixelwidth'] = 2.5
        dtypes['pixelwidth'] = [int, float]
        descr['pixelwidth'] = 'The size of the extracted pixels (as an scaled number of Arc ' \
                              'FWHM), -1 will not resample'

        defaults['reuse'] = False
        dtypes['reuse'] = bool
        descr['reuse'] = 'If the extraction has previously been performed and saved, load the ' \
                         'previous result'

        defaults['profile'] = 'gaussian'
        options['profile'] = ExtractObjectsPar.valid_profiles()
        dtypes['profile'] = basestring
        descr['profile'] = 'Fitting function used to extract science data, only if the ' \
                           'extraction is 2D.  NOTE: options with suffix \'func\' fits a ' \
                           'function to the pixels whereas those without this suffix take into ' \
                           'account the integration of the function over the pixel (and is ' \
                           'closer to truth).   ' \
                           'Options are: {0}'.format(', '.join(options['profile']))

        dtypes['maxnumber'] = int
        descr['maxnumber'] = 'Maximum number of objects to extract in a science frame.  Use ' \
                             'None for no limit.'

        dtypes['manual'] = list
        descr['manual'] = 'List of manual extraction parameter sets'

        # Instantiate the parameter set
        super(ExtractObjectsPar, self).__init__(list(pars.keys()),
                                                values=list(pars.values()),
                                                defaults=list(defaults.values()),
                                                options=list(options.values()),
                                                dtypes=list(dtypes.values()),
                                                descr=list(descr.values()))
        self.validate()

    @classmethod
    def from_dict(cls, cfg):
        k = cfg.keys()
        parkeys = [ 'pixelmap', 'pixelwidth', 'reuse', 'profile', 'maxnumber' ]
        kwargs = {}
        for pk in parkeys:
            kwargs[pk] = cfg[pk] if pk in k else None
        kwargs['manual'] = util.get_parset_list(cfg, 'manual', ManualExtractionPar)
        return cls(**kwargs)

    @staticmethod
    def valid_profiles():
        """
        Return the list of valid functions to use for object tracing.
        """
        return [ 'gaussian', 'gaussfunc', 'moffat', 'moffatfunc' ]

    def validate(self):
        pass


<<<<<<< HEAD
        # Initialize the other used specifications for this parameter
        # set
        defaults = OrderedDict.fromkeys(pars.keys())
        options = OrderedDict.fromkeys(pars.keys())
        dtypes = OrderedDict.fromkeys(pars.keys())
        descr = OrderedDict.fromkeys(pars.keys())

        # Fill out parameter specifications.  Only the values that are
        # *not* None (i.e., the ones that are defined) need to be set
        defaults['dataext'] = 0
        dtypes['dataext'] = int
        descr['dataext'] = 'Index of fits extension containing data'

        # TODO: Should this be detector-specific, or camera-specific?
        defaults['dispaxis'] = 0
        options['dispaxis'] = [ 0, 1 ]
        dtypes['dispaxis'] = int
        descr['dispaxis'] = 'Spectra are dispersed along this axis (0 for row, 1 for column)'

        defaults['xgap'] = 0.0
        dtypes['xgap'] = [int, float]
        descr['xgap'] = 'Gap between the square detector pixels (expressed as a fraction of the ' \
                        'x pixel size -- x is predominantly the dispersion axis)'

        defaults['ygap'] = 0.0
        dtypes['ygap'] = [int, float]
        descr['ygap'] = 'Gap between the square detector pixels (expressed as a fraction of the ' \
                        'y pixel size -- x is predominantly the dispersion axis)'

        defaults['ysize'] = 1.0
        dtypes['ysize'] = [int, float]
        descr['ysize'] = 'The size of a pixel in the y-direction as a multiple of the x pixel ' \
                         'size (i.e. xsize = 1.0 -- x is predominantly the dispersion axis)'

        defaults['platescale'] = 0.135
        dtypes['platescale'] = [int, float]
        descr['platescale'] = 'arcsec per pixel in the spatial dimension for an unbinned pixel'

        defaults['darkcurr'] = 0.0
        dtypes['darkcurr'] = [int, float]
        descr['darkcurr'] = 'Dark current (e-/hour)'

        defaults['saturation'] = 65535.0
        dtypes['saturation'] = [ int, float ]
        descr['saturation'] = 'The detector saturation level'

        defaults['nonlinear'] = 0.86
        dtypes['nonlinear'] = [ int, float ]
        descr['nonlinear'] = 'Percentage of detector range which is linear (i.e. everything ' \
                             'above nonlinear*saturation will be flagged as saturated)'

        # gain, ronoise, datasec, and oscansec must be lists if there is
        # more than one amplifier
        defaults['numamplifiers'] = 1
        dtypes['numamplifiers'] = int
        descr['numamplifiers'] = 'Number of amplifiers'

        defaults['gain'] = 1.0 if pars['numamplifiers'] is None else [1.0]*pars['numamplifiers']
        dtypes['gain'] = [ int, float, list ]
        descr['gain'] = 'Inverse gain (e-/ADU). A list should be provided if a detector ' \
                        'contains more than one amplifier.'

        defaults['gain'] = 4.0 if pars['numamplifiers'] is None else [4.0]*pars['numamplifiers']
        dtypes['ronoise'] = [ int, float, list ]
        descr['ronoise'] = 'Read-out noise (e-). A list should be provided if a detector ' \
                           'contains more than one amplifier.'

        # TODO: Allow for None, such that the entire image is the data
        # section
        defaults['datasec'] = 'DATASEC' if pars['numamplifiers'] is None \
                                        else ['DATASEC']*pars['numamplifiers']
        dtypes['datasec'] = [basestring, list]
        descr['datasec'] = 'Either the data sections or the header keyword where the valid ' \
                           'data sections can be obtained, one per amplifier. If defined ' \
                           'explicitly should have the format of a numpy array slice'

        # TODO: Allow for None, such that there is no overscan region
        defaults['oscansec'] = 'BIASSEC' if pars['numamplifiers'] is None \
                                        else ['BIASSEC']*pars['numamplifiers']
        dtypes['oscansec'] = [basestring, list]
        descr['oscansec'] = 'Either the overscan section or the header keyword where the valid ' \
                            'data sections can be obtained, one per amplifier. If defined ' \
                            'explicitly should have the format of a numpy array slice'

        # TODO: Allow this to be None?
        defaults['suffix'] = ''
        dtypes['suffix'] = basestring
        descr['suffix'] = 'Suffix to be appended to all saved calibration and extraction frames.'

        # Instantiate the parameter set
        super(DetectorPar, self).__init__(list(pars.keys()),
                                          values=list(pars.values()),
                                          defaults=list(defaults.values()),
                                          options=list(options.values()),
                                          dtypes=list(dtypes.values()),
                                          descr=list(descr.values()))
        self.validate()

    @classmethod
    def from_dict(cls, cfg):
        k = cfg.keys()
        parkeys = [ 'dataext', 'dispaxis', 'xgap', 'ygap', 'ysize', 'platescale', 'darkcurr',
                    'saturation', 'nonlinear', 'numamplifiers', 'gain', 'ronoise', 'datasec',
                    'oscansec', 'suffix' ]
        kwargs = {}
        for pk in parkeys:
            kwargs[pk] = cfg[pk] if pk in k else None
        return cls(**kwargs)

    def validate(self):
        """
        Check the parameters are valid for the provided method.
        """
        if self.data['numamplifiers'] > 1:
            keys = [ 'gain', 'ronoise', 'datasec', 'oscansec' ]
            dtype = [ (int, float), (int, float), basestring, basestring ]
            for i in range(len(keys)):
                if self.data[keys[i]] is None:
                    continue
                if not isinstance(self.data[keys[i]], list) \
                        or len(self.data[keys[i]]) != self.data['numamplifiers']:
                    raise ValueError('Provided {0} does not match amplifiers.'.format(keys[i]))

            for j in range(self.data['numamplifiers']):
                if self.data[keys[i]] is not None \
                        and not isinstance(self.data[keys[i]][j], dtype[i]):
                    TypeError('Incorrect type for {0}; should be {1}'.format(keys[i], dtype[i]))

# TODO: This should get moved to telescopes.py
class TelescopePar(ParSet):
    def __init__(self, name=None, longitude=None, latitude=None, elevation=None):

        # Grab the parameter names and values from the function
        # arguments
        args, _, _, values = inspect.getargvalues(inspect.currentframe())
        pars = OrderedDict([(k,values[k]) for k in args[1:]])

        # Initialize the other used specifications for this parameter
        # set
        defaults = OrderedDict.fromkeys(pars.keys())
        options = OrderedDict.fromkeys(pars.keys())
        dtypes = OrderedDict.fromkeys(pars.keys())
        descr = OrderedDict.fromkeys(pars.keys())

        # Fill out parameter specifications.  Only the values that are
        # *not* None (i.e., the ones that are defined) need to be set
        defaults['name'] = 'KECK'
        options['name'] = TelescopePar.valid_telescopes()
        dtypes['name'] = basestring
        descr['name'] = 'Name of the telescope used to obtain the observations.  ' \
                        'Options are: {0}'.format(', '.join(options['name']))
        
        defaults['longitude'] = 155.47833
        dtypes['longitude'] = [int, float]
        descr['longitude'] = 'Longitude of the telescope on Earth in degrees.'

        defaults['latitude'] = 19.82833
        dtypes['latitude'] = [int, float]
        descr['latitude'] = 'Latitude of the telescope on Earth in degrees.'

        defaults['elevation'] = 4160.0
        dtypes['elevation'] = [int, float]
        descr['elevation'] = 'Elevation of the telescope in m'

        # Instantiate the parameter set
        super(TelescopePar, self).__init__(list(pars.keys()),
                                           values=list(pars.values()),
                                           defaults=list(defaults.values()),
                                           options=list(options.values()),
                                           dtypes=list(dtypes.values()),
                                           descr=list(descr.values()))

        # Check the parameters match the method requirements
        self.validate()


    @classmethod
    def from_dict(cls, cfg):
        k = cfg.keys()
        parkeys = [ 'name', 'longitude', 'latitude', 'elevation' ]
        kwargs = {}
        for pk in parkeys:
            kwargs[pk] = cfg[pk] if pk in k else None
        return cls(**kwargs)

    @staticmethod
    def valid_telescopes():
        """
        Return the valid telescopes.
        """
        return [ 'KECK', 'SHANE', 'WHT', 'APF', 'TNG', 'GEMINI' ]

    def validate(self):
        pass

#-----------------------------------------------------------------------------
# Calibration Parameters superset
=======
>>>>>>> 892fd4d6
class CalibrationsPar(ParSet):
    """
    The superset of parameters used to calibrate the science data.
    
    Note that there are specific defaults for each frame group that are
    different from the defaults of the abstracted :class:`FrameGroupPar`
    class.

    For a table with the current keywords, defaults, and descriptions,
    see :ref:`pypitpar`.
    """
    def __init__(self, caldir=None, masters=None, setup=None, trim=None, badpix=None,
                 biasframe=None, arcframe=None, pixelflatframe=None, pinholeframe=None,
                 traceframe=None, standardframe=None, flatfield=None, wavelengths=None,
                 slits=None, tilts=None):

        # Grab the parameter names and values from the function
        # arguments
        args, _, _, values = inspect.getargvalues(inspect.currentframe())
        pars = OrderedDict([(k,values[k]) for k in args[1:]])      # "1:" to skip 'self'

        # Initialize the other used specifications for this parameter
        # set
        defaults = OrderedDict.fromkeys(pars.keys())
        options = OrderedDict.fromkeys(pars.keys())
        dtypes = OrderedDict.fromkeys(pars.keys())
        descr = OrderedDict.fromkeys(pars.keys())

        # Fill out parameter specifications.  Only the values that are
        # *not* None (i.e., the ones that are defined) need to be set
        defaults['caldir'] = 'MF'
        dtypes['caldir'] = basestring
        descr['caldir'] = 'Directory relative to calling directory to write master files.'

        options['masters'] = CalibrationsPar.allowed_master_options()
        dtypes['masters'] = basestring
        descr['masters'] = 'Treatment of master frames.  Use None to select the default ' \
                           'behavior (which is?), \'reuse\' to use any existing masters, and ' \
                           '\'force\' to __only__ use master frames.  ' \
                           'Options are: None, {0}'.format(', '.join(options['masters']))

        dtypes['setup'] = basestring
        descr['setup'] = 'If masters=\'force\', this is the setup name to be used: e.g., ' \
                         'C_02_aa .  The detector number is ignored but the other information ' \
                         'must match the Master Frames in the master frame folder.'

        defaults['trim'] = True
        dtypes['trim'] = bool
        descr['trim'] = 'Trim the frame to isolate the data'

        defaults['badpix'] = True
        dtypes['badpix'] = bool
        descr['badpix'] = 'Make a bad pixel mask? Bias frames must be provided.'

        defaults['biasframe'] = FrameGroupPar(frametype='bias', number=5)
        dtypes['biasframe'] = [ ParSet, dict ]
        descr['biasframe'] = 'The frames and combination rules for the bias correction'

        defaults['pixelflatframe'] = FrameGroupPar(frametype='pixelflat', number=5)
        dtypes['pixelflatframe'] = [ ParSet, dict ]
        descr['pixelflatframe'] = 'The frames and combination rules for the field flattening'

        defaults['pinholeframe'] = FrameGroupPar(frametype='pinhole', number=0)
        dtypes['pinholeframe'] = [ ParSet, dict ]
        descr['pinholeframe'] = 'The frames and combination rules for the pinholes'

        defaults['arcframe'] = FrameGroupPar(frametype='arc', number=1,
                                             combine=CombineFramesPar(cosmics=-1))
        dtypes['arcframe'] = [ ParSet, dict ]
        descr['arcframe'] = 'The frames and combination rules for the wavelength calibration'

        defaults['traceframe'] = FrameGroupPar(frametype='trace', number=3)
        dtypes['traceframe'] = [ ParSet, dict ]
        descr['traceframe'] = 'The frames and combination rules for images used for slit tracing'

        defaults['standardframe'] = FrameGroupPar(frametype='standard', number=1)
        dtypes['standardframe'] = [ ParSet, dict ]
        descr['standardframe'] = 'The frames and combination rules for the spectrophotometric ' \
                                 'standard observations'

        defaults['flatfield'] = FlatFieldPar()
        dtypes['flatfield'] = [ ParSet, dict ]
        descr['flatfield'] = 'Parameters used to set the flat-field procedure'

        defaults['wavelengths'] = WavelengthSolutionPar()
        dtypes['wavelengths'] = [ ParSet, dict ]
        descr['wavelengths'] = 'Parameters used to derive the wavelength solution'

        defaults['slits'] = TraceSlitsPar()
        dtypes['slits'] = [ ParSet, dict ]
        descr['slits'] = 'Define how the slits should be traced using the trace ?PINHOLE? frames'

        defaults['tilts'] = TraceTiltsPar()
        dtypes['tilts'] = [ ParSet, dict ]
        descr['tilts'] = 'Define how to tract the slit tilts using the trace frames'

        # Instantiate the parameter set
        super(CalibrationsPar, self).__init__(list(pars.keys()),
                                              values=list(pars.values()),
                                              defaults=list(defaults.values()),
                                              options=list(options.values()),
                                              dtypes=list(dtypes.values()),
                                              descr=list(descr.values()))
        self.validate()

    @classmethod
    def from_dict(cls, cfg):
        k = cfg.keys()

        # Basic keywords
        parkeys = [ 'caldir', 'masters', 'setup', 'trim', 'badpix' ]
        kwargs = {}
        for pk in parkeys:
            kwargs[pk] = cfg[pk] if pk in k else None

        # Keywords that are ParSets
        pk = 'biasframe'
        kwargs[pk] = FrameGroupPar.from_dict('bias', cfg[pk]) if pk in k else None
        pk = 'arcframe'
        kwargs[pk] = FrameGroupPar.from_dict('arc', cfg[pk]) if pk in k else None
        pk = 'pixelflatframe'
        kwargs[pk] = FrameGroupPar.from_dict('pixelflat', cfg[pk]) if pk in k else None
        pk = 'pinholeframe'
        kwargs[pk] = FrameGroupPar.from_dict('pinhole', cfg[pk]) if pk in k else None
        pk = 'traceframe'
        kwargs[pk] = FrameGroupPar.from_dict('trace', cfg[pk]) if pk in k else None
        pk = 'standardframe'
        kwargs[pk] = FrameGroupPar.from_dict('standard', cfg[pk]) if pk in k else None
        pk = 'flatfield'
        kwargs[pk] = FlatFieldPar.from_dict(cfg[pk]) if pk in k else None
        pk = 'wavelengths'
        kwargs[pk] = WavelengthSolutionPar.from_dict(cfg[pk]) if pk in k else None
        pk = 'slits'
        kwargs[pk] = TraceSlitsPar.from_dict(cfg[pk]) if pk in k else None
        pk = 'tilts'
        kwargs[pk] = TraceTiltsPar.from_dict(cfg[pk]) if pk in k else None

        return cls(**kwargs)

    @staticmethod
    def allowed_master_options():
        """Return the allowed handling methods for the master frames."""
        return [ 'reuse', 'force' ]

    # TODO: Perform extensive checking that the parameters are valid for
    # the Calibrations class.  May not be necessary because validate will
    # be called for all the sub parameter sets, but this can do higher
    # level checks, if necessary.
    def validate(self):
        if self.data['masters'] == 'force' \
                and (self.data['setup'] is None or len(self.data['setup']) == 0):
            raise ValueError('When forcing use of master frames, you must specify the setup to '
                             'be used using the \'setup\' keyword.')

#-----------------------------------------------------------------------------
# Parameters superset
class PypitPar(ParSet):
    """
    The superset of parameters used by Pypit.
    
    This is a single object used as a container for all the
    user-specified arguments used by Pypit.
    
    To get the default parameters for a given spectrograph, e.g.::

        from pypit.spectrographs.util import load_spectrograph

        spectrograph = load_spectrograph('shane_kast_blue')
        par = spectrograph.default_pypit_par()

    If the user has a set of configuration alterations to be read from a
    pypit file, e.g.::

        from pypit.par.util import parse_pypit_file
        from pypit.spectrographs.util import load_spectrograph
        from pypit.par import PypitPar

        spectrograph = load_spectrograph('shane_kast_blue')
        spec_cfg_lines = spectrograph.default_pypit_par().to_config()
        user_cfg_lines = parse_pypit_file('myrdx.pypit')[0]
        par = PypitPar.from_cfg_lines(cfg_lines=spec_cfg_lines,
                                      merge_with=user_cfg_lines)

    To write the configuration of a given instance of :class:`PypitPar`,
    use the :func:`to_config` function::
        
        par.to_config('mypypitpar.cfg')

    For a table with the current keywords, defaults, and descriptions,
    see :ref:`pypitpar`.
    """
    def __init__(self, rdx=None, calibrations=None, scienceframe=None, objects=None,
                 extract=None, skysubtract=None, flexure=None, fluxcalib=None):

        # Grab the parameter names and values from the function
        # arguments
        args, _, _, values = inspect.getargvalues(inspect.currentframe())
        pars = OrderedDict([(k,values[k]) for k in args[1:]])      # "1:" to skip 'self'

        # Initialize the other used specifications for this parameter
        # set
        defaults = OrderedDict.fromkeys(pars.keys())
        dtypes = OrderedDict.fromkeys(pars.keys())
        descr = OrderedDict.fromkeys(pars.keys())

        # Fill out parameter specifications.  Only the values that are
        # *not* None (i.e., the ones that are defined) need to be set
        defaults['rdx'] = ReducePar()
        dtypes['rdx'] = [ ParSet, dict ]
        descr['rdx'] = 'PypIt reduction rules.'

        defaults['calibrations'] = CalibrationsPar()
        dtypes['calibrations'] = [ ParSet, dict ]
        descr['calibrations'] = 'Parameters for the calibration algorithms'

        defaults['scienceframe'] = FrameGroupPar(frametype='science')
        dtypes['scienceframe'] = [ ParSet, dict ]
        descr['scienceframe'] = 'The frames and combination rules for the science observations'

        defaults['objects'] = TraceObjectsPar()
        dtypes['objects'] = [ ParSet, dict ]
        descr['objects'] = 'Define how to tract the slit tilts using the trace frames'

        defaults['extract'] = ExtractObjectsPar()
        dtypes['extract'] = [ ParSet, dict ]
        descr['extract'] = 'Define how to extract 1D object spectra'

        # Sky subtraction is turned OFF by default
        dtypes['skysubtract'] = [ ParSet, dict ]
        descr['skysubtract'] = 'Parameters used by the sky-subtraction procedure.  Sky ' \
                               'subtraction is not performed by default.  To turn on, either' \
                               'set the parameters in the \'skysubtract\' parameter group or ' \
                               'set \'skysubtract = True\' in the \'rdx\' parameter group ' \
                               'to use the default sky-subtraction parameters.'


        # Flexure is turned OFF by default
        dtypes['flexure'] = [ ParSet, dict ]
        descr['flexure'] = 'Parameters used by the flexure-correction procedure.  Flexure ' \
                           'corrections are not performed by default.  To turn on, either ' \
                           'set the parameters in the \'flexure\' parameter group or set ' \
                           '\'flexure = True\' in the \'rdx\' parameter group to use the ' \
                           'default flexure-correction parameters.'

        # Flux calibration is turned OFF by default
        dtypes['fluxcalib'] = [ ParSet, dict ]
        descr['fluxcalib'] = 'Parameters used by the flux-calibration procedure.  Flux ' \
                             'calibration is not performed by default.  To turn on, either ' \
                             'set the parameters in the \'fluxcalib\' parameter group or set ' \
                             '\'fluxcalib = True\' in the \'rdx\' parameter group to use the ' \
                             'default flux-calibration parameters.'
        
        # Instantiate the parameter set
        super(PypitPar, self).__init__(list(pars.keys()),
                                       values=list(pars.values()),
                                       defaults=list(defaults.values()),
                                       dtypes=list(dtypes.values()),
                                       descr=list(descr.values()))

        self.validate()

#    def update(self, par):
#        """
#        Update the current parameters.
#
#        Likely doesn't work because it isn't recursive ...
#        """
#        if not isinstance(par, PypitPar):
#            raise TypeError('Parameters can only be updated using another instance of PypitPar.')
#        self.data.update(par.data)

    @classmethod
    def from_cfg_file(cls, cfg_file=None, merge_with=None, evaluate=True):
        """
        Construct the parameter set using a configuration file.

        Note that::

            default = PypitPar()
            nofile = PypitPar.from_cfg_file()
            assert default.data == nofile.data, 'This should always pass.'

        Args:
            cfg_file (:obj:`str`, optional):
                The name of the configuration file that defines the
                default parameters.  This can be used to load a pypit
                config file from a previous run that was constructed and
                output by pypit.  This has to contain the full set of
                parameters, not just the subset you want to change.  For
                the latter, use :arg:`merge_with` to provide one or more
                config files to merge with the defaults to construct the
                full parameter set.
            merge_with (:obj:`str`, :obj:`list`, optional):
                One or more config files with the modifications to
                either default parameters (:arg:`cfg_file` is None) or
                the parameters provided by :arg:`cfg_file`.  The
                modifications are performed in series so the list order
                of the config files is important.
            evaluate (:obj:`bool`, optional):
                Evaluate the values in the config object before
                assigning them in the subsequent parameter sets.  The
                parameters in the config file are *always* read as
                strings, so this should almost always be true; however,
                see the warning below.
                
        .. warning::

            When :arg:`evaluate` is true, the function runs `eval()` on
            all the entries in the `ConfigObj` dictionary, done using
            :func:`_recursive_dict_evaluate`.  This has the potential to
            go haywire if the name of a parameter unintentionally
            happens to be identical to an imported or system-level
            function.  Of course, this can be useful by allowing one to
            define the function to use as a parameter, but it also means
            one has to be careful with the values that the parameters
            should be allowed to have.  The current way around this is
            to provide a list of strings that should be ignored during
            the evaluation, done using :func:`_eval_ignore`.

        .. todo::
            Allow the user to add to the ignored strings.

        Returns:
            :class:`pypit.par.core.PypitPar`: The instance of the
            parameter set.
        """
        # Get the base parameters in a ConfigObj instance
        cfg = ConfigObj(PypitPar().to_config() if cfg_file is None else cfg_file)

        # Get the list of other configuration parameters to merge it with
        _merge_with = [] if merge_with is None else \
                        ([merge_with] if isinstance(merge_with, basestring) else merge_with)
        merge_cfg = ConfigObj()
        for f in _merge_with:
            merge_cfg.merge(ConfigObj(f))

        # Merge with the defaults
        cfg.merge(merge_cfg)

        # Evaluate the strings if requested
        if evaluate:
            cfg = util.recursive_dict_evaluate(cfg)

        # Instantiate the object based on the configuration dictionary
        return cls.from_dict(cfg)

    @classmethod
    def from_cfg_lines(cls, cfg_lines=None, merge_with=None, evaluate=True):
        """
        Construct the parameter set using the list of string lines read
        from a config file.

        Note that::

            default = PypitPar()
            nofile = PypitPar.from_cfg_lines()
            assert default.data == nofile.data, 'This should always pass.'

        Args:
            cfg_lines (:obj:`list`, optional):
                A list of strings with lines read, or made to look like
                they are, from a configuration file.  This can be used
                to load lines from a previous run of pypit that was
                constructed and output by pypit.  This has to contain
                the full set of parameters, not just the subset to
                change.  For the latter, leave this as the default value
                (None) and use :arg:`merge_with` to provide a set of
                lines to merge with the defaults to construct the full
                parameter set.
            merge_with (:obj:`list`, optional):
                A list of strings with lines read, or made to look like
                they are, from a configuration file that should be
                merged with the lines provided by `cfg_lines`, or the
                default parameters.
            evaluate (:obj:`bool`, optional):
                Evaluate the values in the config object before
                assigning them in the subsequent parameter sets.  The
                parameters in the config file are *always* read as
                strings, so this should almost always be true; however,
                see the warning below.

        .. warning::

            When :arg:`evaluate` is true, the function runs `eval()` on
            all the entries in the `ConfigObj` dictionary, done using
            :func:`_recursive_dict_evaluate`.  This has the potential to
            go haywire if the name of a parameter unintentionally
            happens to be identical to an imported or system-level
            function.  Of course, this can be useful by allowing one to
            define the function to use as a parameter, but it also means
            one has to be careful with the values that the parameters
            should be allowed to have.  The current way around this is
            to provide a list of strings that should be ignored during
            the evaluation, done using :func:`_eval_ignore`.

        .. todo::
            Allow the user to add to the ignored strings.

        Returns:
            :class:`pypit.par.core.PypitPar`: The instance of the
            parameter set.
        """
        # Get the base parameters in a ConfigObj instance
<<<<<<< HEAD
        cfg = ConfigObj(PypitPar().to_config(None, just_lines=True)
                            if cfg_lines is None else cfg_lines)

=======
        cfg = ConfigObj(PypitPar().to_config() if cfg_lines is None else cfg_lines)
        
>>>>>>> 892fd4d6
        # Merge in additional parameters
        if merge_with is not None:
            cfg.merge(ConfigObj(merge_with))

        # Evaluate the strings if requested
        if evaluate:
            cfg = util.recursive_dict_evaluate(cfg)
        
        # Instantiate the object based on the configuration dictionary
        return cls.from_dict(cfg)

    @classmethod
    def from_pypit_file(cls, ifile, evaluate=True):
        """
        Construct the parameter set using a pypit file.

        Args:
            ifile (str):
                Name of the pypit file to read.  Expects to find setup
                and data blocks in the file.  See docs.
            evaluate (:obj:`bool`, optional):
                Evaluate the values in the config object before
                assigning them in the subsequent parameter sets.  The
                parameters in the config file are *always* read as
                strings, so this should almost always be true; however,
                see the warning below.

        .. warning::

            When :arg:`evaluate` is true, the function runs `eval()` on
            all the entries in the `ConfigObj` dictionary, done using
            :func:`_recursive_dict_evaluate`.  This has the potential to
            go haywire if the name of a parameter unintentionally
            happens to be identical to an imported or system-level
            function.  Of course, this can be useful by allowing one to
            define the function to use as a parameter, but it also means
            one has to be careful with the values that the parameters
            should be allowed to have.  The current way around this is
            to provide a list of strings that should be ignored during
            the evaluation, done using :func:`_eval_ignore`.

        .. todo::
            Allow the user to add to the ignored strings.

        Returns:
            :class:`pypit.par.core.PypitPar`: The instance of the
            parameter set.
        """
        # TODO: Need to include instrument-specific defaults somewhere...
        return cls.from_cfg_lines(merge_with=util.pypit_config_lines(ifile), evaluate=evaluate)

    @classmethod
    def from_dict(cls, cfg):
        k = cfg.keys()
        kwargs = {}

        pk = 'rdx'
        kwargs[pk] = ReducePar.from_dict(cfg[pk]) if pk in k else None

        pk = 'calibrations'
        kwargs[pk] = CalibrationsPar.from_dict(cfg[pk]) if pk in k else None

        pk = 'scienceframe'
        kwargs[pk] = FrameGroupPar.from_dict('science', cfg[pk]) if pk in k else None

        pk = 'objects'
        kwargs[pk] = TraceObjectsPar.from_dict(cfg[pk]) if pk in k else None

        pk = 'extract'
        kwargs[pk] = ExtractObjectsPar.from_dict(cfg[pk]) if pk in k else None

        # Allow sky subtraction to be turned on using cfg['rdx']
        pk = 'skysubtract'
        default = SkySubtractionPar() \
                        if pk in cfg['rdx'].keys() and cfg['rdx']['skysubtract'] else None
        kwargs[pk] = SkySubtractionPar.from_dict(cfg[pk]) if pk in k else default

        # Allow flexure to be turned on using cfg['rdx']
        pk = 'flexure'
        default = FlexurePar() if pk in cfg['rdx'].keys() and cfg['rdx']['flexure'] else None
        kwargs[pk] = FlexurePar.from_dict(cfg[pk]) if pk in k else default

        # Allow flux calibration to be turned on using cfg['rdx']
        pk = 'fluxcalib'
        default = FluxCalibrationPar() \
                        if pk in cfg['rdx'].keys() and cfg['rdx']['fluxcalib'] else None
        kwargs[pk] = FluxCalibrationPar.from_dict(cfg[pk]) if pk in k else default

        return cls(**kwargs)

    # TODO: Perform extensive checking that the parameters are valid for
    # a full run of PYPIT.  May not be necessary because validate will
    # be called for all the sub parameter sets, but this can do higher
    # level checks, if necessary.
    def validate(self):
        pass

#-----------------------------------------------------------------------------
# Instrument parameters

# TODO: This should probably get moved to spectrograph.py
class DetectorPar(ParSet):
    """
    The parameters used to define the salient properties of an
    instrument detector.

    These parameters should be *independent* of any specific use of the
    detector, and are used in the definition of the instruments served
    by Pypit.

    To see the list of instruments served, a table with the the current
    keywords, defaults, and descriptions for the :class:`DetectorPar`
    class, and an explanation of how to define a new instrument, see
    :ref:`instruments`.
    """
    def __init__(self, dataext=None, dispaxis=None, xgap=None, ygap=None, ysize=None,
                 platescale=None, darkcurr=None, saturation=None, nonlinear=None,
                 numamplifiers=None, gain=None, ronoise=None, datasec=None, oscansec=None,
                 suffix=None):

        # Grab the parameter names and values from the function
        # arguments
        args, _, _, values = inspect.getargvalues(inspect.currentframe())
        pars = OrderedDict([(k,values[k]) for k in args[1:]])

        # Initialize the other used specifications for this parameter
        # set
        defaults = OrderedDict.fromkeys(pars.keys())
        options = OrderedDict.fromkeys(pars.keys())
        dtypes = OrderedDict.fromkeys(pars.keys())
        descr = OrderedDict.fromkeys(pars.keys())

        # Fill out parameter specifications.  Only the values that are
        # *not* None (i.e., the ones that are defined) need to be set
        defaults['dataext'] = 0
        dtypes['dataext'] = int
        descr['dataext'] = 'Index of fits extension containing data'

        # TODO: Should this be detector-specific, or camera-specific?
        defaults['dispaxis'] = 0
        options['dispaxis'] = [ 0, 1 ]
        dtypes['dispaxis'] = int
        descr['dispaxis'] = 'Spectra are dispersed along this axis (0 for row, 1 for column)'

        defaults['xgap'] = 0.0
        dtypes['xgap'] = [int, float]
        descr['xgap'] = 'Gap between the square detector pixels (expressed as a fraction of the ' \
                        'x pixel size -- x is predominantly the dispersion axis)'

        defaults['ygap'] = 0.0
        dtypes['ygap'] = [int, float]
        descr['ygap'] = 'Gap between the square detector pixels (expressed as a fraction of the ' \
                        'y pixel size -- x is predominantly the dispersion axis)'

        defaults['ysize'] = 1.0
        dtypes['ysize'] = [int, float]
        descr['ysize'] = 'The size of a pixel in the y-direction as a multiple of the x pixel ' \
                         'size (i.e. xsize = 1.0 -- x is predominantly the dispersion axis)'

        defaults['platescale'] = 0.135
        dtypes['platescale'] = [int, float]
        descr['platescale'] = 'arcsec per pixel in the spatial dimension for an unbinned pixel'

        defaults['darkcurr'] = 0.0
        dtypes['darkcurr'] = [int, float]
        descr['darkcurr'] = 'Dark current (e-/hour)'

        defaults['saturation'] = 65535.0
        dtypes['saturation'] = [ int, float ]
        descr['saturation'] = 'The detector saturation level'

        defaults['nonlinear'] = 0.86
        dtypes['nonlinear'] = [ int, float ]
        descr['nonlinear'] = 'Percentage of detector range which is linear (i.e. everything ' \
                             'above nonlinear*saturation will be flagged as saturated)'

        # gain, ronoise, datasec, and oscansec must be lists if there is
        # more than one amplifier
        defaults['numamplifiers'] = 1
        dtypes['numamplifiers'] = int
        descr['numamplifiers'] = 'Number of amplifiers'

        defaults['gain'] = 1.0 if pars['numamplifiers'] is None else [1.0]*pars['numamplifiers']
        dtypes['gain'] = [ int, float, list ]
        descr['gain'] = 'Inverse gain (e-/ADU). A list should be provided if a detector ' \
                        'contains more than one amplifier.'

        defaults['gain'] = 4.0 if pars['numamplifiers'] is None else [4.0]*pars['numamplifiers']
        dtypes['ronoise'] = [ int, float, list ]
        descr['ronoise'] = 'Read-out noise (e-). A list should be provided if a detector ' \
                           'contains more than one amplifier.'

        # TODO: Allow for None, such that the entire image is the data
        # section
        defaults['datasec'] = 'DATASEC' if pars['numamplifiers'] is None \
                                        else ['DATASEC']*pars['numamplifiers']
        dtypes['datasec'] = [basestring, list]
        descr['datasec'] = 'Either the data sections or the header keyword where the valid ' \
                           'data sections can be obtained, one per amplifier. If defined ' \
                           'explicitly should have the format of a numpy array slice'

        # TODO: Allow for None, such that there is no overscan region
        defaults['oscansec'] = 'BIASSEC' if pars['numamplifiers'] is None \
                                        else ['BIASSEC']*pars['numamplifiers']
        dtypes['oscansec'] = [basestring, list]
        descr['oscansec'] = 'Either the overscan section or the header keyword where the valid ' \
                            'data sections can be obtained, one per amplifier. If defined ' \
                            'explicitly should have the format of a numpy array slice'

        # TODO: Allow this to be None?
        defaults['suffix'] = ''
        dtypes['suffix'] = basestring
        descr['suffix'] = 'Suffix to be appended to all saved calibration and extraction frames.'

        # Instantiate the parameter set
        super(DetectorPar, self).__init__(list(pars.keys()),
                                          values=list(pars.values()),
                                          defaults=list(defaults.values()),
                                          options=list(options.values()),
                                          dtypes=list(dtypes.values()),
                                          descr=list(descr.values()))
        self.validate()

    @classmethod
    def from_dict(cls, cfg):
        k = cfg.keys()
        parkeys = [ 'dataext', 'dispaxis', 'xgap', 'ygap', 'ysize', 'platescale', 'darkcurr',
                    'saturation', 'nonlinear', 'numamplifiers', 'gain', 'ronoise', 'datasec',
                    'oscansec', 'suffix' ]
        kwargs = {}
        for pk in parkeys:
            kwargs[pk] = cfg[pk] if pk in k else None
        return cls(**kwargs)

    def validate(self):
        """
        Check the parameters are valid for the provided method.
        """
        if self.data['numamplifiers'] > 1:
            keys = [ 'gain', 'ronoise', 'datasec', 'oscansec' ]
            dtype = [ (int, float), (int, float), basestring, basestring ]
            for i in range(len(keys)):
                if self.data[keys[i]] is None:
                    continue
                if not isinstance(self.data[keys[i]], list) \
                        or len(self.data[keys[i]]) != self.data['numamplifiers']:
                    raise ValueError('Provided {0} does not match amplifiers.'.format(keys[i]))

            for j in range(self.data['numamplifiers']):
                if self.data[keys[i]] is not None \
                        and not isinstance(self.data[keys[i]][j], dtype[i]):
                    TypeError('Incorrect type for {0}; should be {1}'.format(keys[i], dtype[i]))

# TODO: This should get moved to telescopes.py
class TelescopePar(ParSet):
    """
    The parameters used to define the salient properties of a telescope.

    These parameters should be *independent* of any specific use of the
    telescope.  They and are used by the :mod:`pypit.telescopes` module
    to define the telescopes served by Pypit, and kept as part of the
    :class:`pypit.spectrographs.spectrograph.Spectrograph` definition of
    the instruments served by Pypit.

    To see the list of instruments served, a table with the the current
    keywords, defaults, and descriptions for the :class:`TelescopePar`
    class, and an explanation of how to define a new instrument, see
    :ref:`instruments`.
    """
    def __init__(self, name=None, longitude=None, latitude=None, elevation=None):

        # Grab the parameter names and values from the function
        # arguments
        args, _, _, values = inspect.getargvalues(inspect.currentframe())
        pars = OrderedDict([(k,values[k]) for k in args[1:]])

        # Initialize the other used specifications for this parameter
        # set
        defaults = OrderedDict.fromkeys(pars.keys())
        options = OrderedDict.fromkeys(pars.keys())
        dtypes = OrderedDict.fromkeys(pars.keys())
        descr = OrderedDict.fromkeys(pars.keys())

        # Fill out parameter specifications.  Only the values that are
        # *not* None (i.e., the ones that are defined) need to be set
        defaults['name'] = 'KECK'
        options['name'] = TelescopePar.valid_telescopes()
        dtypes['name'] = basestring
        descr['name'] = 'Name of the telescope used to obtain the observations.  ' \
                        'Options are: {0}'.format(', '.join(options['name']))
        
        defaults['longitude'] = 155.47833
        dtypes['longitude'] = [int, float]
        descr['longitude'] = 'Longitude of the telescope on Earth in degrees.'

        defaults['latitude'] = 19.82833
        dtypes['latitude'] = [int, float]
        descr['latitude'] = 'Latitude of the telescope on Earth in degrees.'

        defaults['elevation'] = 4160.0
        dtypes['elevation'] = [int, float]
        descr['elevation'] = 'Elevation of the telescope in m'

        # Instantiate the parameter set
        super(TelescopePar, self).__init__(list(pars.keys()),
                                           values=list(pars.values()),
                                           defaults=list(defaults.values()),
                                           options=list(options.values()),
                                           dtypes=list(dtypes.values()),
                                           descr=list(descr.values()))

        # Check the parameters match the method requirements
        self.validate()


    @classmethod
    def from_dict(cls, cfg):
        k = cfg.keys()
        parkeys = [ 'name', 'longitude', 'latitude', 'elevation' ]
        kwargs = {}
        for pk in parkeys:
            kwargs[pk] = cfg[pk] if pk in k else None
        return cls(**kwargs)

    @staticmethod
    def valid_telescopes():
        """
        Return the valid telescopes.
        """
        return [ 'KECK', 'SHANE', 'WHT', 'APF', 'TNG' ]

    def validate(self):
        pass

<|MERGE_RESOLUTION|>--- conflicted
+++ resolved
@@ -16,7 +16,7 @@
 
     - Add ``foo=None`` to the ``__init__`` method of the relevant
       parameter set.  E.g.::
-        
+
         def __init__(self, existing_par=None, foo=None):
 
     - Add any default value (the default value is ``None`` unless you set
@@ -1015,11 +1015,11 @@
     """
     The parameter set used to hold arguments for functionality relevant
     to the overal reduction of the the data.
-    
+
     Critically, this parameter set defines the spectrograph that was
     used to collect the data and the overall pipeline used in the
     reductions.
-    
+
     For a table with the current keywords, defaults, and descriptions,
     see :ref:`pypitpar`.
     """
@@ -1118,7 +1118,7 @@
     """
     The parameter set used to hold arguments for the determination of
     wavelength solution.
-    
+
     For a table with the current keywords, defaults, and descriptions,
     see :ref:`pypitpar`.
     """
@@ -1264,7 +1264,7 @@
     """
     The parameter set used to hold arguments for tracing the slit
     positions along the dispersion axis.
-    
+
     For a table with the current keywords, defaults, and descriptions,
     see :ref:`pypitpar`.
     """
@@ -1413,7 +1413,7 @@
     """
     The parameter set used to hold arguments for tracing the
     monochromatic tilt along the slit.
-    
+
     For a table with the current keywords, defaults, and descriptions,
     see :ref:`pypitpar`.
 
@@ -1521,7 +1521,7 @@
     """
     The parameter set used to hold arguments for tracing one or more
     objects within a slit.
-    
+
     For a table with the current keywords, defaults, and descriptions,
     see :ref:`pypitpar`.
     """
@@ -1631,7 +1631,7 @@
     """
     The parameter set used to hold arguments for extracting object
     spectra.
-    
+
     For a table with the current keywords, defaults, and descriptions,
     see :ref:`pypitpar`.
     """
@@ -1721,210 +1721,10 @@
         pass
 
 
-<<<<<<< HEAD
-        # Initialize the other used specifications for this parameter
-        # set
-        defaults = OrderedDict.fromkeys(pars.keys())
-        options = OrderedDict.fromkeys(pars.keys())
-        dtypes = OrderedDict.fromkeys(pars.keys())
-        descr = OrderedDict.fromkeys(pars.keys())
-
-        # Fill out parameter specifications.  Only the values that are
-        # *not* None (i.e., the ones that are defined) need to be set
-        defaults['dataext'] = 0
-        dtypes['dataext'] = int
-        descr['dataext'] = 'Index of fits extension containing data'
-
-        # TODO: Should this be detector-specific, or camera-specific?
-        defaults['dispaxis'] = 0
-        options['dispaxis'] = [ 0, 1 ]
-        dtypes['dispaxis'] = int
-        descr['dispaxis'] = 'Spectra are dispersed along this axis (0 for row, 1 for column)'
-
-        defaults['xgap'] = 0.0
-        dtypes['xgap'] = [int, float]
-        descr['xgap'] = 'Gap between the square detector pixels (expressed as a fraction of the ' \
-                        'x pixel size -- x is predominantly the dispersion axis)'
-
-        defaults['ygap'] = 0.0
-        dtypes['ygap'] = [int, float]
-        descr['ygap'] = 'Gap between the square detector pixels (expressed as a fraction of the ' \
-                        'y pixel size -- x is predominantly the dispersion axis)'
-
-        defaults['ysize'] = 1.0
-        dtypes['ysize'] = [int, float]
-        descr['ysize'] = 'The size of a pixel in the y-direction as a multiple of the x pixel ' \
-                         'size (i.e. xsize = 1.0 -- x is predominantly the dispersion axis)'
-
-        defaults['platescale'] = 0.135
-        dtypes['platescale'] = [int, float]
-        descr['platescale'] = 'arcsec per pixel in the spatial dimension for an unbinned pixel'
-
-        defaults['darkcurr'] = 0.0
-        dtypes['darkcurr'] = [int, float]
-        descr['darkcurr'] = 'Dark current (e-/hour)'
-
-        defaults['saturation'] = 65535.0
-        dtypes['saturation'] = [ int, float ]
-        descr['saturation'] = 'The detector saturation level'
-
-        defaults['nonlinear'] = 0.86
-        dtypes['nonlinear'] = [ int, float ]
-        descr['nonlinear'] = 'Percentage of detector range which is linear (i.e. everything ' \
-                             'above nonlinear*saturation will be flagged as saturated)'
-
-        # gain, ronoise, datasec, and oscansec must be lists if there is
-        # more than one amplifier
-        defaults['numamplifiers'] = 1
-        dtypes['numamplifiers'] = int
-        descr['numamplifiers'] = 'Number of amplifiers'
-
-        defaults['gain'] = 1.0 if pars['numamplifiers'] is None else [1.0]*pars['numamplifiers']
-        dtypes['gain'] = [ int, float, list ]
-        descr['gain'] = 'Inverse gain (e-/ADU). A list should be provided if a detector ' \
-                        'contains more than one amplifier.'
-
-        defaults['gain'] = 4.0 if pars['numamplifiers'] is None else [4.0]*pars['numamplifiers']
-        dtypes['ronoise'] = [ int, float, list ]
-        descr['ronoise'] = 'Read-out noise (e-). A list should be provided if a detector ' \
-                           'contains more than one amplifier.'
-
-        # TODO: Allow for None, such that the entire image is the data
-        # section
-        defaults['datasec'] = 'DATASEC' if pars['numamplifiers'] is None \
-                                        else ['DATASEC']*pars['numamplifiers']
-        dtypes['datasec'] = [basestring, list]
-        descr['datasec'] = 'Either the data sections or the header keyword where the valid ' \
-                           'data sections can be obtained, one per amplifier. If defined ' \
-                           'explicitly should have the format of a numpy array slice'
-
-        # TODO: Allow for None, such that there is no overscan region
-        defaults['oscansec'] = 'BIASSEC' if pars['numamplifiers'] is None \
-                                        else ['BIASSEC']*pars['numamplifiers']
-        dtypes['oscansec'] = [basestring, list]
-        descr['oscansec'] = 'Either the overscan section or the header keyword where the valid ' \
-                            'data sections can be obtained, one per amplifier. If defined ' \
-                            'explicitly should have the format of a numpy array slice'
-
-        # TODO: Allow this to be None?
-        defaults['suffix'] = ''
-        dtypes['suffix'] = basestring
-        descr['suffix'] = 'Suffix to be appended to all saved calibration and extraction frames.'
-
-        # Instantiate the parameter set
-        super(DetectorPar, self).__init__(list(pars.keys()),
-                                          values=list(pars.values()),
-                                          defaults=list(defaults.values()),
-                                          options=list(options.values()),
-                                          dtypes=list(dtypes.values()),
-                                          descr=list(descr.values()))
-        self.validate()
-
-    @classmethod
-    def from_dict(cls, cfg):
-        k = cfg.keys()
-        parkeys = [ 'dataext', 'dispaxis', 'xgap', 'ygap', 'ysize', 'platescale', 'darkcurr',
-                    'saturation', 'nonlinear', 'numamplifiers', 'gain', 'ronoise', 'datasec',
-                    'oscansec', 'suffix' ]
-        kwargs = {}
-        for pk in parkeys:
-            kwargs[pk] = cfg[pk] if pk in k else None
-        return cls(**kwargs)
-
-    def validate(self):
-        """
-        Check the parameters are valid for the provided method.
-        """
-        if self.data['numamplifiers'] > 1:
-            keys = [ 'gain', 'ronoise', 'datasec', 'oscansec' ]
-            dtype = [ (int, float), (int, float), basestring, basestring ]
-            for i in range(len(keys)):
-                if self.data[keys[i]] is None:
-                    continue
-                if not isinstance(self.data[keys[i]], list) \
-                        or len(self.data[keys[i]]) != self.data['numamplifiers']:
-                    raise ValueError('Provided {0} does not match amplifiers.'.format(keys[i]))
-
-            for j in range(self.data['numamplifiers']):
-                if self.data[keys[i]] is not None \
-                        and not isinstance(self.data[keys[i]][j], dtype[i]):
-                    TypeError('Incorrect type for {0}; should be {1}'.format(keys[i], dtype[i]))
-
-# TODO: This should get moved to telescopes.py
-class TelescopePar(ParSet):
-    def __init__(self, name=None, longitude=None, latitude=None, elevation=None):
-
-        # Grab the parameter names and values from the function
-        # arguments
-        args, _, _, values = inspect.getargvalues(inspect.currentframe())
-        pars = OrderedDict([(k,values[k]) for k in args[1:]])
-
-        # Initialize the other used specifications for this parameter
-        # set
-        defaults = OrderedDict.fromkeys(pars.keys())
-        options = OrderedDict.fromkeys(pars.keys())
-        dtypes = OrderedDict.fromkeys(pars.keys())
-        descr = OrderedDict.fromkeys(pars.keys())
-
-        # Fill out parameter specifications.  Only the values that are
-        # *not* None (i.e., the ones that are defined) need to be set
-        defaults['name'] = 'KECK'
-        options['name'] = TelescopePar.valid_telescopes()
-        dtypes['name'] = basestring
-        descr['name'] = 'Name of the telescope used to obtain the observations.  ' \
-                        'Options are: {0}'.format(', '.join(options['name']))
-        
-        defaults['longitude'] = 155.47833
-        dtypes['longitude'] = [int, float]
-        descr['longitude'] = 'Longitude of the telescope on Earth in degrees.'
-
-        defaults['latitude'] = 19.82833
-        dtypes['latitude'] = [int, float]
-        descr['latitude'] = 'Latitude of the telescope on Earth in degrees.'
-
-        defaults['elevation'] = 4160.0
-        dtypes['elevation'] = [int, float]
-        descr['elevation'] = 'Elevation of the telescope in m'
-
-        # Instantiate the parameter set
-        super(TelescopePar, self).__init__(list(pars.keys()),
-                                           values=list(pars.values()),
-                                           defaults=list(defaults.values()),
-                                           options=list(options.values()),
-                                           dtypes=list(dtypes.values()),
-                                           descr=list(descr.values()))
-
-        # Check the parameters match the method requirements
-        self.validate()
-
-
-    @classmethod
-    def from_dict(cls, cfg):
-        k = cfg.keys()
-        parkeys = [ 'name', 'longitude', 'latitude', 'elevation' ]
-        kwargs = {}
-        for pk in parkeys:
-            kwargs[pk] = cfg[pk] if pk in k else None
-        return cls(**kwargs)
-
-    @staticmethod
-    def valid_telescopes():
-        """
-        Return the valid telescopes.
-        """
-        return [ 'KECK', 'SHANE', 'WHT', 'APF', 'TNG', 'GEMINI' ]
-
-    def validate(self):
-        pass
-
-#-----------------------------------------------------------------------------
-# Calibration Parameters superset
-=======
->>>>>>> 892fd4d6
 class CalibrationsPar(ParSet):
     """
     The superset of parameters used to calibrate the science data.
-    
+
     Note that there are specific defaults for each frame group that are
     different from the defaults of the abstracted :class:`FrameGroupPar`
     class.
@@ -2080,10 +1880,10 @@
 class PypitPar(ParSet):
     """
     The superset of parameters used by Pypit.
-    
+
     This is a single object used as a container for all the
     user-specified arguments used by Pypit.
-    
+
     To get the default parameters for a given spectrograph, e.g.::
 
         from pypit.spectrographs.util import load_spectrograph
@@ -2106,7 +1906,7 @@
 
     To write the configuration of a given instance of :class:`PypitPar`,
     use the :func:`to_config` function::
-        
+
         par.to_config('mypypitpar.cfg')
 
     For a table with the current keywords, defaults, and descriptions,
@@ -2324,14 +2124,8 @@
             parameter set.
         """
         # Get the base parameters in a ConfigObj instance
-<<<<<<< HEAD
-        cfg = ConfigObj(PypitPar().to_config(None, just_lines=True)
-                            if cfg_lines is None else cfg_lines)
-
-=======
         cfg = ConfigObj(PypitPar().to_config() if cfg_lines is None else cfg_lines)
         
->>>>>>> 892fd4d6
         # Merge in additional parameters
         if merge_with is not None:
             cfg.merge(ConfigObj(merge_with))
@@ -2622,7 +2416,7 @@
         dtypes['name'] = basestring
         descr['name'] = 'Name of the telescope used to obtain the observations.  ' \
                         'Options are: {0}'.format(', '.join(options['name']))
-        
+
         defaults['longitude'] = 155.47833
         dtypes['longitude'] = [int, float]
         descr['longitude'] = 'Longitude of the telescope on Earth in degrees.'
