--- conflicted
+++ resolved
@@ -9,9 +9,5 @@
       -h, --help   show this help message and exit
       --path PATH  Path to directory with TelFit files downloaded from the PypeIt
                    Google Drive Telluric/ folder (default:
-<<<<<<< HEAD
-                   /Users/suksientie/Codes/PypeIt/doc)
-=======
-                   /Users/westfall/Work/packages/pypeit/doc)
->>>>>>> 960c1b90
+                   /Users/dpelliccia/PypeIt/PypeIt/doc)
     