
0.11.1dev
---------

- Add VLT/FORS filters to our database
- Improved DEIMOS frame typing
- Brings Gemini/GMOS into the suite (R400)
- Also an important change for autoid.full_template()
- Fixed trace extrapolation, to fix bugs in object finding. Tweaks to
  object finding algorithm.
- Major improvements to echelle object finding.
- Improved outlier rejection and coefficient fitting in pca_trace
- Major improvements to coadd routines in coadd1d
- Introduced telluric module and telluric correction routines
- Implemented tilt image type which is now a required frame type
- Streamlined and abstracted echelle properties and echelle routine in
  spectrograph classes.
- Revamped 2-d coadding routines and introduced 2-d coadding of
  MultiSlit data
- Improved ginga plotting routines.
- Fixed bug associated with astropy.stats.sigma_clipped_stats when
  astropy.stats.mad_std is used.
- Refactor BPM generation
- Merge raw_image loading with datasec_img and oscansec_img generation
- Sync datasec_img to image in ProcessRawImage
- Started (barely) on a path to having calibration images in counts and
  not ADU
- Refactors GMOS for get_rawimage method
- Enables GMOS overscan subtraction
- Adds R400 wavelength solution for old E2V chip
- Revises simple_calib() method for quick and dirty wavelength
  calibration
- Adds a related show_wvcalib script
- Changes to ech_combspec to better treat filenames
- Fixed bug when bias was set to 'force' which was not bias subtracting
- Implemented changes to vlt_xshooter_nir to now require darks taken
  between flats
- Made flat fielding code a bit more robust against hot pixels at edge
  of orders
- Added pypeit_chk_flat script to view flat images
- Refactored image objects into RawImage, ProcessRawImage, PypeItImage,
  BuildImage
- Moved load() and save() methods from MasterFrame to the individual
  calibration objects
- Converted ArcImage and FlatImages into counts
- Added code to allow for IVAR and RN2 image generation for calibs
- Added several from_master_file() instantiation methods
- Use coadd2d.weighted_combine() to stack calibration images
- Major refactor of slit edge tracing
- Added 'Identify' tool to allow manual identification and calibration
  of an arc spectrum
- Added support for WHT/ISIS
<<<<<<< HEAD
- Deprecated previous tracing code: `pypeit.traceslits` and
  `pypeit.core.trace_slits`, as well as some functions in
  `pypeit.core.extract` that were replaced by
  `pypeit.core.moment.moment1d` and functions in `pypeit.core.trace`.
- PCA now saved to MasterEdges file; added I/O methods
=======
- Added code of conduct
>>>>>>> 62902c78

0.11.0 (22 Jun 2019)
--------------------

- Add magellan_mage, including a new ThAr linelist and an archived
  solution
- Polish several key echelle methods
- Modify create_linelist to default to vacuum
- Update Xshooter, NIRES, and GNIRS
- Refactor ProcessImages into ProcessRawImage, PypeItImage,
  CalibrationImage, ScienceImage, and ImageMask
- Refactor ScienceImage into SciImgStack
- Fix arc tilts bug
- Started an X-Shooter doc and introduced a [process][bias] parameter
- Modified processing steps for bias + overscan subtraction
- Started notes on how to generate a new spectrograph in PypeIt
- Refactoring of reduce to take a ScienceImage object for the images and
  the mask
- Updates to many spectrograph files to put datasec, oscansec in the raw
  frame
- Add find_trim_edge and std_prof_nsigma parameters
- A bit of tuning for MagE
- Fixes for Echelle in fluxspec
- Writes a chosen set of header cards to the spec1D and coadd files
- Updates for FORS2
- Introduced new coadd1d module and some new coadd functinality.
- modified interface to robust_polyfit_djs, robust_optimize, and
  djs_reject.
- Added utility routine cap_ivar for capping the noise level.
- Fixed a bug in optimal extraction which was causing hot pixels when a
  large fraction of the pixels on the object profile were masked.
- Major bug fixes and improvements to echelle object finding. Orders
  which did not cover the entire detector were not being treated
  properly.

0.10.1 (22 May 2019)
--------------------

- Minor bug fix to allow for `None` exposure times when typing frames.

0.10.0 (21 May 2019)
--------------------

- Enable PyPI
- Streamline some of the instantiation at the beginning of
  PypeIt.__init__.
    - Moves the call to default_pypeit_par into config_specific_par.
    - Adds a finalize_usr_build() function to PypeItMetaData to
      consolidate the few opaque steps when finishing the meta data
      build.
- Hack for Kastr
- Turn on Shane Kastb grism wavelength solutions (not tested)
- Started splitting Arc Line Templates Notebook into pieces
- Allows for slice like syntax when defining calibration groups.
- Introduce 'tilt' frame type.  Not used yet.  Everything that's typed
  as an 'arc' is now also typed as a 'tilt'.
- Use matplotlib 'agg' backend to the top-level `__init__.py` to allow
  for running the code under a screen; may need a better approach.
- Numerous doc and style fixes
- Add `master_type` to `MasterFrame` (and derived classes), which is
  used to set the name of the master frame output file.
- Significant edits to `MasterFrame` to streamline IO for derived
  classes.  Lead to significant changes to `Calibrations`.
- Main paths now set in `PypeIt`.
- Allow `connect_to_ginga` to start up the ginga viewer.
- Add a pytest `skipif` that checks if the Cooked directory exists in
  the dev-suite.  Use this to run the tests that only need the raw image
  data or don't need the dev-suite at all.
- Move wavelength calibration save/load out of `pypeit.wavecalib` into
  `pypeit.core.wavecal.waveio.py`
- Rename default directory for calibration masters to `Masters` and
  removed inclusion of spectrograph name.
- Fix oscan sec in read_lris()
- Fix bad return in tracewave.tilts_find_lines()
- Several doc edits
- Fix handling of maskslits
- Fix flexure crashing
- Change `pypeit.spectrographs.spectrograph.get_image_section` to
  *always* return the sections ordered spectral then spatial to match
  the PypeIt convention to match how binning is returned.  Propagated to
  get_datasec_img.
- Changed all functions related to binning to ensure that binning is
  always ordered spectral vs. spatial with the PypeIt convention that
  images have shape (nspec,nspat).  Includes associated documentation.
- Allow `pypeit.bitmask.BitMask` and `pypeit.par.parset.ParSet` to save
  and load from fits file headers.
- Force BitMask definitions in framematch.py and processimages.py to use
  and OrderedDict.  They need to be an OrderedDicts for now to ensure
  that the bits assigned to each key is always the same. As of python
  3.7, normal dict types are guaranteed to preserve insertion order as
  part of its data model. When/if we require python 3.7, we can remove
  this (and other) OrderedDict usage in favor of just a normal dict.
- Changed default for add and rm slits parameters.
- Doc improvements and removal of old, commented methods.
- Edited function that replaces bad columns in images and added tests.
- Added `pypeit.io` with routines to:
    - manipulate `numpy.recarray` objects and converting them into
      `astropy.fits.BinTableHDU` objects.
    - gzip compress a file
    - general parser to pull lists of items from fits headers
- Added metadata to `MasterFrame` objects written to fits files.
- Added `'observed'` option for wavelength reference frame that skips
  any relative motion corrections.

0.9.3 (28 Feb 2019)
-------------------
- Fixed a bug that was introduced when the binning was switched to the
  PypeIt convention.
- Fixed a bug whereby 2d images were not being saved if no objects were
  detected.
- Revamped the naming convention of output files to have the original
  filename in it.

0.9.2 (25 Feb 2019)
-------------------

- Many doc string updates in top level routines (not core)
- Updates to install and cookbook docs
- Continued the process of requiring spectrograph and par in each base
  class
- More doc + cleaning at top level, e.g. base classes
- Eliminates BPM base class
- Hot fix for flatfield;  illumflat was getting divided into the
  pixelflatnrm image
- Implementation of 2d coadds including a script to perform them.
- Fixed bug in extract.fit_profile that was introduced when implementing
  2d coadds
- Polynomial order for object finding is now part of parset.
- Improved X-shooter object tracing by increasing order.
- Improved determination of threshold determination regions for object
  finding.
- Added S/N floor to ivar determination for image procing.
- Reworked master output for traceslits
- Fixed a bug associated with binned images being proc'd incorrectly.
- Fixed master_key outputs in headers to deal with different detectors.
- Modify -c in pypeit_setup to require a setup (or all) be specified
  when writing, e.g. 'all' or 'A,C'
- Generated a new spectrograph child for LRISr in long-slit read-out
  mode (only 2 amps, 1 per detector)
- Require astropy >=3.1  [required for coadding at the least]
- Fixed a circular import which required move qa from wavecal into
  autoid.
- Fixed a bug in LRIS-R that spectrograph which was not using binning
  for wavelength fwhm.
- Updated docs on add/rm slits.
- Fixed and tuned up fluxing script and fluxing routines.
- Introduce sky_sigrej parameter
- Better handling of ManualExtraction
- Add template for LRISr 600/5000 wavelengths
- PYDL LICENSE and licenses folder
- Updates for new Cooked (v1.0)

0.9.1 (4 Feb 2019)
------------------

- Move write method for sensitivity function
- Modify I/O for detnum parameter
- Modify idx code in SpecObj
- Fixed a bug on datatype formatting
- Reworked masteframe and all base classes to be more homogenous so that
  one only ever overloads the save_master and load_master methods.
- Many changes fixes wavecal/autoid.py to make the lines being used
  explicitly clear. This fixed many bugs in the the wavelength fitting
  that were recently introduced.
- Introduced reidentification algorithm for wavelengths and many
  associated algorithms. Reidentification is now the default for
  x-shooter and NIRES. Other changes to the wavelength interface and
  routines to make them more compatible with echelle.
- Tweaked LA cosmics defaults. Add instrument specific parameters in
  spectrograh classes along with routines that check binning and decide
  on best params for LRIS-RED
- Now updating cosmic ray masking after each global sky subtraction
- Major developments for echelle functionality, including object
  wavelengths, and reduction control flow.
- Introduced wavemodel.py to simulate/extract/ID sky and ThAr spectral
  emission lines.
- Significant refactor of tracing slit/edge orders and new docs+tests
- Changed back BPM image to be aligned with datasec *not* the raw image
  shape (without trimming)
- Renabled ability to add user supplied slits
- Miscellaneious echelle-related advances
- PNGs of X-Shooter fits
- Sped up trace plotting in ginga
- Fussed again with how time is handled in PypeIt.  Hopefully the last
  time..
- dispaxis renamed specaxis and dispflip to specflip
- Lots of VLT/X-Shooter development
- Removed a number of files that had been mistakingly added into the
  repo
- Now running on cooked v=0.92
- Allow for multiple paths to be defined in the pypeit file
- Changed the procedure used to identify instrument configurations and
  identify which frames to use when calibrating science exposures.
- Added configurations, calibration groups, and background index to
- Total revamp of Tilts. Arc line tracing significantly improved.
- Fixes to trace_crude_init, trace_fweight, and trace_gweight.
- Many other small bug fixes and modifications particularly in the
  fitting routines.
- Lots of development related to echelle functionality.
- Major enhancements to fitting routines (in utils)
- Make GMOS south works and update OH line lists, and also add LBT/MODS.
- Introduce calib groups
- Removes setup designation.  Largely replaced with master_key
- Refactor Calibrations class to handle new calib groups
- Refactor QA to handle new calib groups
- Refactor tests to handle new calib groups
- Pushed pieces of run_pypeit into the PypeIt class
- Removed future as a dependency
- Change point step size to 50 pixels in show_slits and show_trace for
  major speed up
- Implemented difference imaging for near-IR reductions for both
  Multislit and Echelle
- Fixed a bug in echelle object finding algorithm.
- Fixed bug in object finding associated with defining the background
  level for bright telluric standards and short slits.
- Implemented using standard stars as crutches for object tracing.
- Reworked the implementation of reuse_masters in the PypeIt class and
  in the Calibrations class.
- New behavior associated with the -o overwrite feature in run_pypeit.
  User prompting feature has been disabled. Existing science files will
  not be re-created unless the -o option is set.
- Fixed a bug where local sky subtraction was crashing when all the
  pixels get masked.
- Nearly resurrected simple_calib
- New method to build the fitstbl of meta data
- Refactor handling of meta data including a data model defining core
  and additional meta data
- Replaces metadata_keys with pypeit_file_keys for output to PypeIt file
- Updates new metadata approach for VLT, Keck, Lick, Gemini instruments
- Remove PypeItSetup call from within PypeIt
- Remove lacosmic specific method in Spectrograph;  replaced with
  config_specific_par
- setup block now required when running on a PypeIt file
- Introduced a new method of determining breakpoint locations for local
  sky subtraction which takes the sampling set by the wavelength tilts
  into account.
- Fixed a major bug in the near-IR difference imaging for the case of
  A-B, i.e. just two images.
- Introduced routines into core.procimg that will be used in 2-d
  co-adding.
- Tweaks to VLT X-SHOOTER spectrograph class to improve reductions.
- Moved methods for imaging processing from scienceimage class to
  processimages class.
- Introduce full_template() method for multi-slit wavelength
  calibrations; includes nsnippet parameter
- Generate full template files for LRIS, DEIMOS, Kastb
- Added a few new Arc lines for DEIMOS in the blue
- Introduce mask_frac_thresh and smash_range parameters for slit
  tracing; modified LRISb 300 defaults
- Updated slit tracing docs
- Introduced --show command in pypeit_chk_edges
- Added echelle specific local_skysub_extract driver.
- Refactored PypeIt and ScienceImage classes and introduced Reduce
  class. ScienceImage now only does proc-ing whereas reduction
  operations are done by Reduce. Reduce is now subclassed in an
  instrument specific way using instantiate_me instead of PypeIt. This
  was necessary to enable using the same reduction functionality for 2d
  coadds.
- Added and improved routines for upcoming coadd2d functionality.
- Fixed bug in weight determination for 1d spectral coadds.
- Major fixes and improvements to Telluric corrections and fluxing
  routines.
- Fluxing now implemented via a script.
- Turned flexure back on for several instruments
- Introduced VLT/FORS2 spectrograph
- Swapped binspec and binspat in parse binning methods
- Extended LRISr 1200_900 arc template
- Modified add/rm slit methods to be spec,spat
- Add an option in coadding to scale the coadded spectrum to a given
  magnitude in a given filter
- Extended DEIMOS 1200G template

0.9.0
-----

- Major refactor to rename most modules and incorporate the PYPIT ->
  PypeIt switch
- Add SlitMask, OpticalModel, and DetectorMap classes.  Implemented
  DEIMOSOpticalModel based on DEEP2 IDL code.
- Improved treatment of large offsets in
  pypeit.core.trace_slits.trace_gweight to be symmetric with
  trace_fweight. Large outlying pixels were breaking object tracing.
- Added thresholding in pypeit.core.tracewave to ensure that tilts are
  never crazy values due to extrapolation of fits which can break sky
  subtraction. 
- Turn off 2.7 Travis testing
- Integrated arclines into PypeIt
- Added KDTree algorithm to the wavelength calibration routines
- Modified debug/developer modes
- Update SpecObjs class; ndarray instead of list;  set() method
- Completely revamped object finding, global sky subtraction and local
  sky subtraction with new algorithms.
- Added -s option to run_pypeit for interactive outputs.
- Improved pypeit_show_spec2d script. 
- Fixed bug whereby -m --use_master was not being used by run_pypeit
  script.
- Overhaul of general algorithm for wavelength calibration
- Hot fix for bspline + requirements update
- Fixed issue with biases being written to disk as untrimmed. 
- Completely reworked flat fielding algorithm. 
- Fixed some parsing issues with the .pypeit file for cases where there
  is a whitepsace in the path.
- Implemented interactive plots with the -s option which allow the
  reduction to continue running.
- Modified global sky subtraction significantly to now do a polynomial
  fit. This greatly improves results for large slits.
- Updated loading of spectra and pypeit_show_1dspec script to work with
  new output data model.
- Implemeneted a new peak finding algorithm for arc lines which
  significantly improved wavelength fits.
- Added filtering of saturated arc lines which fixed issues with
  wavelength fits. 
- Added algorithms and data files for telluric correction of near-IR
  spectra.
- Revamped flat field roiutine to tweak slit boundaries based on slit
  illumination profile. Reworked calibrations class to accomodate the
  updated slit boundaries and tilts images as well as update the master
  files.
- Include BitMask class from MaNGA DAP.
- Change the way frame types are include in PypeItSetup.fitstbl
- Edited KeckLRISSpectrograph header keywords
- Edited how headers are read from the provided files
- Created metadata.PypeItMetaData class to handle what was previously
  `fitstbl`
- Fussed with date/time driven by GMOS;  date is no longer required in
  `fitstbl`
- Initial work on GMOS;  this is still work-in-progress
- Pushed several arcparam items into the Wavelengths parset
- Series of hacks for when binning is missing from the fitstbl
- CuAr line lists for GMOS
- New option to reduce only 1 det at a time
- Data provided in pypeit file overwrites anything read from the fits
  file headers.
- Filled in fits table reading data for GNIRS
- Demand frametype column in fits table is U8 format
- Further improvements to detect_lines arcline detection algorithm.
- Got rid of arcparam and added info and docs to wavelengths parset. 
- Improved and commented autoid.py arclines code. 
- Added utilities to wavecalib to compute shift,stretch of two spectra. 
- Completely revamped cross-correlation algorithm in wavecalib to give
  roburt results.

0.8.1
-----
- Figuring out how to tag releases

0.8.0
-----

- First major steps on ARMED echelle data reduction pipeline
- APF/Levy and Keck/HIRES implemented
- Updates to blaze function and slit profile fitting
- Initial support for multislit reduction
- Coadding; including docs; and tests
- Now requiring astropy >= v1.3
- raw_input handling for Python 3
- coadd handling of bad input
- coadd bug fix on obj name
- Init local (i.e. object dependent) parameters in coadding
- fix local background logic error in slit masking
- Refactor QA PDF to PNG+HTML
- Add nminima object finding
- Add new parameters for object finding, reduce specific detectors
- Add slit profile QA
- Begin writing header (e.g. RA/DEC) info to spec1d files
- Fix bug in applying BPM for finding slit edges
- Update Ginga hooks
- Enable archiving/loading sensitivity function
- Add new cosmic ray algorithms for coadding (especially pairs of
  spectra)
- Added support for TNG+Dolores long slit spectrograph
- Started removing cython code
- Update line detection algorithm
- Updated flexure and tilt tracing documentation
- Updated docs:added standards.rst, and make a small correction in using
  script pypit_setup in setup.rst
- Fixed travis
- Updated slit trace algorithm
- Improved arc line detection algorithm
- Added functionality for fully automated wavelength calibration with
  arclines
- Switched settings files to allow IRAF style data sections to be
  defined
- Allowed data sections to be extracted from header information
- Significant refactor of routines related to pypit_setup
- Various small improvements, primarly to handle Gemini/GMOS data [not
  yet fully supported in PYPIT]
- Removed majority of cython functionality
- Moved logging to be a package object using the main __init__.py file
- Begin to adhere to PEP8 (mostly)
- setup.py rewritten.  Modeled after
  https://github.com/sdss/marvin/blob/master/setup.py .  Added
  requirements.txt with the package versions required.
- Updates archeck
- Loads NIST arclines from arclines instead of PYPIT
- DEIMOS reduction!
- Bug fix for bspline with bkspace
- Enable loading a sensitivity function with YAML
- Allow for multiple detectors when using `reduce detnum`
- Moved all imports to the start of every file to catch and avoid
  circular imports, removed most `import ... as ...` constructs
- dummy_* removed from arutils as necessary and propagated changes to
  tests
- remove dependency of ararclines functions on slf
- change requirements for astropy to >=1.3.0 so that `overwrite` is
  valid
- include numba in requirements, but actually a requirement of arclines
- Improve cookbook and setup docs
- Faster algorithm for defining object and background regions
- Restore armsgs -d functionality
- Finished cython to python conversions, but more testing needed
- Introduce maskslits array
- Enable multi-slit reduction
- Bug fixes in trace_slits
- Fixes what appears to be a gross error in slit bg_subtraction
  (masking)
- Turns off PCA tilt QA for now [very slow for each slit]
- Several improvements for coadding
- Modify lacosmic to identify tiny CR's
- Enabled writing Arc_fit QA for each slit/order
- Refactored comb_frames
- Refactored load_frames
- Refactored save_master
- Refactored get_datasec_trimmed, get_datasec, pix_to_amp
- Refactored slit_pixels
- Refactored sub_overscan
- Refactored trace_slits (currently named driver_trace_slits) and many
  of its dependencies
- Added parameter trace_slits_medrep for optional smoothing of the trace
  slits image
- Updated a few settings for DEIMOS and LRIS related to tracing slits
- Added a replace_columns() method to arproc.py
- Fixed a bug in new_match_edges()
- Moved tracing docs -> slit_tracing and edited extensively
- Updated docs on DEIMOS, LRIS
- Added the pypit_chk_edges script
- Added BPM for DEIMOS
- Added the code for users to add slits [edgearr_from_users()] but have
  not documented nor made it accessible from the PYPIT file
- Generated tcrude_edgearr() method for using trace crude on the slit
  edges
- Added trace_crude() method that I ported previously for DESI
- Added multi_sync() method for ARMLSD slit synchronization
- Have somewhat deprecated the maxgap method
- Refactored the gen_pixloc() method
- Generate arpixels.py module for holding pixel level algorithms
- Move all methods related to TraceSlits to artraceslits.py
- Introduce the TraceSlits class
- Update armlsd accordingly
- Remove driver_trace_slits and refctor_trace_slits methods
- Making Ginga a true dependency of PYPIT
- Have TraceSlits write/load MasterFrames
- Introduce SetupClass object
- Replace armbase.setup_science() with SetupClass.run()
- Move setup acitivites to inside pypit.py
- doc updates in setup.rst
- Refactor fitsdict -> fitstbl  (variable name not updated everywhere)
- Removed slurped headers from fitsdict (and therefore fitstbl)
- Include SetupClass Notebook
- Move ftype_list from armeta.py to arsort.py
- Bug fix related to fluxing
- Substantial refactor of arsort.py
- Substantial refactor of arsetup.py
- Introduced base-level ProcessImages class
- Introduced abstract MasterFrame class
- Introduced BiasFrame, BPMImage, ArcImage, and TraceImage classes
- Started NormPixelFlat class but have not yet implemented it
- Substantial refactoring of armasters
- Moved arlris, ardeimos to core/
- Moved image processing methods to arprocimg in core/
- Introduced calib_dict to hold calibration frames in armlsd (instead of
  slf)
- Modified ardeimos to load only a single image (if desired)
- Turned off fluxing in this branch;  is 'fixed' in the one that follows
- Moved get_slitid() to artraceslits
- Deprecates ['trace']['combine']['match'] > 0.0 option
- Deprecates ['arc']['combine']['match'] > 0.0 option
- Refactoring of settings and slf out of core methods continues
- Removed _msbias, _msarc, _datasec, _bpix from slf
- New tests and Notebooks
- Introduced FluxSpec class
- Introduce pypit_flux_spec script (and docs)
- Added FluxSpec Notebook
- armlsd has reappeared (momentarily) but is not being used;  it goes
  away again in a future branch
- Added a dict (std_dict) in arms.py to hold standard star extractions
- Reducing standard stars in the main arms loop
- Modified save_1d_spectra to handle loaded SpecObj in addition to
  internally generated ones
- Moved arflux to core and stripped out slf, settings
- Really restricting to nobj when user requests it
- New tests
- Introduces WaveCalib class
- Push ararc.py to core/ after removing slf and settings dependencies
- Further refactor masters including MasterFrame; includes addressing
  previous comment from RC
- Removed armlsd.py again
- Strips wv_calib from ScienceExposure
- Push get_censpec() to ararc.py
- New tests; limited docs
- TraceSlits load method pushed outside the class
- Introduces WaveTilts class
- Significant modification to tilt recipe including deprecation of PCA
- Moved tilt tracing algorithms from artrace.py to artracewave.py in
  core/
- Added 2D Legendre fitting to polyfit2d_general
- New trace slits tilts  settings (for 2D fitting)
- New QA plot
- New pypit_chk_tilts script
- New docs
- New tests
- Introduces FlatField class
- Adds FlatField Notebook, tests
- Pushes flat field algorithms into core/arflat.py
- Main flatfield method broken into a few pieces
- Further refactoring of armasters
- Further refactoring related to settings and ScienceExposure
- WaveImage class
- Strip mswave from ScienceExposure
- New tests
- Push get_calib methods into the individual classes
- Significant refactoring in arms.py followed
- Rename slits_dict -> tslits_dict
- Use tslits_dict in wavetilts.py
- Introduce ScienceImage class
- Substantial refactoring in arms.py followed
- Notebook too
- Reversed exposure/det loops for the (last?) time
- Generated arskysub.py in core/
- Significant portions of arproc.py are now superfluous
- Moved flexure_qa to arwave.py
- Significant refactoring of arsave.py (also moved to core/)
- Removed settings and slf from arspecobj.py
- Refactored trace_objects_in_slit()
- Refactoring of flexure algorithms
- Adds build_crmask() and flat_field() methods to ProcessImages
- Completed the deprecation of arsciexp (RIP)
- Many test updates
- Doc strings improved but no new main docs
- Completed armasters refactor and moved to core/
- Adds bspline_profile() method;  Used here for skysub but will also
  show up in extraction
- Introduces new skysub method;  still a bspline but now the new one
- Adds several methods from the PYDL repository into a pydl.py module
  including bspline Class
- Adds method to generate ximg and edgemask frames
- Adds new trace_slits_trim settings
- Small install edits
- Fixes Travis failure that crept into the previous PR
- Fix bug in bspline
- Adds a demo Notebook for LRISr redux
- Other odds and ends including code flow doc
- Introduce pypit/par and pypit/config directories
- Introduce PypitPar as an initial step toward refactoring the front end
- Final nail in the coffin for cython
- Add API docs
- Add bumpversion
- Adds a demo Notebook for LRISr redux
- Other odds and ends including code flow doc
- Introduce pypit/par and pypit/config directories
- Introduce PypitPar as an initial step toward refactoring the front end
- Move spectrograph specific code into spectographs/ folder
- Introduces the Spectrographs class
- Introduces the Calibrations class with Notebook
- Bug fix in view_fits script
- Handle no-slits-found condition
- Added NIRES to spectrographs folder
- Fixed logic in ArcImage class related to settings and user settings
- Added user settings to some of the other classes.
- Enabled load_raw_frame to take a negative dispersion axis indicating
  flips.
- Major bug fixed in bspline_profile where it was producing gargabe
  results when breakpoints were being rejected.
- Edits to Spectrograph class
- Removed all use of settings in ARMS and its subsequent calls.  ARMS
  now uses PypitPar and its sub parameter sets
- propagated ParSet changes into run_pypit and pypit_setup
- settings/parameters for pypit now set in the pypit file using a
  configuration parameter set
- rewrote pypit file parser
- Included automatically generated documentation of PypitPar when
  running make html in doc/ directory
- Checked orientation of array correct for DATASEC and OSCANSEC in
  DetectorPar for each Spectrograph
- Add SpecObjs class
- Add from_dict and to_dict methods to pydl bspline and update docs
- Updated from_dict method in pydl bspline

0.7 (2017-02-07)
----------------

This file enters the scene.<|MERGE_RESOLUTION|>--- conflicted
+++ resolved
@@ -50,15 +50,12 @@
 - Added 'Identify' tool to allow manual identification and calibration
   of an arc spectrum
 - Added support for WHT/ISIS
-<<<<<<< HEAD
+- Added code of conduct
 - Deprecated previous tracing code: `pypeit.traceslits` and
   `pypeit.core.trace_slits`, as well as some functions in
   `pypeit.core.extract` that were replaced by
   `pypeit.core.moment.moment1d` and functions in `pypeit.core.trace`.
 - PCA now saved to MasterEdges file; added I/O methods
-=======
-- Added code of conduct
->>>>>>> 62902c78
 
 0.11.0 (22 Jun 2019)
 --------------------
