--- conflicted
+++ resolved
@@ -20,9 +20,5 @@
     v_file = os.path.join(os.getenv('PYPEIT_DEV'), 'Cooked', 'version')
     with open(v_file) as f:
         tmp = f.readlines()
-<<<<<<< HEAD
-    assert tmp[-1].strip() == '1.6.1'
-=======
     assert tmp[-1].strip() == '1.7.0'
->>>>>>> f98dc0e7
 
