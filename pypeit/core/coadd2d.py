"""
Module for performing two-dimensional coaddition of spectra.

.. _numpy.ndarray: https://docs.scipy.org/doc/numpy/reference/generated/numpy.ndarray.html

"""
import os

import numpy as np
import scipy
import copy

from astropy.io import fits
from astropy import stats

from pypeit import msgs
from pypeit import utils
from pypeit.masterframe import MasterFrame
from pypeit.waveimage import WaveImage
from pypeit.wavetilts import WaveTilts
from pypeit.traceslits import TraceSlits
from pypeit import edgetrace
from pypeit.images import scienceimage
from pypeit import reduce
from pypeit.core import extract

from pypeit.core import load, coadd1d, pixels
from pypeit.core import parse
from pypeit.spectrographs import util
from matplotlib import pyplot as plt
from IPython import embed
from pypeit import ginga
from pypeit import specobjs


# TODO make weights optional and do uniform weighting without.
def weighted_combine(weights, sci_list, var_list, inmask_stack,
                     sigma_clip=False, sigma_clip_stack = None, sigrej=None, maxiters=5):
    """

    Args:
        weights: float ndarray of weights.
            Options for the shape of weights are:
                (nimgs,)              -- a single weight per image in the stack
                (nimgs, nspec)        -- wavelength dependent weights per image in the stack
                (nimgs, nspec, nspat) -- weights input with the shape of the image stack

             Note that the weights are distinct from the mask which is dealt with via inmask_stack argument so there
             should not be any weights that are set to zero (although in principle this would still work).

        sci_list: list
            List of  float ndarray images (each being an image stack with shape (nimgs, nspec, nspat))
            which are to be combined with the  weights, inmask_stack, and possibly sigma clipping
        var_list: list
            List of  float ndarray variance images (each being an image stack with shape (nimgs, nspec, nspat))
            which are to be combined with proper erorr propagation, i.e.
            using the  weights**2, inmask_stack, and possibly sigma clipping
        inmask_stack: ndarray, boolean, shape (nimgs, nspec, nspat)
            Array of input masks for the images. True = Good, False=Bad
        sigma_clip: bool, default = False
            Combine with a mask by sigma clipping the image stack. Only valid if nimgs > 2
        sigma_clip_stack: ndarray, float, shape (nimgs, nspec, nspat), default = None
            The image stack to be used for the sigma clipping. For example if
            if the list of images to be combined with the weights is [sciimg_stack, waveimg_stack, tilts_stack] you
            would be sigma clipping with sciimg_stack, and would set sigma_clip_stack = sciimg_stack
        sigrej: int or float, default = None
            Rejection threshold for sigma clipping. Code defaults to determining this automatically based
            on the numberr of images provided.
        maxiters:
            Maximum number of iterations for sigma clipping using astropy.stats.SigmaClip

    Returns:
        sci_list_out: list
           The list of ndarray float combined images with shape (nspec, nspat)
        var_list_out: list
           The list of ndarray propagated variance images with shape (nspec, nspat)
        outmask: bool ndarray, shape (nspec, nspat)
           Mask for combined image. True=Good, False=Bad
        nused: int ndarray, shape (nspec, nspat)
           Image of integers indicating the number of images that contributed to each pixel
    """

    shape = img_list_error_check(sci_list, var_list)

    nimgs = shape[0]
    img_shape = shape[1:]
    #nspec = shape[1]
    #nspat = shape[2]

    if nimgs == 1:
        # If only one image is passed in, simply return the input lists of images, but reshaped
        # to be (nspec, nspat)
        msgs.warn('Cannot combine a single image. Returning input images')
        sci_list_out = []
        for sci_stack in sci_list:
            sci_list_out.append(sci_stack.reshape(img_shape))
        var_list_out = []
        for var_stack in var_list:
            var_list_out.append(var_stack.reshape(img_shape))
        outmask = inmask_stack.reshape(img_shape)
        nused = outmask.astype(int)
        return sci_list_out, var_list_out, outmask, nused

    if sigma_clip and nimgs >= 3:
        if sigma_clip_stack is None:
            msgs.error('You must specify sigma_clip_stack, i.e. which quantity to use for sigma clipping')
        if sigrej is None:
            if nimgs <= 2:
                sigrej = 100.0  # Irrelevant for only 1 or 2 files, we don't sigma clip below
            elif nimgs == 3:
                sigrej = 1.1
            elif nimgs == 4:
                sigrej = 1.3
            elif nimgs == 5:
                sigrej = 1.6
            elif nimgs == 6:
                sigrej = 1.9
            else:
                sigrej = 2.0
        # sigma clip if we have enough images
        # mask_stack > 0 is a masked value. numpy masked arrays are True for masked (bad) values
        data = np.ma.MaskedArray(sigma_clip_stack, np.invert(inmask_stack))
        sigclip = stats.SigmaClip(sigma=sigrej, maxiters=maxiters, cenfunc='median', stdfunc=utils.nan_mad_std)
        data_clipped, lower, upper = sigclip(data, axis=0, masked=True, return_bounds=True)
        mask_stack = np.invert(data_clipped.mask)  # mask_stack = True are good values
    else:
        if sigma_clip and nimgs < 3:
            msgs.warn('Sigma clipping requested, but you cannot sigma clip with less than 3 images. '
                      'Proceeding without sigma clipping')
        mask_stack = inmask_stack  # mask_stack = True are good values

    nused = np.sum(mask_stack, axis=0)
    weights_stack = broadcast_weights(weights, shape)
    weights_mask_stack = weights_stack*mask_stack

    weights_sum = np.sum(weights_mask_stack, axis=0)
    sci_list_out = []
    for sci_stack in sci_list:
        sci_list_out.append(np.sum(sci_stack*weights_mask_stack, axis=0)/(weights_sum + (weights_sum == 0.0)))
    var_list_out = []
    for var_stack in var_list:
        var_list_out.append(np.sum(var_stack * weights_mask_stack**2, axis=0) / (weights_sum + (weights_sum == 0.0))**2)
    # Was it masked everywhere?
    outmask = np.any(mask_stack, axis=0)

    return sci_list_out, var_list_out, outmask, nused


def reference_trace_stack(slitid, stack_dict, offsets=None, objid=None):

    if offsets is not None and objid is not None:
        msgs.errror('You can only input offsets or an objid, but not both')
    nexp = len(offsets) if offsets is not None else len(objid)
    # There are two modes of operation to determine the reference trace for the 2d coadd of a given slit/order
    # --------------------------------------------------------------------------------------------------------
    # 1) offsets: we stack about the central trace for the slit in question with the input offsets added
    # 2) ojbid: we stack about the trace of reference object for this slit given for each exposure by the input objid
    if offsets is not None:
        tslits_dict_list = stack_dict['tslits_dict_list']
        nspec, nslits = tslits_dict_list[0]['slit_left'].shape
        ref_trace_stack = np.zeros((nspec, nexp))
        for iexp, tslits_dict in enumerate(tslits_dict_list):
            ref_trace_stack[:, iexp] = (tslits_dict[:, slitid]['slit_left'] + tslits_dict[:, slitid]['slit_righ'])/2.0 + offsets[iexp]
    elif objid is not None:
        specobjs_list = stack_dict['specobjs_list']
        nspec = specobjs_list[0][0].trace_spat.shape[0]
        # Grab the traces, flux, wavelength and noise for this slit and objid.
        ref_trace_stack = np.zeros((nspec, nexp), dtype=float)
        for iexp, sobjs in enumerate(specobjs_list):
            ithis = (sobjs.slitid == slitid) & (sobjs.objid == objid[iexp])
            ref_trace_stack[:, iexp] = sobjs[ithis].trace_spat
    else:
        msgs.error('You must input either offsets or an objid to determine the stack of reference traces')

    return ref_trace_stack

def optimal_weights(specobjs_list, slitid, objid, sn_smooth_npix, const_weights=False):
    """
    Determine optimal weights for 2d coadds. This script grabs the information from SpecObjs list for the
    object with specified slitid and objid and passes to coadd.sn_weights to determine the optimal weights for
    each exposure. This routine will also pass back the trace and the wavelengths (optimally extracted) for each
    exposure.

    Args:
        specobjs_list: list
           list of SpecObjs objects contaning the objects that were extracted from each frame that will contribute
           to the coadd.
        slitid: int
           The slitid that has the brightest object whose S/N will be used to determine the weight for each frame.
        objid: int
           The objid index of the brightest object whose S/N will be used to determine the weight for each frame.

    Returns:
        (rms_sn, weights)
        rms_sn : ndarray, shape = (len(specobjs_list),)
            Root mean square S/N value for each input spectra
        weights : ndarray, shape (len(specobjs_list),)
            Weights to be applied to the spectra. These are signal-to-noise squared weights.
    """

    nexp = len(specobjs_list)
    nspec = specobjs_list[0][0].trace_spat.shape[0]
    # Grab the traces, flux, wavelength and noise for this slit and objid.
    flux_stack = np.zeros((nspec, nexp), dtype=float)
    ivar_stack = np.zeros((nspec, nexp), dtype=float)
    wave_stack = np.zeros((nspec, nexp), dtype=float)
    mask_stack = np.zeros((nspec, nexp), dtype=bool)

    for iexp, sobjs in enumerate(specobjs_list):
        ithis = (sobjs.slitid == slitid) & (sobjs.objid == objid[iexp])
        flux_stack[:,iexp] = sobjs[ithis][0].optimal['COUNTS']
        ivar_stack[:,iexp] = sobjs[ithis][0].optimal['COUNTS_IVAR']
        wave_stack[:,iexp] = sobjs[ithis][0].optimal['WAVE']
        mask_stack[:,iexp] = sobjs[ithis][0].optimal['MASK']

    # TODO For now just use the zero as the reference for the wavelengths? Perhaps we should be rebinning the data though?
    rms_sn, weights = coadd1d.sn_weights(wave_stack, flux_stack, ivar_stack, mask_stack, sn_smooth_npix,
                                         const_weights=const_weights)
    return rms_sn, weights.T

def det_error_msg(exten, sdet):
    # Print out error message if extension is not found
    msgs.error("Extension {:s} for requested detector {:s} was not found.\n".format(exten)  +
               " Maybe you chose the wrong detector to coadd? "
               "Set with --det= or check file contents with pypeit_show_2dspec Science/spec2d_XXX --list".format(sdet))

<<<<<<< HEAD
def load_coadd2d_stacks(spec2d_files, det):
    """

    Args:
        spec2d_files: list
           List of spec2d filenames
        det: int
           detector in question

    Returns:
        stack_dict: dict
           Dictionary containing all the images and keys required for perfomring 2d coadds.

    """

    # Get the detector string
    sdet = parse.get_dnum(det, prefix=False)

    # Get the master dir
    head0 = fits.getheader(spec2d_files[0])
    master_dir = os.path.basename(head0['PYPMFDIR'])
    redux_path =  os.getcwd()
    master_path = os.path.join(redux_path, master_dir)

    # Grab the files
    head2d_list=[]
    tracefiles = []
    waveimgfiles = []
    tiltfiles = []
    spec1d_files = []
    for f in spec2d_files:
        head = fits.getheader(f)
        trace_key = '{0}_{1:02d}'.format(head['TRACMKEY'], det)
        wave_key = '{0}_{1:02d}'.format(head['ARCMKEY'], det)

        head2d_list.append(head)
        spec1d_files.append(f.replace('spec2d', 'spec1d'))
        tracefiles.append(os.path.join(master_path,
                                       MasterFrame.construct_file_name('Trace', trace_key)))
        waveimgfiles.append(os.path.join(master_path,
                                         MasterFrame.construct_file_name('Wave', wave_key)))
        tiltfiles.append(os.path.join(master_path,
                                      MasterFrame.construct_file_name('Tilts', wave_key)))

    nfiles = len(spec2d_files)

    specobjs_list = []
    head1d_list=[]
    # TODO Sort this out with the correct detector extensions etc.
    # Read in the image stacks
    for ifile in range(nfiles):
        waveimg = WaveImage.load_from_file(waveimgfiles[ifile])
        tilts = WaveTilts.load_from_file(tiltfiles[ifile])
        hdu = fits.open(spec2d_files[ifile])
        # One detector, sky sub for now
        names = [hdu[i].name for i in range(len(hdu))]
        # science image
        try:
            exten = names.index('DET{:s}-PROCESSED'.format(sdet))
        except:  # Backwards compatability
            det_error_msg(exten, sdet)
        sciimg = hdu[exten].data
        # skymodel
        try:
            exten = names.index('DET{:s}-SKY'.format(sdet))
        except:  # Backwards compatability
            det_error_msg(exten, sdet)
        skymodel = hdu[exten].data
        # Inverse variance model
        try:
            exten = names.index('DET{:s}-IVARMODEL'.format(sdet))
        except ValueError:  # Backwards compatability
            det_error_msg(exten, sdet)
        sciivar = hdu[exten].data
        # Mask
        try:
            exten = names.index('DET{:s}-MASK'.format(sdet))
        except ValueError:  # Backwards compatability
            det_error_msg(exten, sdet)
        mask = hdu[exten].data
        if ifile == 0:
            # the two shapes accomodate the possibility that waveimg and tilts are binned differently
            shape_wave = (nfiles,waveimg.shape[0],waveimg.shape[1])
            shape_sci = (nfiles,sciimg.shape[0],sciimg.shape[1])
            waveimg_stack = np.zeros(shape_wave,dtype=float)
            tilts_stack = np.zeros(shape_wave,dtype=float)
            sciimg_stack = np.zeros(shape_sci,dtype=float)
            skymodel_stack = np.zeros(shape_sci,dtype=float)
            sciivar_stack = np.zeros(shape_sci,dtype=float)
            mask_stack = np.zeros(shape_sci,dtype=float)

        waveimg_stack[ifile,:,:] = waveimg
        tilts_stack[ifile,:,:] = tilts['tilts']
        sciimg_stack[ifile,:,:] = sciimg
        sciivar_stack[ifile,:,:] = sciivar
        mask_stack[ifile,:,:] = mask
        skymodel_stack[ifile,:,:] = skymodel

        sobjs, head = load.load_specobjs(spec1d_files[ifile])
        head1d_list.append(head)
        specobjs_list.append(sobjs)

    # Right now we assume there is a single tslits_dict for all images and read in the first one
    # TODO this needs to become a tslits_dict for each file to accomodate slits defined by flats taken on different
    # nights
#    tslits_dict, _ = TraceSlits.load_from_file(tracefiles[0])
    tslits_dict = edgetrace.EdgeTraceSet.from_file(tracefiles[0]).convert_to_tslits_dict()
    spectrograph = util.load_spectrograph(tslits_dict['spectrograph'])
    slitmask = pixels.tslits2mask(tslits_dict)
    slitmask_stack = np.einsum('i,jk->ijk', np.ones(nfiles), slitmask)

    # Fill the master key dict
    head2d = head2d_list[0]
    master_key_dict = {}
    master_key_dict['frame'] = head2d['FRAMMKEY']  + '_{:02d}'.format(det)
    master_key_dict['bpm']   = head2d['BPMMKEY']   + '_{:02d}'.format(det)
    master_key_dict['bias']  = head2d['BIASMKEY']  + '_{:02d}'.format(det)
    master_key_dict['arc']   = head2d['ARCMKEY']   + '_{:02d}'.format(det)
    master_key_dict['trace'] = head2d['TRACMKEY']  + '_{:02d}'.format(det)
    master_key_dict['flat']  = head2d['FLATMKEY']  + '_{:02d}'.format(det)
    stack_dict = dict(specobjs_list=specobjs_list, tslits_dict=tslits_dict,
                      slitmask_stack=slitmask_stack,
                      sciimg_stack=sciimg_stack, sciivar_stack=sciivar_stack,
                      skymodel_stack=skymodel_stack, mask_stack=mask_stack,
                      tilts_stack=tilts_stack, waveimg_stack=waveimg_stack,
                      head1d_list = head1d_list, head2d_list=head2d_list,
                      redux_path=redux_path, master_path=master_path, master_dir=master_dir,
                      master_key_dict=master_key_dict,
                      spectrograph = tslits_dict['spectrograph'])

    return stack_dict



=======
>>>>>>> 9f2ec85d

def get_wave_ind(wave_grid, wave_min, wave_max):
    """
    Utility routine used by coadd2d to determine the starting and ending indices of a wavelength grid.

    Args:
        wave_grid: float ndarray
          Wavelength grid.
        wave_min: float
          Minimum wavelength covered by the data in question.
        wave_max: float
          Maximum wavelength covered by the data in question.

    Returns:
        (ind_lower, ind_upper): tuple, int
          Integer lower and upper indices into the array wave_grid that cover the interval (wave_min, wave_max)
    """

    diff = wave_grid - wave_min
    diff[diff > 0] = np.inf
    if not np.any(diff < 0):
        ind_lower = 0
        msgs.warn('Your wave grid does not extend blue enough. Taking bluest point')
    else:
        ind_lower = np.argmin(np.abs(diff))
    diff = wave_max - wave_grid
    diff[diff > 0] = np.inf
    if not np.any(diff < 0):
        ind_upper = wave_grid.size-1
        msgs.warn('Your wave grid does not extend red enough. Taking reddest point')
    else:
        ind_upper = np.argmin(np.abs(diff))

    return ind_lower, ind_upper

def broadcast_weights(weights, shape):
    """
    Utility routine to broadcast weights to be the size of image stacks specified by shape
    Args:
        weights: float ndarray of weights.
            Options for the shape of weights are:
                (nimgs,)              -- a single weight per image
                (nimgs, nspec)        -- wavelength dependent weights per image
                (nimgs, nspec, nspat) -- weights already have the shape of the image stack and are simply returned
        shape: tuple of integers
            Shape of the image stacks for weighted coadding. This is either (nimgs, nspec) for 1d extracted spectra or
            (nimgs, nspec, nspat) for 2d spectrum images

    Returns:

    """
    # Create the weights stack images from the wavelength dependent weights, i.e. propagate these
    # weights to the spatial direction
    if weights.ndim == 1:
        # One float per image
        if len(shape) == 2:
            weights_stack = np.einsum('i,ij->ij', weights, np.ones(shape))
        elif len(shape) == 3:
            weights_stack = np.einsum('i,ijk->ijk', weights, np.ones(shape))
        else:
            msgs.error('Image shape is not supported')
    elif weights.ndim == 2:
        # Wavelength dependent weights per image
        if len(shape) == 2:
            if weights.shape != shape:
                msgs.error('The shape of weights does not match the shape of the image stack')
            weights_stack = weights
        elif len(shape) == 3:
            weights_stack = np.einsum('ij,k->ijk', weights, np.ones(shape[2]))
    elif weights.ndim == 3:
        # Full image stack of weights
        if weights.shape != shape:
            msgs.error('The shape of weights does not match the shape of the image stack')
        weights_stack = weights
    else:
        msgs.error('Unrecognized dimensionality for weights')

    return weights_stack

def get_wave_bins(thismask_stack, waveimg_stack, wave_grid):

    # Determine the wavelength grid that we will use for the current slit/order
    # TODO This cut on waveimg_stack should not be necessary
    wavemask = thismask_stack & (waveimg_stack > 1.0)
    wave_lower = waveimg_stack[wavemask].min()
    wave_upper = waveimg_stack[wavemask].max()
    ind_lower, ind_upper = get_wave_ind(wave_grid, wave_lower, wave_upper)
    wave_bins = wave_grid[ind_lower:ind_upper + 1]

    return wave_bins


def get_spat_bins(thismask_stack, trace_stack):

    nimgs, nspec, nspat = thismask_stack.shape
    # Create the slit_cen_stack and determine the minimum and maximum
    # spatial offsets that we need to cover to determine the spatial
    # bins
    spat_img = np.outer(np.ones(nspec), np.arange(nspat))
    dspat_stack = np.zeros_like(thismask_stack,dtype=float)
    spat_min = np.inf
    spat_max = -np.inf
    for img in range(nimgs):
        # center of the slit replicated spatially
        slit_cen_img = np.outer(trace_stack[:, img], np.ones(nspat))
        dspat_iexp = (spat_img - slit_cen_img)
        dspat_stack[img, :, :] = dspat_iexp
        thismask_now = thismask_stack[img, :, :]
        spat_min = np.fmin(spat_min, dspat_iexp[thismask_now].min())
        spat_max = np.fmax(spat_max, dspat_iexp[thismask_now].max())

    spat_min_int = int(np.floor(spat_min))
    spat_max_int = int(np.ceil(spat_max))
    dspat_bins = np.arange(spat_min_int, spat_max_int + 1, 1,dtype=float)

    return dspat_bins, dspat_stack


def compute_coadd2d(ref_trace_stack, sciimg_stack, sciivar_stack, skymodel_stack, inmask_stack, tilts_stack,
                    thismask_stack, waveimg_stack, wave_grid, weights='uniform'):
    """
    Construct a 2d co-add of a stack of PypeIt spec2d reduction outputs.

    Slits are 'rectified' onto a spatial and spectral grid, which
    encompasses the spectral and spatial coverage of the image stacks.
    The rectification uses nearest grid point interpolation to avoid
    covariant errors.  Dithering is supported as all images are centered
    relative to a set of reference traces in trace_stack.

    Args:
        trace_stack (`numpy.ndarray`_):
            Stack of reference traces about which the images are
            rectified and coadded.  If the images were not dithered then
            this reference trace can simply be the center of the slit::

                slitcen = (slit_left + slit_righ)/2

            If the images were dithered, then this object can either be
            the slitcen appropriately shifted with the dither pattern,
            or it could be the trace of the object of interest in each
            exposure determined by running PypeIt on the individual
            images.  Shape is (nimgs, nspec).
        sciimg_stack (`numpy.ndarray`_):
            Stack of science images.  Shape is (nimgs, nspec, nspat).
        sciivar_stack (`numpy.ndarray`_):
            Stack of inverse variance images.  Shape is (nimgs, nspec,
            nspat).
        skymodel_stack (`numpy.ndarray`_):
            Stack of the model sky.  Shape is (nimgs, nspec, nspat).
        inmask_stack (`numpy.ndarray`_):
            Boolean array with the input masks for each image; `True`
            values are *good*, `False` values are *bad*.  Shape is
            (nimgs, nspec, nspat).
        tilts_stack (`numpy.ndarray`_):
           Stack of the wavelength tilts traces.  Shape is (nimgs,
           nspec, nspat).
        waveimg_stack (`numpy.ndarray`_):
           Stack of the wavelength images.  Shape is (nimgs, nspec,
           nspat).
        thismask_stack (`numpy.ndarray`_):
            Boolean array with the masks indicating which pixels are on
            the slit in question.  `True` values are on the slit;
            `False` values are off the slit.  Shape is (nimgs, nspec,
            nspat).
        weights (`numpy.ndarray`_, optional):
            The weights used when combining the rectified images (see
            :func:`weighted_combine`).  If no weights are provided,
            uniform weighting is used.  Weights are broadast to the
            correct size of the image stacks (see
            :func:`broadcast_weights`), as necessary.  Shape must be
            (nimgs,), (nimgs, nspec), or (nimgs, nspec, nspat).
        loglam_grid (`numpy.ndarray`_, optional):
            Wavelength grid in log10(wave) onto which the image stacks
            will be rectified.  The code will automatically choose the
            subset of this grid encompassing the wavelength coverage of
            the image stacks provided (see :func:`waveimg_stack`).
            Either `loglam_grid` or `wave_grid` must be provided.
        wave_grid (`numpy.ndarray`_, optional):
            Same as `loglam_grid` but in angstroms instead of
            log(angstroms). (TODO: Check units...)

    Returns:
        TODO: This needs to be updated.

        (sciimg, sciivar, imgminsky, outmask, nused, tilts, waveimg, dspat, thismask, tslits_dict)

        sciimg: float ndarray shape = (nspec_coadd, nspat_coadd)
            Rectified and coadded science image
        sciivar: float ndarray shape = (nspec_coadd, nspat_coadd)
            Rectified and coadded inverse variance image with correct error propagation
        imgminsky: float ndarray shape = (nspec_coadd, nspat_coadd)
            Rectified and coadded sky subtracted image
        outmask: bool ndarray shape = (nspec_coadd, nspat_coadd)
            Output mask for rectified and coadded images. True = Good, False=Bad.
        nused: int ndarray shape = (nspec_coadd, nspat_coadd)
            Image of integers indicating the number of images from the image stack that contributed to each pixel
        tilts: float ndarray shape = (nspec_coadd, nspat_coadd)
            The averaged tilts image corresponding to the rectified and coadded data.
        waveimg: float ndarray shape = (nspec_coadd, nspat_coadd)
            The averaged wavelength image corresponding to the rectified and coadded data.
        dspat: float ndarray shape = (nspec_coadd, nspat_coadd)
            The average spatial offsets in pixels from the reference trace trace_stack corresponding to the rectified
            and coadded data.
        thismask: bool ndarray shape = (nspec_coadd, nspat_coadd)
            Output mask for rectified and coadded images. True = Good, False=Bad. This image is trivial, and
            is simply an image of True values the same shape as the rectified and coadded data.
        tslits_dict: dict
            tslits_dict dictionary containing the information about the slits boundaries. The slit boundaries
            are trivial and are simply vertical traces at 0 and nspat_coadd-1.
    """
    nimgs, nspec, nspat = sciimg_stack.shape

    if 'uniform' in weights:
        msgs.info('No weights were provided. Using uniform weights.')
        weights = np.ones(nimgs)/float(nimgs)

    weights_stack = broadcast_weights(weights, sciimg_stack.shape)

    # Determine the wavelength grid that we will use for the current slit/order
    wave_bins = get_wave_bins(thismask_stack, waveimg_stack, wave_grid)
    dspat_bins, dspat_stack = get_spat_bins(thismask_stack, ref_trace_stack)

    sci_list = [weights_stack, sciimg_stack, sciimg_stack - skymodel_stack, tilts_stack,
                waveimg_stack, dspat_stack]
    var_list = [utils.calc_ivar(sciivar_stack)]

    sci_list_rebin, var_list_rebin, norm_rebin_stack, nsmp_rebin_stack \
            = rebin2d(wave_bins, dspat_bins, waveimg_stack, dspat_stack, thismask_stack,
                      inmask_stack, sci_list, var_list)

    # Now compute the final stack with sigma clipping
    sigrej = 3.0
    maxiters = 10
    # sci_list_rebin[0] = rebinned weights image stack
    # sci_list_rebin[1:] = stacks of images that we want to weighted combine
    # sci_list_rebin[2] = rebinned sciimg-sky_model images that we used for the sigma clipping
    sci_list_out, var_list_out, outmask, nused \
            = weighted_combine(sci_list_rebin[0], sci_list_rebin[1:], var_list_rebin,
                               norm_rebin_stack != 0, sigma_clip=True,
                               sigma_clip_stack=sci_list_rebin[2], sigrej=sigrej,
                               maxiters=maxiters)
    sciimg, imgminsky, tilts, waveimg, dspat = sci_list_out
    sciivar = utils.calc_ivar(var_list_out[0])

    # Compute the midpoints vectors, and lower/upper bins of the rectified image
    wave_mid = ((wave_bins + np.roll(wave_bins,1))/2.0)[1:]
    wave_min = wave_bins[:-1]
    wave_max = wave_bins[1:]
    dspat_mid = ((dspat_bins + np.roll(dspat_bins,1))/2.0)[1:]

    # Interpolate the dspat images wherever the coadds are masked
    # because a given pixel was not sampled. This is done because the
    # dspat image is not allowed to have holes if it is going to work
    # with local_skysub_extract
    nspec_coadd, nspat_coadd = imgminsky.shape
    spat_img_coadd, spec_img_coadd = np.meshgrid(np.arange(nspat_coadd), np.arange(nspec_coadd))

    if np.any(np.invert(outmask)):
        points_good = np.stack((spec_img_coadd[outmask], spat_img_coadd[outmask]), axis=1)
        points_bad = np.stack((spec_img_coadd[np.invert(outmask)],
                                spat_img_coadd[np.invert(outmask)]), axis=1)
        values_dspat = dspat[outmask]
        dspat_bad = scipy.interpolate.griddata(points_good, values_dspat, points_bad,
                                               method='cubic')
        dspat[np.invert(outmask)] = dspat_bad
        # Points outside the convex hull of the data are set to nan. We
        # identify those and simply assume them values from the
        # dspat_img_fake, which is what dspat would be on a regular
        # perfectly rectified image grid.
        nanpix = np.isnan(dspat)
        if np.any(nanpix):
            dspat_img_fake = spat_img_coadd + dspat_mid[0]
            dspat[nanpix] = dspat_img_fake[nanpix]

    return dict(wave_bins=wave_bins, dspat_bins=dspat_bins, wave_mid=wave_mid, wave_min=wave_min,
                wave_max=wave_max, dspat_mid=dspat_mid, sciimg=sciimg, sciivar=sciivar,
                imgminsky=imgminsky, outmask=outmask, nused=nused, tilts=tilts, waveimg=waveimg,
                dspat=dspat, nspec=imgminsky.shape[0], nspat=imgminsky.shape[1])


def img_list_error_check(sci_list, var_list):
    """
    Utility routine for dealing dealing with lists of image stacks for rebin2d and weigthed_combine routines below. This
    routine checks that the images sizes are correct and routines the shape of the image stacks.
    Args:
        sci_list: list
            List of  float ndarray images (each being an image stack with shape (nimgs, nspec, nspat))
            which are to be combined with the  weights, inmask_stack, and possibly sigma clipping
        var_list: list
            List of  float ndarray variance images (each being an image stack with shape (nimgs, nspec, nspat))
            which are to be combined with proper erorr propagation, i.e.
            using the  weights**2, inmask_stack, and possibly sigma clipping

    Returns:
        shape: tuple
            The shapes of the image stacks, (nimgs, nspec, nspat)

    """
    shape_sci_list = []
    for img in sci_list:
        shape_sci_list.append(img.shape)
        if img.ndim < 2:
            msgs.error('Dimensionality of an image in sci_list is < 2')

    shape_var_list = []
    for img in var_list:
        shape_var_list.append(img.shape)
        if img.ndim < 2:
            msgs.error('Dimensionality of an image in var_list is < 2')

    for isci in shape_sci_list:
        if isci != shape_sci_list[0]:
            msgs.error('An image in sci_list have different dimensions')
        for ivar in shape_var_list:
            if ivar != shape_var_list[0]:
                msgs.error('An image in var_list have different dimensions')
            if isci != ivar:
                msgs.error('An image in sci_list had different dimensions than an image in var_list')

    shape = shape_sci_list[0]

    return shape

def rebin2d(spec_bins, spat_bins, waveimg_stack, spatimg_stack, thismask_stack, inmask_stack, sci_list, var_list):
    """
    Rebin a set of images and propagate variance onto a new spectral and spatial grid. This routine effectively
    "recitifies" images using np.histogram2d which is extremely fast and effectiveluy performs
    nearest grid point interpolation.

    Args:
        spec_bins: float ndarray, shape = (nspec_rebin)
           Spectral bins to rebin to.
        spat_bins: float ndarray, shape = (nspat_rebin)
           Spatial bins to rebin to.
        waveimg_stack: float ndarray, shape = (nimgs, nspec, nspat)
            Stack of nimgs wavelength images with shape = (nspec, nspat) each
        spatimg_stack: float ndarray, shape = (nimgs, nspec, nspat)
            Stack of nimgs spatial position images with shape = (nspec, nspat) each
        thismask_stack: bool ndarray, shape = (nimgs, nspec, nspat)
            Stack of nimgs images with shape = (nspec, nspat) indicating the locatons on the pixels on an image that
            are on the slit in question.
        inmask_stack: bool ndarray, shape = (nimgs, nspec, nspat)
            Stack of nimgs images with shape = (nspec, nspat) indicating which pixels on an image are masked.
            True = Good, False = Bad
        sci_list: list
            List of  float ndarray images (each being an image stack with shape (nimgs, nspec, nspat))
            which are to be rebinned onto the new spec_bins, spat_bins
        var_list: list
            List of  float ndarray variance images (each being an image stack with shape (nimgs, nspec, nspat))
            which are to be rebbinned with proper erorr propagation

    Returns:
        sci_list_out: list
           The list of ndarray rebinned images with new shape (nimgs, nspec_rebin, nspat_rebin)
        var_list_out: list
           The list of ndarray rebinned variance images with correct error propagation with shape
           (nimgs, nspec_rebin, nspat_rebin)
        norm_rebin_stack: int ndarray, shape (nimgs, nspec_rebin, nspat_rebin)
           An image stack indicating the integer occupation number of a given pixel. In other words, this number would be zero
           for empty bins, one for bins that were populated by a single pixel, etc. This image takes the input
           inmask_stack into account. The output mask for each image can be formed via
           outmask_rebin_satck = (norm_rebin_stack > 0)
        nsmp_rebin_stack: int ndarray, shape (nimgs, nspec_rebin, nspat_rebin)
           An image stack indicating the integer occupation number of a given pixel taking only the thismask_stack into
           account, but taking the inmask_stack into account. This image is mainly constructed for bookeeping purposes,
           as it represents the number of times each pixel in the rebin image was populated taking only the "geometry"
           of the rebinning into account (i.e. the thismask_stack), but not the masking (inmask_stack).

    """

    shape = img_list_error_check(sci_list, var_list)
    nimgs = shape[0]
    # allocate the output mages
    nspec_rebin = spec_bins.size - 1
    nspat_rebin = spat_bins.size - 1
    shape_out = (nimgs, nspec_rebin, nspat_rebin)
    nsmp_rebin_stack = np.zeros(shape_out)
    norm_rebin_stack = np.zeros(shape_out)
    sci_list_out = []
    for ii in range(len(sci_list)):
        sci_list_out.append(np.zeros(shape_out))
    var_list_out = []
    for jj in range(len(var_list)):
        var_list_out.append(np.zeros(shape_out))

    for img in range(nimgs):
        # This fist image is purely for bookeeping purposes to determine the number of times each pixel
        # could have been sampled
        thismask = thismask_stack[img, :, :]
        spec_rebin_this = waveimg_stack[img, :, :][thismask]
        spat_rebin_this = spatimg_stack[img, :, :][thismask]

        nsmp_rebin_stack[img, :, :], spec_edges, spat_edges = np.histogram2d(spec_rebin_this, spat_rebin_this,
                                                               bins=[spec_bins, spat_bins], density=False)

        finmask = thismask & inmask_stack[img,:,:]
        spec_rebin = waveimg_stack[img, :, :][finmask]
        spat_rebin = spatimg_stack[img, :, :][finmask]
        norm_img, spec_edges, spat_edges = np.histogram2d(spec_rebin, spat_rebin,
                                                          bins=[spec_bins, spat_bins], density=False)
        norm_rebin_stack[img, :, :] = norm_img

        # Rebin the science images
        for indx, sci in enumerate(sci_list):
            weigh_sci, spec_edges, spat_edges = np.histogram2d(spec_rebin, spat_rebin,
                                                               bins=[spec_bins, spat_bins], density=False,
                                                               weights=sci[img,:,:][finmask])
            sci_list_out[indx][img, :, :] = (norm_img > 0.0) * weigh_sci/(norm_img + (norm_img == 0.0))

        # Rebin the variance images, note the norm_img**2 factor for correct error propagation
        for indx, var in enumerate(var_list):
            weigh_var, spec_edges, spat_edges = np.histogram2d(spec_rebin, spat_rebin,
                                                               bins=[spec_bins, spat_bins], density=False,
                                                               weights=var[img, :, :][finmask])
            var_list_out[indx][img, :, :] = (norm_img > 0.0)*weigh_var/(norm_img + (norm_img == 0.0))**2


    return sci_list_out, var_list_out, norm_rebin_stack.astype(int), nsmp_rebin_stack.astype(int)

# TODO Break up into separate methods?

class Coadd2d(object):

    """
    Main routine to run the extraction for 2d coadds.

    Algorithm steps are as follows:
        - Fill this in.

    This performs 2d coadd specific tasks, and then also performs some
    of the tasks analogous to the pypeit.extract_one method. Docs coming
    soon....

    Args:
        stack_dict:
        master_dir:
        det (int):
        samp_fact: float
           sampling factor to make the wavelength grid finer or coarser.  samp_fact > 1.0 oversamples (finer),
           samp_fact < 1.0 undersamples (coarser)
        ir_redux:
        par:
        show:
        show_peaks:

    Returns:

    """

<<<<<<< HEAD
    # Find the objid of the brighest object, and the average snr across all orders
    nslits = stack_dict['tslits_dict']['slit_left'].shape[1]
    objid, snr_bar = get_brightest_obj(stack_dict['specobjs_list'], echelle=True)
    # TODO Print out a report here on the image stack, i.e. S/N of each image

    spectrograph = util.load_spectrograph(stack_dict['spectrograph'])
    par = spectrograph.default_pypeit_par() if par is None else par

    binning = np.array([stack_dict['tslits_dict']['binspectral'],stack_dict['tslits_dict']['binspatial']])
    # Grab the wavelength grid that we will rectify onto
    wave_grid = spectrograph.wavegrid(binning=binning,samp_fact=samp_fact)
    wave_grid_mid = spectrograph.wavegrid(midpoint=True,binning=binning,samp_fact=samp_fact)

    coadd_list = []
    nspec_vec = np.zeros(nslits,dtype=int)
    nspat_vec = np.zeros(nslits,dtype=int)

    # TODO: Generalize this to be a loop over detectors, such tha the
    # coadd_list is an ordered dict (perhaps) with all the slits on all
    # detectors
    for islit in range(nslits):
        msgs.info('Performing 2d coadd for slit: {:d}/{:d}'.format(islit,nslits-1))
        # Determine the wavelength dependent optimal weights and grab the reference trace
        rms_sn, weights, trace_stack, wave_stack = optimal_weights(stack_dict['specobjs_list'],
                                                                   islit, objid)
        thismask_stack = stack_dict['slitmask_stack'] == islit

        # Perform the 2d coadd
        coadd_dict = coadd2d(trace_stack, stack_dict['sciimg_stack'], stack_dict['sciivar_stack'],
                             stack_dict['skymodel_stack'], stack_dict['mask_stack'] == 0,
                             stack_dict['tilts_stack'], stack_dict['waveimg_stack'],
                             thismask_stack, weights=weights, wave_grid=wave_grid)
        coadd_list.append(coadd_dict)
        nspec_vec[islit]=coadd_dict['nspec']
        nspat_vec[islit]=coadd_dict['nspat']

    # Determine the size of the psuedo image
    nspat_pad = 10
    nspec_psuedo = nspec_vec.max()
    nspat_psuedo = np.sum(nspat_vec) + (nslits + 1)*nspat_pad
    spec_vec_psuedo = np.arange(nspec_psuedo)
    shape_psuedo = (nspec_psuedo, nspat_psuedo)
    imgminsky_psuedo = np.zeros(shape_psuedo)
    sciivar_psuedo = np.zeros(shape_psuedo)
    waveimg_psuedo = np.zeros(shape_psuedo)
    tilts_psuedo = np.zeros(shape_psuedo)
    spat_psuedo = np.zeros(shape_psuedo)
    nused_psuedo = np.zeros(shape_psuedo, dtype=int)
    inmask_psuedo = np.zeros(shape_psuedo, dtype=bool)
    wave_mid = np.zeros((nspec_psuedo, nslits))
    wave_mask = np.zeros((nspec_psuedo, nslits),dtype=bool)
    wave_min = np.zeros((nspec_psuedo, nslits))
    wave_max = np.zeros((nspec_psuedo, nslits))
    dspat_mid = np.zeros((nspat_psuedo, nslits))

    spat_left = nspat_pad
    slit_left = np.zeros((nspec_psuedo, nslits))
    slit_righ = np.zeros((nspec_psuedo, nslits))
    spec_min1 = np.zeros(nslits)
    spec_max1 = np.zeros(nslits)



    for islit, coadd_dict in enumerate(coadd_list):
        spat_righ = spat_left + nspat_vec[islit]
        ispec = slice(0,nspec_vec[islit])
        ispat = slice(spat_left,spat_righ)
        imgminsky_psuedo[ispec, ispat] = coadd_dict['imgminsky']
        sciivar_psuedo[ispec, ispat] = coadd_dict['sciivar']
        waveimg_psuedo[ispec, ispat] = coadd_dict['waveimg']
        tilts_psuedo[ispec, ispat] = coadd_dict['tilts']
        # spat_psuedo is the sub-pixel image position on the rebinned psuedo image
        inmask_psuedo[ispec, ispat] = coadd_dict['outmask']
        image_temp = (coadd_dict['dspat'] -  coadd_dict['dspat_mid'][0] + spat_left)*coadd_dict['outmask']
        spat_psuedo[ispec, ispat] = image_temp
        nused_psuedo[ispec, ispat] = coadd_dict['nused']
        wave_min[ispec, islit] = coadd_dict['wave_min']
        wave_max[ispec, islit] = coadd_dict['wave_max']
        wave_mid[ispec, islit] = coadd_dict['wave_mid']
        wave_mask[ispec, islit] = True
        # Fill in the rest of the wave_mid with the corresponding points in the wave_grid
        wave_this = wave_mid[wave_mask[:,islit], islit]
        ind_upper = np.argmin(np.abs(wave_grid_mid - np.max(wave_this.max()))) + 1
        if nspec_vec[islit] != nspec_psuedo:
            wave_mid[nspec_vec[islit]:, islit] = wave_grid_mid[ind_upper:ind_upper + (nspec_psuedo-nspec_vec[islit])]

        dspat_mid[ispat, islit] = coadd_dict['dspat_mid']
        slit_left[:,islit] = np.full(nspec_psuedo, spat_left)
        slit_righ[:,islit] = np.full(nspec_psuedo, spat_righ)
        spec_max1[islit] = nspec_vec[islit]-1
        spat_left = spat_righ + nspat_pad


    slitcen = (slit_left + slit_righ)/2.0
    tslits_dict_psuedo = dict(slit_left=slit_left, slit_righ=slit_righ, slitcen=slitcen,
                              nspec=nspec_psuedo, nspat=nspat_psuedo, pad=0,
                              nslits = nslits, binspectral=1, binspatial=1, spectrograph=spectrograph.spectrograph,
                              spec_min=spec_min1, spec_max=spec_max1,
                              maskslits=np.zeros(slit_left.shape[1], dtype=np.bool))

    slitmask_psuedo = pixels.tslits2mask(tslits_dict_psuedo)
    # This is a kludge to deal with cases where bad wavelengths result in large regions where the slit is poorly sampled,
    # which wreaks havoc on the local sky-subtraction
    min_slit_frac = 0.70
    spec_min = np.zeros(nslits)
    spec_max = np.zeros(nslits)
    for islit in range(nslits):
        slit_width = np.sum(inmask_psuedo*(slitmask_psuedo == islit),axis=1)
        slit_width_img = np.outer(slit_width, np.ones(nspat_psuedo))
        med_slit_width = np.median(slit_width_img[slitmask_psuedo==islit])
        nspec_eff = np.sum(slit_width > min_slit_frac*med_slit_width)
        nsmooth = int(np.fmax(np.ceil(nspec_eff*0.02),10))
        slit_width_sm = scipy.ndimage.filters.median_filter(slit_width, size=nsmooth, mode='reflect')
        igood = (slit_width_sm > min_slit_frac*med_slit_width)
        spec_min[islit] = spec_vec_psuedo[igood].min()
        spec_max[islit] = spec_vec_psuedo[igood].max()
        bad_pix = (slit_width_img < min_slit_frac*med_slit_width) & (slitmask_psuedo == islit)
        inmask_psuedo[bad_pix] = False

    # Update with tslits_dict_psuedo
    tslits_dict_psuedo['spec_min'] = spec_min
    tslits_dict_psuedo['spec_max'] = spec_max
    slitmask_psuedo = pixels.tslits2mask(tslits_dict_psuedo)

    # Make a fake bitmask from the outmask. We are kludging the crmask to be the outmask_psuedo here, and setting the bpm to
    # be good everywhere
    #mask = processimages.ProcessImages.build_mask(imgminsky_psuedo, sciivar_psuedo, np.invert(inmask_psuedo),
    #                                              np.zeros_like(inmask_psuedo), slitmask=slitmask_psuedo)

    # Generate a ScienceImage
    sciImage = scienceimage.ScienceImage.from_images(spectrograph, det,
                                                     par['scienceframe']['process'],
                                                     np.zeros_like(inmask_psuedo),  # Dummy bpm
                                                     imgminsky_psuedo, sciivar_psuedo,
                                                     np.zeros_like(inmask_psuedo),  # Dummy rn2img
                                                     crmask=np.invert(inmask_psuedo))
    sciImage.build_mask(slitmask=slitmask_psuedo)


    redux = reduce.instantiate_me(sciImage, spectrograph, tslits_dict_psuedo, par, tilts_psuedo, ir_redux=ir_redux,
                                  objtype = 'science', binning=binning)

    if show:
        redux.show('image', image=imgminsky_psuedo*(sciImage.mask == 0), chname = 'imgminsky', slits=True, clear=True)
    # Object finding
    sobjs_obj, nobj, skymask_init = redux.find_objects(sciImage.image, ir_redux=ir_redux, std=std,
                                                       show_peaks=show_peaks, show=show)
    # Local sky-subtraction
    global_sky_psuedo = np.zeros_like(imgminsky_psuedo) # No global sky for co-adds since we go straight to local
    skymodel_psuedo, objmodel_psuedo, ivarmodel_psuedo, outmask_psuedo, sobjs = \
        redux.local_skysub_extract(waveimg_psuedo, global_sky_psuedo, sobjs_obj, spat_pix=spat_psuedo, std=std,
                                   model_noise=False, show_profile=show, show=show)

    if ir_redux:
        sobjs.purge_neg()

    # Add the information about the fixed wavelength grid to the sobjs
    for spec in sobjs:
        spec.boxcar['WAVE_GRID_MASK'] = wave_mask[:,spec.slitid]
        spec.boxcar['WAVE_GRID'] = wave_mid[:,spec.slitid]
        spec.boxcar['WAVE_GRID_MIN'] = wave_min[:,spec.slitid]
        spec.boxcar['WAVE_GRID_MAX'] = wave_max[:,spec.slitid]

        spec.optimal['WAVE_GRID_MASK'] = wave_mask[:,spec.slitid]
        spec.optimal['WAVE_GRID'] = wave_mid[:,spec.slitid]
        spec.optimal['WAVE_GRID_MIN'] = wave_min[:,spec.slitid]
        spec.optimal['WAVE_GRID_MAX'] = wave_max[:,spec.slitid]


    # TODO Implement flexure and heliocentric corrections on the single exposure 1d reductions and apply them to the
    # waveimage. Change the data model to accomodate a wavelength model for each image.
    # Using the same implementation as in core/pypeit

    # Write out the psuedo master files to disk
    master_key_dict = stack_dict['master_key_dict']

    # TODO: These saving operations are a temporary kludge
    waveImage = WaveImage(None, None, None, None, None, None, master_key=master_key_dict['arc'],
                          master_dir=master_dir)
    waveImage.save(image=waveimg_psuedo)

#    traceSlits = TraceSlits(None, None, master_key=master_key_dict['trace'], master_dir=master_dir)
#    traceSlits.save(tslits_dict=tslits_dict_psuedo)
    edges = edgetrace.EdgeTraceSet.from_tslits_dict(tslits_dict_pseudo, master_key_dict['trace'],
                                                    master_dir)
    edges.save()

    return imgminsky_psuedo, sciivar_psuedo, skymodel_psuedo, objmodel_psuedo, ivarmodel_psuedo, outmask_psuedo, sobjs
=======
    def __init__(self, spec2d_files, spectrograph, det=1, offsets=None, weights='auto', sn_smooth_npix=None, par=None,
                 ir_redux=False, show=False, show_peaks=False, debug_offsets=False, debug=False, **kwargs_wave):
        """

        Args:
            spec2d_files:
            det:
            offsets (ndarray): default=None
                Spatial offsets to be applied to each image before coadding. For the default mode of None, images
                are registered automatically using the trace of the brightest object.
            weights (str, list or ndarray):
                Mode for the weights used to coadd images. Options are 'auto' (default), 'uniform', or list/array of
                weights with shape = (nexp,) can be input and will be applied to the image. Note 'auto' is not allowed
                if offsets are input, and if set this will cause an exception.
            sn_smooth_npix:
            ir_redux:
            par:
            std:
            show:
            show_peaks:
            debug:
            **kwargs_wave:
        """

        ## Use Cases:
        #  1) offsets is None -- auto compute offsets from brightest object, so then default to auto_weights=True
        #  2) offsets not None, weights = None (uniform weighting) or weights is not None (input weights)
        #  3) offsets not None, auto_weights=True (Do not support)
        if offsets is not None and 'auto' in weights:
            msgs.error("Automatic weights cannot be computed for input offsets. "
                       "Set weights='uniform' or input an array of weights with shape (nexp,)")
        self.spec2d_files = spec2d_files
        self.spectrograph = spectrograph
        self.det = det
        self.offsets = offsets
        self.weights = weights
        self.ir_redux = ir_redux
        self.show = show
        self.show_peaks = show_peaks
        self.debug_offsets = debug_offsets
        self.debug = debug
        self.stack_dict = None
        self.psuedo_dict = None

        self.objid_bri = None
        self.slitid_bri  = None
        self.snr_bar_bri = None


        # Load the stack_dict
        self.stack_dict = self.load_coadd2d_stacks(self.spec2d_files)
        self.pypeline = self.spectrograph.pypeline
        self.par = self.spectrograph.default_pypeit_par() if par is None else par


        # Check that there are the same number of slits on every exposure
        nslits_list = []
        for tslits_dict in self.stack_dict['tslits_dict_list']:
            nspec, nslits_now = tslits_dict['slit_left'].shape
            nslits_list.append(nslits_now)
        if not len(set(nslits_list))==1:
            msgs.error('Not all of your exposures have the same number of slits. Check your inputs')
        self.nslits = nslits_list[0]
        self.nexp = len(self.stack_dict['specobjs_list'])
        self.nspec = nspec
        self.binning = np.array([self.stack_dict['tslits_dict_list'][0]['binspectral'],
                                 self.stack_dict['tslits_dict_list'][0]['binspatial']])

        # If smoothing is not input, smooth by 10% of the spectral dimension
        self.sn_smooth_npix = sn_smooth_npix if sn_smooth_npix is not None else 0.1*self.nspec



    def create_psuedo_image(self, coadd_list):


        nspec_vec = np.zeros(self.nslits,dtype=int)
        nspat_vec = np.zeros(self.nslits,dtype=int)
        for islit, cdict in enumerate(coadd_list):
            nspec_vec[islit]=cdict['nspec']
            nspat_vec[islit]=cdict['nspat']

        # Determine the size of the psuedo image
        nspat_pad = 10
        nspec_psuedo = nspec_vec.max()
        nspat_psuedo = np.sum(nspat_vec) + (self.nslits + 1)*nspat_pad
        spec_vec_psuedo = np.arange(nspec_psuedo)
        shape_psuedo = (nspec_psuedo, nspat_psuedo)
        imgminsky_psuedo = np.zeros(shape_psuedo)
        sciivar_psuedo = np.zeros(shape_psuedo)
        waveimg_psuedo = np.zeros(shape_psuedo)
        tilts_psuedo = np.zeros(shape_psuedo)
        spat_img_psuedo = np.zeros(shape_psuedo)
        nused_psuedo = np.zeros(shape_psuedo, dtype=int)
        inmask_psuedo = np.zeros(shape_psuedo, dtype=bool)
        wave_mid = np.zeros((nspec_psuedo, self.nslits))
        wave_mask = np.zeros((nspec_psuedo, self.nslits),dtype=bool)
        wave_min = np.zeros((nspec_psuedo, self.nslits))
        wave_max = np.zeros((nspec_psuedo, self.nslits))
        dspat_mid = np.zeros((nspat_psuedo, self.nslits))

        spat_left = nspat_pad
        slit_left = np.zeros((nspec_psuedo, self.nslits))
        slit_righ = np.zeros((nspec_psuedo, self.nslits))
        spec_min1 = np.zeros(self.nslits)
        spec_max1 = np.zeros(self.nslits)

        nspec_grid = self.wave_grid_mid.size
        for islit, coadd_dict in enumerate(coadd_list):
            spat_righ = spat_left + nspat_vec[islit]
            ispec = slice(0,nspec_vec[islit])
            ispat = slice(spat_left,spat_righ)
            imgminsky_psuedo[ispec, ispat] = coadd_dict['imgminsky']
            sciivar_psuedo[ispec, ispat] = coadd_dict['sciivar']
            waveimg_psuedo[ispec, ispat] = coadd_dict['waveimg']
            tilts_psuedo[ispec, ispat] = coadd_dict['tilts']
            # spat_img_psuedo is the sub-pixel image position on the rebinned psuedo image
            inmask_psuedo[ispec, ispat] = coadd_dict['outmask']
            image_temp = (coadd_dict['dspat'] -  coadd_dict['dspat_mid'][0] + spat_left)*coadd_dict['outmask']
            spat_img_psuedo[ispec, ispat] = image_temp
            nused_psuedo[ispec, ispat] = coadd_dict['nused']
            wave_min[ispec, islit] = coadd_dict['wave_min']
            wave_max[ispec, islit] = coadd_dict['wave_max']
            wave_mid[ispec, islit] = coadd_dict['wave_mid']
            wave_mask[ispec, islit] = True
            # Fill in the rest of the wave_mid with the corresponding points in the wave_grid
            #wave_this = wave_mid[wave_mask[:,islit], islit]
            #ind_upper = np.argmin(np.abs(self.wave_grid_mid - wave_this.max())) + 1
            #if nspec_vec[islit] != nspec_psuedo:
            #    wave_mid[nspec_vec[islit]:, islit] = self.wave_grid_mid[ind_upper:ind_upper + (nspec_psuedo-nspec_vec[islit])]


            dspat_mid[ispat, islit] = coadd_dict['dspat_mid']
            slit_left[:,islit] = np.full(nspec_psuedo, spat_left)
            slit_righ[:,islit] = np.full(nspec_psuedo, spat_righ)
            spec_max1[islit] = nspec_vec[islit]-1
            spat_left = spat_righ + nspat_pad

        slitcen = (slit_left + slit_righ)/2.0
        tslits_dict_psuedo = dict(slit_left=slit_left, slit_righ=slit_righ, slitcen=slitcen,
                                  nspec=nspec_psuedo, nspat=nspat_psuedo, pad=0,
                                  nslits = self.nslits, binspectral=1, binspatial=1, spectrograph=self.spectrograph.spectrograph,
                                  spec_min=spec_min1, spec_max=spec_max1,
                                  maskslits=np.zeros(slit_left.shape[1], dtype=np.bool))

        slitmask_psuedo = pixels.tslits2mask(tslits_dict_psuedo)
        # This is a kludge to deal with cases where bad wavelengths result in large regions where the slit is poorly sampled,
        # which wreaks havoc on the local sky-subtraction
        min_slit_frac = 0.70
        spec_min = np.zeros(self.nslits)
        spec_max = np.zeros(self.nslits)
        for islit in range(self.nslits):
            slit_width = np.sum(inmask_psuedo*(slitmask_psuedo == islit),axis=1)
            slit_width_img = np.outer(slit_width, np.ones(nspat_psuedo))
            med_slit_width = np.median(slit_width_img[slitmask_psuedo == islit])
            nspec_eff = np.sum(slit_width > min_slit_frac*med_slit_width)
            nsmooth = int(np.fmax(np.ceil(nspec_eff*0.02),10))
            slit_width_sm = scipy.ndimage.filters.median_filter(slit_width, size=nsmooth, mode='reflect')
            igood = (slit_width_sm > min_slit_frac*med_slit_width)
            spec_min[islit] = spec_vec_psuedo[igood].min()
            spec_max[islit] = spec_vec_psuedo[igood].max()
            bad_pix = (slit_width_img < min_slit_frac*med_slit_width) & (slitmask_psuedo == islit)
            inmask_psuedo[bad_pix] = False

        # Update with tslits_dict_psuedo
        tslits_dict_psuedo['spec_min'] = spec_min
        tslits_dict_psuedo['spec_max'] = spec_max

        psuedo_dict = dict(nspec=nspec_psuedo, nspat=nspat_psuedo, imgminsky=imgminsky_psuedo, sciivar=sciivar_psuedo,
                           inmask=inmask_psuedo, tilts=tilts_psuedo,
                           waveimg=waveimg_psuedo, spat_img = spat_img_psuedo,
                           tslits_dict=tslits_dict_psuedo,
                           wave_mask=wave_mask, wave_mid=wave_mid, wave_min=wave_min, wave_max=wave_max)

        return psuedo_dict

    def reduce(self, psuedo_dict, show=None, show_peaks=None):

        show = self.show if show is None else show
        show_peaks = self.show_peaks if show_peaks is None else show_peaks

        # Generate a ScienceImage
        sciImage = scienceimage.ScienceImage.from_images(self.spectrograph, self.det,
                                                         self.par['scienceframe']['process'],
                                                         np.zeros_like(psuedo_dict['inmask']),  # Dummy bpm
                                                         psuedo_dict['imgminsky'], psuedo_dict['sciivar'],
                                                         np.zeros_like(psuedo_dict['inmask']),  # Dummy rn2img
                                                         crmask=np.invert(psuedo_dict['inmask']))
        slitmask_psuedo = pixels.tslits2mask(psuedo_dict['tslits_dict'])
        sciImage.build_mask(slitmask=slitmask_psuedo)

        # Make changes to parset specific to 2d coadds
        parcopy = copy.deepcopy(self.par)
        parcopy['scienceimage']['trace_npoly'] = 3        # Low order traces since we are rectified
        #parcopy['scienceimage']['find_extrap_npoly'] = 1  # Use low order for trace extrapolation
        redux = reduce.instantiate_me(sciImage, self.spectrograph, psuedo_dict['tslits_dict'], parcopy, psuedo_dict['tilts'],
                                      ir_redux=self.ir_redux, objtype = 'science', det=self.det, binning=self.binning)

        if show:
            redux.show('image', image=psuedo_dict['imgminsky']*(sciImage.mask == 0), chname = 'imgminsky', slits=True, clear=True)
        # Object finding
        sobjs_obj, nobj, skymask_init = redux.find_objects(sciImage.image, ir_redux=self.ir_redux, show_peaks=show_peaks, show=show)
        # Local sky-subtraction
        global_sky_psuedo = np.zeros_like(psuedo_dict['imgminsky']) # No global sky for co-adds since we go straight to local
        skymodel_psuedo, objmodel_psuedo, ivarmodel_psuedo, outmask_psuedo, sobjs = redux.local_skysub_extract(
            psuedo_dict['waveimg'], global_sky_psuedo, sobjs_obj, spat_pix=psuedo_dict['spat_img'], model_noise=False,
            show_profile=show, show=show)

        if self.ir_redux:
            sobjs.purge_neg()

        # Add the information about the fixed wavelength grid to the sobjs
        for spec in sobjs:
            spec.boxcar['WAVE_GRID_MASK'], spec.optimal['WAVE_GRID_MASK'] =  [psuedo_dict['wave_mask'][:,spec.slitid]]*2
            spec.boxcar['WAVE_GRID'], spec.optimal['WAVE_GRID'] =  [psuedo_dict['wave_mid'][:,spec.slitid]]*2
            spec.boxcar['WAVE_GRID_MIN'], spec.optimal['WAVE_GRID_MIN'] = [psuedo_dict['wave_min'][:,spec.slitid]]*2
            spec.boxcar['WAVE_GRID_MAX'], spec.optimal['WAVE_GRID_MAX']= [psuedo_dict['wave_max'][:,spec.slitid]]*2

        # Add the rest to the psuedo_dict
        psuedo_dict['skymodel'] = skymodel_psuedo
        psuedo_dict['objmodel'] = objmodel_psuedo
        psuedo_dict['ivarmodel'] = ivarmodel_psuedo
        psuedo_dict['outmask'] = outmask_psuedo
        psuedo_dict['sobjs'] = sobjs
        self.psuedo_dict=psuedo_dict

        return psuedo_dict['imgminsky'], psuedo_dict['sciivar'], skymodel_psuedo, objmodel_psuedo, ivarmodel_psuedo, outmask_psuedo, sobjs


    def save_masters(self, master_dir):

        # Write out the psuedo master files to disk
        master_key_dict = self.stack_dict['master_key_dict']

        # TODO: These saving operations are a temporary kludge
        waveImage = WaveImage(None, None, None, None, None, None, master_key=master_key_dict['arc'],
                              master_dir=master_dir)
        waveImage.save(image=self.psuedo_dict['waveimg'])

        traceSlits = TraceSlits(None, None, master_key=master_key_dict['trace'], master_dir=master_dir)
        traceSlits.save(tslits_dict=self.psuedo_dict['tslits_dict'])


    def snr_report(self, snr_bar, slitid=None):

        # Print out a report on the SNR
        msg_string = msgs.newline() + '-------------------------------------'
        msg_string += msgs.newline() + '  Summary for highest S/N object'
        if slitid is not None:
            msg_string += msgs.newline() + '      found on slitid = {:d}            '.format(slitid)
        msg_string += msgs.newline() + '-------------------------------------'
        msg_string += msgs.newline() + '           exp#        S/N'
        for iexp, snr in enumerate(snr_bar):
            msg_string += msgs.newline() + '            {:d}         {:5.2f}'.format(iexp, snr)

        msg_string += msgs.newline() + '-------------------------------------'
        msgs.info(msg_string)

    def get_good_slits(self, only_slits):

        only_slits = [only_slits] if (only_slits is not None and
                                        isinstance(only_slits, (int, np.int, np.int64, np.int32))) else only_slits
        good_slits = np.arange(self.nslits) if only_slits is None else only_slits
        return good_slits

    def offset_slit_cen(self, slitid, offsets):

        nexp = len(offsets)
        tslits_dict_list = self.stack_dict['tslits_dict_list']
        nspec, nslits = tslits_dict_list[0]['slit_left'].shape
        ref_trace_stack = np.zeros((nspec, nexp))
        for iexp, tslits_dict in enumerate(tslits_dict_list):
            ref_trace_stack[:, iexp] = (tslits_dict['slit_left'][:, slitid] +
                                        tslits_dict['slit_righ'][:, slitid])/2.0 + offsets[iexp]
        return ref_trace_stack

    def coadd(self, only_slits=None):

        only_slits = [only_slits] if (only_slits is not None and
                                      isinstance(only_slits, (int, np.int, np.int64, np.int32))) else only_slits
        good_slits = np.arange(self.nslits) if only_slits is None else only_slits

        coadd_list = []
        for islit in good_slits:
            msgs.info('Performing 2d coadd for slit: {:d}/{:d}'.format(islit, self.nslits - 1))
            ref_trace_stack = self.reference_trace_stack(islit, offsets=self.offsets, objid=self.objid_bri)
            thismask_stack = self.stack_dict['slitmask_stack'] == islit
            # This one line deals with the different weighting strategies between MultiSlit echelle. Otherwise, we
            # would need to copy this method twice in the subclasses
            if 'auto_echelle' in self.use_weights:
                rms_sn, weights = optimal_weights(self.stack_dict['specobjs_list'], islit, self.objid_bri,
                                                  self.sn_smooth_npix)
            else:
                weights = self.use_weights
            # Perform the 2d coadd
            coadd_dict = compute_coadd2d(ref_trace_stack, self.stack_dict['sciimg_stack'],
                                           self.stack_dict['sciivar_stack'],
                                           self.stack_dict['skymodel_stack'], self.stack_dict['mask_stack'] == 0,
                                           self.stack_dict['tilts_stack'], thismask_stack,
                                           self.stack_dict['waveimg_stack'],
                                           self.wave_grid, weights=weights)
            coadd_list.append(coadd_dict)

        return coadd_list

    def get_wave_grid(self, **kwargs_wave):

        nobjs_tot = np.array([len(spec) for spec in self.stack_dict['specobjs_list']]).sum()
        waves = np.zeros((self.nspec, nobjs_tot))
        masks = np.zeros_like(waves, dtype=bool)
        indx = 0
        for spec_this in self.stack_dict['specobjs_list']:
            for spec in spec_this:
                waves[:, indx] = spec.optimal['WAVE']
                masks[:, indx] = spec.optimal['MASK']
                indx += 1

        wave_grid, wave_grid_mid, dsamp = coadd1d.get_wave_grid(waves, masks=masks, **kwargs_wave)

        return wave_grid, wave_grid_mid, dsamp

    def load_coadd2d_stacks(self, spec2d_files):
        """

        Args:
            spec2d_files: list
               List of spec2d filenames
            det: int
               detector in question

        Returns:
            stack_dict: dict
               Dictionary containing all the images and keys required for perfomring 2d coadds.

        """

        # Get the detector string
        sdet = parse.get_dnum(self.det, prefix=False)

        # Get the master dir

        redux_path = os.getcwd()

        # Grab the files
        head2d_list = []
        tracefiles = []
        waveimgfiles = []
        tiltfiles = []
        spec1d_files = []
        for f in spec2d_files:
            head = fits.getheader(f)
            if os.path.exists(head['PYPMFDIR']):
                master_path = head['PYPMFDIR']
            else:
                master_dir = os.path.basename(head['PYPMFDIR'])
                master_path = os.path.join(os.path.split(os.path.split(f)[0])[0], master_dir)

            trace_key = '{0}_{1:02d}'.format(head['TRACMKEY'], self.det)
            wave_key = '{0}_{1:02d}'.format(head['ARCMKEY'], self.det)

            head2d_list.append(head)
            spec1d_files.append(f.replace('spec2d', 'spec1d'))
            tracefiles.append(os.path.join(master_path,
                                           MasterFrame.construct_file_name('Trace', trace_key)))
            waveimgfiles.append(os.path.join(master_path,
                                             MasterFrame.construct_file_name('Wave', wave_key)))
            tiltfiles.append(os.path.join(master_path,
                                          MasterFrame.construct_file_name('Tilts', wave_key)))

        nfiles = len(spec2d_files)

        specobjs_list = []
        head1d_list = []
        tslits_dict_list = []
        # TODO Sort this out with the correct detector extensions etc.
        # Read in the image stacks
        for ifile in range(nfiles):
            waveimg = WaveImage.load_from_file(waveimgfiles[ifile])
            tilts = WaveTilts.load_from_file(tiltfiles[ifile])
            hdu = fits.open(spec2d_files[ifile])
            # One detector, sky sub for now
            names = [hdu[i].name for i in range(len(hdu))]
            # science image
            try:
                exten = names.index('DET{:s}-PROCESSED'.format(sdet))
            except:  # Backwards compatability
                det_error_msg(exten, sdet)
            sciimg = hdu[exten].data
            # skymodel
            try:
                exten = names.index('DET{:s}-SKY'.format(sdet))
            except:  # Backwards compatability
                det_error_msg(exten, sdet)
            skymodel = hdu[exten].data
            # Inverse variance model
            try:
                exten = names.index('DET{:s}-IVARMODEL'.format(sdet))
            except ValueError:  # Backwards compatability
                det_error_msg(exten, sdet)
            sciivar = hdu[exten].data
            # Mask
            try:
                exten = names.index('DET{:s}-MASK'.format(sdet))
            except ValueError:  # Backwards compatability
                det_error_msg(exten, sdet)
            mask = hdu[exten].data
            if ifile == 0:
                # the two shapes accomodate the possibility that waveimg and tilts are binned differently
                shape_wave = (nfiles, waveimg.shape[0], waveimg.shape[1])
                shape_sci = (nfiles, sciimg.shape[0], sciimg.shape[1])
                waveimg_stack = np.zeros(shape_wave, dtype=float)
                tilts_stack = np.zeros(shape_wave, dtype=float)
                sciimg_stack = np.zeros(shape_sci, dtype=float)
                skymodel_stack = np.zeros(shape_sci, dtype=float)
                sciivar_stack = np.zeros(shape_sci, dtype=float)
                mask_stack = np.zeros(shape_sci, dtype=float)
                slitmask_stack = np.zeros(shape_sci, dtype=float)

            # Slit Traces and slitmask
            tslits_dict, _ = TraceSlits.load_from_file(tracefiles[ifile])
            tslits_dict_list.append(tslits_dict)
            slitmask = pixels.tslits2mask(tslits_dict)
            slitmask_stack[ifile, :, :] = slitmask
            waveimg_stack[ifile, :, :] = waveimg
            tilts_stack[ifile, :, :] = tilts['tilts']
            sciimg_stack[ifile, :, :] = sciimg
            sciivar_stack[ifile, :, :] = sciivar
            mask_stack[ifile, :, :] = mask
            skymodel_stack[ifile, :, :] = skymodel

            # Specobjs
            head1d_list.append(head)
            sobjs, head = load.load_specobjs(spec1d_files[ifile])
            this_det = sobjs.det == self.det
            specobjs_list.append(sobjs[this_det])

        # slitmask_stack = np.einsum('i,jk->ijk', np.ones(nfiles), slitmask)

        # Fill the master key dict
        head2d = head2d_list[0]
        master_key_dict = {}
        master_key_dict['frame'] = head2d['FRAMMKEY'] + '_{:02d}'.format(self.det)
        master_key_dict['bpm'] = head2d['BPMMKEY'] + '_{:02d}'.format(self.det)
        master_key_dict['bias'] = head2d['BIASMKEY'] + '_{:02d}'.format(self.det)
        master_key_dict['arc'] = head2d['ARCMKEY'] + '_{:02d}'.format(self.det)
        master_key_dict['trace'] = head2d['TRACMKEY'] + '_{:02d}'.format(self.det)
        master_key_dict['flat'] = head2d['FLATMKEY'] + '_{:02d}'.format(self.det)

        # TODO In the future get this stuff from the headers once data model finalized
        spectrograph = util.load_spectrograph(tslits_dict['spectrograph'])

        stack_dict = dict(specobjs_list=specobjs_list, tslits_dict_list=tslits_dict_list,
                          slitmask_stack=slitmask_stack,
                          sciimg_stack=sciimg_stack, sciivar_stack=sciivar_stack,
                          skymodel_stack=skymodel_stack, mask_stack=mask_stack,
                          tilts_stack=tilts_stack, waveimg_stack=waveimg_stack,
                          head1d_list=head1d_list, head2d_list=head2d_list,
                          redux_path=redux_path,
                          master_key_dict=master_key_dict,
                          spectrograph=spectrograph.spectrograph,
                          pypeline=spectrograph.pypeline)

        return stack_dict

# Multislit can coadd with:
# 1) input offsets or if offsets is None, it will find the brightest trace and compute them
# 2) specified weights, or if weights is None and auto_weights=True, it will compute weights using the brightest object

# Echelle can either stack with:
# 1) input offsets or if offsets is None, it will find the objid of brightest trace and stack all orders relative to the trace of this object.
# 2) specified weights, or if weights is None and auto_weights=True,
#    it will use wavelength dependent weights determined from the spectrum of the brightest objects objid on each order

class MultiSlitCoadd2d(Coadd2d):
    """
    Child of Coadd2d for Multislit and Longslit reductions
>>>>>>> 9f2ec85d

        # Multislit can coadd with:
        # 1) input offsets or if offsets is None, it will find the brightest trace and compute them
        # 2) specified weights, or if weights is None and auto_weights=True, it will compute weights using the brightest object


    """
    def __init__(self, spec2d_files, spectrograph, det=1, offsets=None, weights='auto', sn_smooth_npix=None,
                 ir_redux=False, par=None, show=False, show_peaks=False, debug_offsets=False, debug=False, **kwargs_wave):
        super(MultiSlitCoadd2d, self).__init__(spec2d_files, spectrograph, det=det, offsets=offsets, weights=weights,
                                        sn_smooth_npix=sn_smooth_npix, ir_redux=ir_redux, par=par,
                                        show=show, show_peaks=show_peaks, debug_offsets=debug_offsets,
                                        debug=debug, **kwargs_wave)


        ## Use Cases:
        #  1) offsets is None -- auto compute offsets from brightest object, so then default to auto_weights=True
        #  2) offsets not None, weights = None (uniform weighting) or weights is not None (input weights)
        #  3) offsets not None, auto_weights=True (Do not support)

        # Default wave_method for Multislit is linear
        kwargs_wave['wave_method'] = 'linear' if 'wave_method' not in kwargs_wave else kwargs_wave['wave_method']
        self.wave_grid, self.wave_grid_mid, self.dsamp = self.get_wave_grid(**kwargs_wave)

        if offsets is None:
            self.objid_bri, self.slitid_bri, self.snr_bar_bri, self.offsets = self.compute_offsets()

        self.use_weights = self.parse_weights(weights)

    def parse_weights(self, weights):

        if 'auto' in weights:
            rms_sn, use_weights = optimal_weights(self.stack_dict['specobjs_list'], self.slitid_bri, self.objid_bri,
                                                  self.sn_smooth_npix, const_weights=True)
            return use_weights
        elif 'uniform' in weights:
            return 'uniform'
        elif isinstance(weights, (list, np.ndarray)):
            if len(weights) != self.nexp:
                msgs.error('If weights are input it must be a list/array with same number of elements as exposures')
            return weights
        else:
            msgs.error('Unrecognized format for weights')

    def compute_offsets(self):

        objid_bri, slitid_bri, snr_bar_bri = self.get_brightest_obj(self.stack_dict['specobjs_list'], self.nslits)
        msgs.info('Determining offsets using brightest object on slit: {:d} with avg SNR={:5.2f}'.format(slitid_bri,np.mean(snr_bar_bri)))
        thismask_stack = self.stack_dict['slitmask_stack'] == slitid_bri
        trace_stack_bri = np.zeros((self.nspec, self.nexp))
        # TODO Need to think abbout whether we have multiple tslits_dict for each exposure or a single one
        for iexp in range(self.nexp):
            trace_stack_bri[:,iexp] = (self.stack_dict['tslits_dict_list'][iexp]['slit_left'][:,slitid_bri] +
                                       self.stack_dict['tslits_dict_list'][iexp]['slit_righ'][:,slitid_bri])/2.0
        # Determine the wavelength grid that we will use for the current slit/order
        wave_bins = get_wave_bins(thismask_stack, self.stack_dict['waveimg_stack'], self.wave_grid)
        dspat_bins, dspat_stack = get_spat_bins(thismask_stack, trace_stack_bri)

        sci_list = [self.stack_dict['sciimg_stack'] - self.stack_dict['skymodel_stack']]
        var_list = []

        sci_list_rebin, var_list_rebin, norm_rebin_stack, nsmp_rebin_stack = rebin2d(
            wave_bins, dspat_bins, self.stack_dict['waveimg_stack'], dspat_stack, thismask_stack,
            (self.stack_dict['mask_stack'] == 0), sci_list, var_list)
        thismask = np.ones_like(sci_list_rebin[0][0,:,:],dtype=bool)
        nspec_psuedo, nspat_psuedo = thismask.shape
        slit_left = np.full(nspec_psuedo, 0.0)
        slit_righ = np.full(nspec_psuedo, nspat_psuedo)
        inmask = norm_rebin_stack > 0
        traces_rect = np.zeros((nspec_psuedo, self.nexp))
        sobjs = specobjs.SpecObjs()
        #specobj_dict = {'setup': 'unknown', 'slitid': 999, 'orderindx': 999, 'det': self.det, 'objtype': 'unknown',
        #                'pypeline': 'MultiSLit' + '_coadd_2d'}
        for iexp in range(self.nexp):
            sobjs_exp, _ = extract.objfind(sci_list_rebin[0][iexp,:,:], thismask, slit_left, slit_righ,
                                           inmask=inmask[iexp,:,:], ir_redux=self.ir_redux,
                                           fwhm=self.par['scienceimage']['find_fwhm'],
                                           trim_edg=self.par['scienceimage']['find_trim_edge'],
                                           npoly_cont=self.par['scienceimage']['find_npoly_cont'],
                                           maxdev=self.par['scienceimage']['find_maxdev'],
                                           ncoeff=3, sig_thresh=10.0, nperslit=1,
                                           show_trace=self.debug_offsets, show_peaks=self.debug_offsets)
            sobjs.add_sobj(sobjs_exp)
            traces_rect[:, iexp] = sobjs_exp.trace_spat
        # Now deterimine the offsets. Arbitrarily set the zeroth trace to the reference
        med_traces_rect = np.median(traces_rect,axis=0)
        offsets = med_traces_rect[0] - med_traces_rect
        # Print out a report on the offsets
        msg_string = msgs.newline()  + '---------------------------------------------'
        msg_string += msgs.newline() + ' Summary of offsets for highest S/N object   '
        msg_string += msgs.newline() + '         found on slitid = {:d}              '.format(slitid_bri)
        msg_string += msgs.newline() + '---------------------------------------------'
        msg_string += msgs.newline() + '           exp#      offset                  '
        for iexp, off in enumerate(offsets):
            msg_string += msgs.newline() + '            {:d}        {:5.2f}'.format(iexp, off)

        msg_string += msgs.newline() + '-----------------------------------------------'
        msgs.info(msg_string)
        if self.debug_offsets:
            for iexp in range(self.nexp):
                plt.plot(traces_rect[:, iexp], linestyle='--', label='original trace')
                plt.plot(traces_rect[:, iexp] + offsets[iexp], label='shifted traces')
                plt.legend()
            plt.show()

        return objid_bri, slitid_bri, snr_bar_bri, offsets

    def get_brightest_obj(self, specobjs_list, nslits):

        """
        Utility routine to find the brightest object in each exposure given a specobjs_list for MultiSlit reductions.

        Parameters:
            specobjs_list: list
               List of SpecObjs objects.
        Optional Parameters:
            echelle: bool, default=True

        Returns:
            (objid, slitid, snr_bar)

            objid: ndarray, int, shape (len(specobjs_list),)
                Array of object ids representing the brightest object in each exposure
            slitid (int):
                Slit that highest S/N ratio object is on (only for pypeline=MultiSlit)
            snr_bar: ndarray, float, shape (len(list),)
                Average S/N over all the orders for this object

        """
        nexp = len(specobjs_list)
        nspec = specobjs_list[0][0].shape[0]

        slit_snr_max = np.full((nslits, nexp), -np.inf)
        objid_max = np.zeros((nslits, nexp), dtype=int)
        # Loop over each exposure, slit, find the brighest object on that slit for every exposure
        for iexp, sobjs in enumerate(specobjs_list):
            for islit in range(nslits):
                ithis = sobjs.slitid == islit
                nobj_slit = np.sum(ithis)
                if np.any(ithis):
                    objid_this = sobjs[ithis].objid
                    flux = np.zeros((nspec, nobj_slit))
                    ivar = np.zeros((nspec, nobj_slit))
                    wave = np.zeros((nspec, nobj_slit))
                    mask = np.zeros((nspec, nobj_slit), dtype=bool)
                    for iobj, spec in enumerate(sobjs[ithis]):
                        flux[:, iobj] = spec.optimal['COUNTS']
                        ivar[:, iobj] = spec.optimal['COUNTS_IVAR']
                        wave[:, iobj] = spec.optimal['WAVE']
                        mask[:, iobj] = spec.optimal['MASK']
                    rms_sn, weights = coadd1d.sn_weights(wave, flux, ivar, mask, None, const_weights=True)
                    imax = np.argmax(rms_sn)
                    slit_snr_max[islit, iexp] = rms_sn[imax]
                    objid_max[islit, iexp] = objid_this[imax]
        # Find the highest snr object among all the slits
        slit_snr = np.mean(slit_snr_max, axis=1)
        slitid = slit_snr.argmax()
        snr_bar_mean = slit_snr[slitid]
        snr_bar = slit_snr_max[slitid, :]
        objid = objid_max[slitid, :]
        if (snr_bar_mean == -np.inf):
            msgs.error('You do not appear to have a unique reference object that was traced as the highest S/N '
                       'ratio on the same slit of every exposure')

        self.snr_report(snr_bar, slitid=slitid)

        return objid, slitid, snr_bar

    def reference_trace_stack(self, slitid, offsets=None, objid=None):

        return self.offset_slit_cen(slitid, offsets)


class EchelleCoadd2d(Coadd2d):
    """
    Child of Coadd2d for Multislit and Longslit reductions

        # Echelle can either stack with:
        # 1) input offsets or if offsets is None, it will find the objid of brightest trace and stack all orders relative to the trace of this object.
        # 2) specified weights, or if weights is None and auto_weights=True,
        #    it will use wavelength dependent weights determined from the spectrum of the brightest objects objid on each order


    """
    def __init__(self, spec2d_files, spectrograph, det=1, offsets=None, weights='auto', sn_smooth_npix=None,
                 ir_redux=False, par=None, show=False, show_peaks=False, debug_offsets=False, debug=False, **kwargs_wave):
        super(EchelleCoadd2d, self).__init__(spec2d_files, spectrograph, det=det, offsets=offsets, weights=weights,
                                      sn_smooth_npix=sn_smooth_npix, ir_redux=ir_redux, par=par,
                                      show=show, show_peaks=show_peaks, debug_offsets=debug_offsets, debug=debug,
                                      **kwargs_wave)

        # Default wave_method for Echelle is log10
        kwargs_wave['wave_method'] = 'log10' if 'wave_method' not in kwargs_wave else kwargs_wave['wave_method']
        self.wave_grid, self.wave_grid_mid, self.dsamp = self.get_wave_grid(**kwargs_wave)

        self.objid_bri = None
        self.slitid_bri  = None
        self.snr_bar_bri = None
        if offsets is None:
            self.objid_bri, self.slitid_bri, self.snr_bar_bri = self.get_brightest_obj(self.stack_dict['specobjs_list'], self.nslits)

        self.use_weights = self.parse_weights(weights)

    def parse_weights(self, weights):

        if 'auto' in weights:
            return 'auto_echelle'
        elif 'uniform' in weights:
            return 'uniform'
        elif isinstance(weights, (list, np.ndarray)):
            if len(weights) != self.nexp:
                msgs.error('If weights are input it must be a list/array with same number of elements as exposures')
            return weights
        else:
            msgs.error('Unrecognized format for weights')

    def get_brightest_obj(self, specobjs_list, nslits):
        """
        Utility routine to find the brightest object in each exposure given a specobjs_list for echelle reductions.

        Parameters:
            specobjs_list: list
               List of SpecObjs objects.
        Optional Parameters:
            echelle: bool, default=True

        Returns:
            (objid, snr_bar)

            objid: ndarray, int, shape (len(specobjs_list),)
                Array of object ids representing the brightest object in each exposure
            snr_bar: ndarray, float, shape (len(list),)
                Average S/N over all the orders for this object

        """
        nexp = len(specobjs_list)
        nspec = specobjs_list[0][0].shape[0]

        objid = np.zeros(nexp, dtype=int)
        snr_bar = np.zeros(nexp)
        # norders = specobjs_list[0].ech_orderindx.max() + 1
        for iexp, sobjs in enumerate(specobjs_list):
            uni_objid = np.unique(sobjs.ech_objid)
            nobjs = len(uni_objid)
            order_snr = np.zeros((nslits, nobjs))
            for iord in range(nslits):
                for iobj in range(nobjs):
                    ind = (sobjs.ech_orderindx == iord) & (sobjs.ech_objid == uni_objid[iobj])
                    flux = sobjs[ind][0].optimal['COUNTS']
                    ivar = sobjs[ind][0].optimal['COUNTS_IVAR']
                    wave = sobjs[ind][0].optimal['WAVE']
                    mask = sobjs[ind][0].optimal['MASK']
                    rms_sn, weights = coadd1d.sn_weights(wave, flux, ivar, mask, self.sn_smooth_npix, const_weights=True)
                    order_snr[iord, iobj] = rms_sn

            # Compute the average SNR and find the brightest object
            snr_bar_vec = np.mean(order_snr, axis=0)
            objid[iexp] = uni_objid[snr_bar_vec.argmax()]
            snr_bar[iexp] = snr_bar_vec[snr_bar_vec.argmax()]

        self.snr_report(snr_bar)

        return objid, None, snr_bar

    def reference_trace_stack(self, slitid, offsets=None, objid=None):

        # There are two modes of operation to determine the reference trace for the Echelle 2d coadd of a given order
        # --------------------------------------------------------------------------------------------------------
        # 1) offsets: we stack about the central trace for the slit in question with the input offsets added
        # 2) ojbid: we stack about the trace of reference object for this slit given for each exposure by the input objid

        if offsets is not None and objid is not None:
            msgs.errror('You can only input offsets or an objid, but not both')
        nexp = len(offsets) if offsets is not None else len(objid)
        if offsets is not None:
            return self.offset_slit_cen(slitid, offsets)
        elif objid is not None:
            specobjs_list = self.stack_dict['specobjs_list']
            nspec = specobjs_list[0][0].trace_spat.shape[0]
            # Grab the traces, flux, wavelength and noise for this slit and objid.
            ref_trace_stack = np.zeros((nspec, nexp), dtype=float)
            for iexp, sobjs in enumerate(specobjs_list):
                ithis = (sobjs.slitid == slitid) & (sobjs.objid == objid[iexp])
                ref_trace_stack[:, iexp] = sobjs[ithis].trace_spat
            return ref_trace_stack
        else:
            msgs.error('You must input either offsets or an objid to determine the stack of reference traces')
            return None



def instantiate_me(spec2d_files, spectrograph, **kwargs):
    """
    Instantiate the CoAdd2d subclass appropriate for the provided
    spectrograph.

    The class must be subclassed from Reduce.  See :class:`Reduce` for
    the description of the valid keyword arguments.

    Args:
        spectrograph
            (:class:`pypeit.spectrographs.spectrograph.Spectrograph`):
            The instrument used to collect the data to be reduced.

        tslits_dict: dict
            dictionary containing slit/order boundary information
        tilts (np.ndarray):

    Returns:
        :class:`PypeIt`: One of the classes with :class:`PypeIt` as its
        base.
    """
    indx = [ c.__name__ == (spectrograph.pypeline + 'Coadd2d') for c in Coadd2d.__subclasses__() ]
    if not np.any(indx):
        msgs.error('Pipeline {0} is not defined!'.format(spectrograph.pypeline))
    return Coadd2d.__subclasses__()[np.where(indx)[0][0]](spec2d_files, spectrograph, **kwargs)


# Determine brightest object either if offsets were not input, or if automatic weight determiniation is desired
# if offsets is None or auto_weights is True:
#    self.objid_bri, self.slitid_bri, self.snr_bar_bri = get_brightest_obj(self.stack_dict['specobjs_list'], self.nslits)
# else:
#    self.objid_bri, self.slitid_bri, self.snr_bar_bri = None, None, None


# Echelle can either stack with:
# 1) input offsets or if offsets is None, it will find the objid of brightest trace and stack all orders relative to the trace of this object.
# 2) specified weights, or if weights is None and auto_weights=True,
#    it will use wavelength dependent weights determined from the spectrum of the brightest objects objid on each order

# if offsets is None:

# If echelle and offsets is None get the brightest object and stack about that

#
# if 'MultiSlit' in pypeline:
#     msgs.info('Determining offsets using brightest object on slit: {:d} with avg SNR={:5.2f}'.format(
#         slitid_bri, np.mean(snr_bar_bri)))
#     thismask_stack = self.stack_dict['slitmask_stack'] == slitid_bri
#     trace_stack_bri = np.zeros((nspec, nexp))
#     # TODO Need to think abbout whether we have multiple tslits_dict for each exposure or a single one
#     for iexp in range(nexp):
#         trace_stack_bri[:, iexp] = (stack_dict['tslits_dict']['slit_left'][:, slitid_bri] +
#                                     stack_dict['tslits_dict']['slit_righ'][:, slitid_bri]) / 2.0
#     # Determine the wavelength grid that we will use for the current slit/order
#     wave_bins = get_wave_bins(thismask_stack, stack_dict['waveimg_stack'], wave_grid)
#     dspat_bins, dspat_stack = get_spat_bins(thismask_stack, trace_stack_bri)
#
#     sci_list = [stack_dict['sciimg_stack'] - stack_dict['skymodel_stack'], stack_dict['waveimg_stack'], dspat_stack]
#     var_list = [utils.calc_ivar(stack_dict['sciivar_stack'])]
#
#     sci_list_rebin, var_list_rebin, norm_rebin_stack, nsmp_rebin_stack = rebin2d(
#         wave_bins, dspat_bins, stack_dict['waveimg_stack'], dspat_stack, thismask_stack,
#         (stack_dict['mask_stack'] == 0), sci_list, var_list)
#     thismask = np.ones_like(sci_list_rebin[0][0, :, :], dtype=bool)
#     nspec_psuedo, nspat_psuedo = thismask.shape
#     slit_left = np.full(nspec_psuedo, 0.0)
#     slit_righ = np.full(nspec_psuedo, nspat_psuedo)
#     inmask = norm_rebin_stack > 0
#     traces_rect = np.zeros((nspec_psuedo, nexp))
#     sobjs = specobjs.SpecObjs()
#     specobj_dict = {'setup': 'unknown', 'slitid': 999, 'orderindx': 999, 'det': det, 'objtype': 'unknown',
#                     'pypeline': pypeline + '_coadd_2d'}
#     for iexp in range(nexp):
#         sobjs_exp, _ = extract.objfind(sci_list_rebin[0][iexp, :, :], thismask, slit_left, slit_righ,
#                                        inmask=inmask[iexp, :, :], fwhm=3.0, maxdev=2.0, ncoeff=3, sig_thresh=10.0,
#                                        nperslit=1,
#                                        debug_all=debug, specobj_dict=specobj_dict)
#         sobjs.add_sobj(sobjs_exp)
#         traces_rect[:, iexp] = sobjs_exp.trace_spat
#     # Now deterimine the offsets. Arbitrarily set the zeroth trace to the reference
#     med_traces_rect = np.median(traces_rect, axis=0)
#     offsets = med_traces_rect[0] - med_traces_rect
#     if debug:
#         for iexp in range(nexp):
#             plt.plot(traces_rect[:, iexp], linestyle='--', label='original trace')
#             plt.plot(traces_rect[:, iexp] + offsets[iexp], label='shifted traces')
#             plt.legend()
#         plt.show()
#     rms_sn, weights = optimal_weights(stack_dict['specobjs_list'], slitid_bri, objid_bri,
#                                       sn_smooth_npix, const_weights=True)
#     # TODO compute the variance in the registration of the traces and write that out?
#
# coadd_list = []
# for islit in range(self.nslits):
#     msgs.info('Performing 2d coadd for slit: {:d}/{:d}'.format(islit, self.nslits - 1))
#     ref_trace_stack = reference_trace_stack(islit, self.stack_dict, offsets=offsets, objid=None)
#     # Determine the wavelength dependent optimal weights and grab the reference trace
#     if 'Echelle' in self.pypeline:
#         rms_sn, weights = optimal_weights(self.stack_dict['specobjs_list'], islit, objid_bri, sn_smooth_npix)
#
#     thismask_stack = self.stack_dict['slitmask_stack'] == islit
#     # Perform the 2d coadd
#     coadd_dict = conmpute_coadd2d(ref_trace_stack, self.stack_dict['sciimg_stack'], self.stack_dict['sciivar_stack'],
#                                   self.stack_dict['skymodel_stack'], self.stack_dict['mask_stack'] == 0,
#                                   self.stack_dict['tilts_stack'], thismask_stack, self.stack_dict['waveimg_stack'],
#                                   self.wave_grid, weights=weights)
#     coadd_list.append(coadd_dict)
#
# nspec_vec = np.zeros(self.nslits, dtype=int)
# nspat_vec = np.zeros(self.nslits, dtype=int)
# for islit, cdict in enumerate(coadd_list):
#     nspec_vec[islit] = cdict['nspec']
#     nspat_vec[islit] = cdict['nspat']
#
# # Determine the size of the psuedo image
# nspat_pad = 10
# nspec_psuedo = nspec_vec.max()
# nspat_psuedo = np.sum(nspat_vec) + (nslits + 1) * nspat_pad
# spec_vec_psuedo = np.arange(nspec_psuedo)
# shape_psuedo = (nspec_psuedo, nspat_psuedo)
# imgminsky_psuedo = np.zeros(shape_psuedo)
# sciivar_psuedo = np.zeros(shape_psuedo)
# waveimg_psuedo = np.zeros(shape_psuedo)
# tilts_psuedo = np.zeros(shape_psuedo)
# spat_img_psuedo = np.zeros(shape_psuedo)
# nused_psuedo = np.zeros(shape_psuedo, dtype=int)
# inmask_psuedo = np.zeros(shape_psuedo, dtype=bool)
# wave_mid = np.zeros((nspec_psuedo, nslits))
# wave_mask = np.zeros((nspec_psuedo, nslits), dtype=bool)
# wave_min = np.zeros((nspec_psuedo, nslits))
# wave_max = np.zeros((nspec_psuedo, nslits))
# dspat_mid = np.zeros((nspat_psuedo, nslits))
#
# spat_left = nspat_pad
# slit_left = np.zeros((nspec_psuedo, nslits))
# slit_righ = np.zeros((nspec_psuedo, nslits))
# spec_min1 = np.zeros(nslits)
# spec_max1 = np.zeros(nslits)
#
# for islit, coadd_dict in enumerate(coadd_list):
#     spat_righ = spat_left + nspat_vec[islit]
#     ispec = slice(0, nspec_vec[islit])
#     ispat = slice(spat_left, spat_righ)
#     imgminsky_psuedo[ispec, ispat] = coadd_dict['imgminsky']
#     sciivar_psuedo[ispec, ispat] = coadd_dict['sciivar']
#     waveimg_psuedo[ispec, ispat] = coadd_dict['waveimg']
#     tilts_psuedo[ispec, ispat] = coadd_dict['tilts']
#     # spat_psuedo is the sub-pixel image position on the rebinned psuedo image
#     inmask_psuedo[ispec, ispat] = coadd_dict['outmask']
#     image_temp = (coadd_dict['dspat'] - coadd_dict['dspat_mid'][0] + spat_left) * coadd_dict['outmask']
#     spat_img_psuedo[ispec, ispat] = image_temp
#     nused_psuedo[ispec, ispat] = coadd_dict['nused']
#     wave_min[ispec, islit] = coadd_dict['wave_min']
#     wave_max[ispec, islit] = coadd_dict['wave_max']
#     wave_mid[ispec, islit] = coadd_dict['wave_mid']
#     wave_mask[ispec, islit] = True
#     # Fill in the rest of the wave_mid with the corresponding points in the wave_grid
#     wave_this = wave_mid[wave_mask[:, islit], islit]
#     ind_upper = np.argmin(np.abs(wave_grid_mid - np.max(wave_this.max()))) + 1
#     if nspec_vec[islit] != nspec_psuedo:
#         wave_mid[nspec_vec[islit]:, islit] = wave_grid_mid[ind_upper:ind_upper + (nspec_psuedo - nspec_vec[islit])]
#
#     dspat_mid[ispat, islit] = coadd_dict['dspat_mid']
#     slit_left[:, islit] = np.full(nspec_psuedo, spat_left)
#     slit_righ[:, islit] = np.full(nspec_psuedo, spat_righ)
#     spec_max1[islit] = nspec_vec[islit] - 1
#     spat_left = spat_righ + nspat_pad
#
# slitcen = (slit_left + slit_righ) / 2.0
# tslits_dict_psuedo = dict(slit_left=slit_left, slit_righ=slit_righ, slitcen=slitcen,
#                           nspec=nspec_psuedo, nspat=nspat_psuedo, pad=0,
#                           nslits=self.nslits, binspectral=1, binspatial=1, spectrograph=spectrograph.spectrograph,
#                           spec_min=spec_min1, spec_max=spec_max1,
#                           maskslits=np.zeros(slit_left.shape[1], dtype=np.bool))
#
# slitmask_psuedo = pixels.tslits2mask(tslits_dict_psuedo)
# # This is a kludge to deal with cases where bad wavelengths result in large regions where the slit is poorly sampled,
# # which wreaks havoc on the local sky-subtraction
# min_slit_frac = 0.70
# spec_min = np.zeros(self.nslits)
# spec_max = np.zeros(self.nslits)
# for islit in range(self.nslits):
#     slit_width = np.sum(inmask_psuedo * (slitmask_psuedo == islit), axis=1)
#     slit_width_img = np.outer(slit_width, np.ones(nspat_psuedo))
#     med_slit_width = np.median(slit_width_img[slitmask_psuedo == islit])
#     nspec_eff = np.sum(slit_width > min_slit_frac * med_slit_width)
#     nsmooth = int(np.fmax(np.ceil(nspec_eff * 0.02), 10))
#     slit_width_sm = scipy.ndimage.filters.median_filter(slit_width, size=nsmooth, mode='reflect')
#     igood = (slit_width_sm > min_slit_frac * med_slit_width)
#     spec_min[islit] = spec_vec_psuedo[igood].min()
#     spec_max[islit] = spec_vec_psuedo[igood].max()
#     bad_pix = (slit_width_img < min_slit_frac * med_slit_width) & (slitmask_psuedo == islit)
#     inmask_psuedo[bad_pix] = False
#
# # Update with tslits_dict_psuedo
# tslits_dict_psuedo['spec_min'] = spec_min
# tslits_dict_psuedo['spec_max'] = spec_max
# slitmask_psuedo = pixels.tslits2mask(tslits_dict_psuedo)
#
# # Make a fake bitmask from the outmask. We are kludging the crmask to be the outmask_psuedo here, and setting the bpm to
# # be good everywhere
# # mask = processimages.ProcessImages.build_mask(imgminsky_psuedo, sciivar_psuedo, np.invert(inmask_psuedo),
# #                                              np.zeros_like(inmask_psuedo), slitmask=slitmask_psuedo)
#
# # Generate a ScienceImage
# sciImage = scienceimage.ScienceImage.from_images(self.spectrograph, det,
#                                                  self.par['scienceframe']['process'],
#                                                  np.zeros_like(inmask_psuedo),  # Dummy bpm
#                                                  imgminsky_psuedo, sciivar_psuedo,
#                                                  np.zeros_like(inmask_psuedo),  # Dummy rn2img
#                                                  crmask=np.invert(inmask_psuedo))
# sciImage.build_mask(slitmask=slitmask_psuedo)
#
# redux = reduce.instantiate_me(sciImage, self.spectrograph, tslits_dict_psuedo, par, tilts_psuedo, ir_redux=ir_redux,
#                               objtype='science', binning=self.binning)
#
# if show:
#     redux.show('image', image=imgminsky_psuedo * (sciImage.mask == 0), chname='imgminsky', slits=True, clear=True)
# # Object finding
# sobjs_obj, nobj, skymask_init = redux.find_objects(sciImage.image, ir_redux=ir_redux, show_peaks=show_peaks, show=show)
# # Local sky-subtraction
# global_sky_psuedo = np.zeros_like(imgminsky_psuedo)  # No global sky for co-adds since we go straight to local
# skymodel_psuedo, objmodel_psuedo, ivarmodel_psuedo, outmask_psuedo, sobjs = \
#     redux.local_skysub_extract(waveimg_psuedo, global_sky_psuedo, sobjs_obj, spat_pix=spat_psuedo,
#                                model_noise=False, show_profile=show, show=show)
#
# if ir_redux:
#     sobjs.purge_neg()
#
# # Add the information about the fixed wavelength grid to the sobjs
# for spec in sobjs:
#     spec.boxcar['WAVE_GRID_MASK'] = wave_mask[:, spec.slitid]
#     spec.boxcar['WAVE_GRID'] = wave_mid[:, spec.slitid]
#     spec.boxcar['WAVE_GRID_MIN'] = wave_min[:, spec.slitid]
#     spec.boxcar['WAVE_GRID_MAX'] = wave_max[:, spec.slitid]
#
#     spec.optimal['WAVE_GRID_MASK'] = wave_mask[:, spec.slitid]
#     spec.optimal['WAVE_GRID'] = wave_mid[:, spec.slitid]
#     spec.optimal['WAVE_GRID_MIN'] = wave_min[:, spec.slitid]
#     spec.optimal['WAVE_GRID_MAX'] = wave_max[:, spec.slitid]
#
# # TODO Implement flexure and heliocentric corrections on the single exposure 1d reductions and apply them to the
# # waveimage. Change the data model to accomodate a wavelength model for each image.
# # Using the same implementation as in core/pypeit
#
# # Write out the psuedo master files to disk
# master_key_dict = self.stack_dict['master_key_dict']
#
# # TODO: These saving operations are a temporary kludge
# waveImage = WaveImage(None, None, None, None, None, None, master_key=master_key_dict['arc'],
#                       master_dir=master_dir)
# waveImage.save(image=waveimg_psuedo)
#
# traceSlits = TraceSlits(None, None, master_key=master_key_dict['trace'], master_dir=master_dir)
# traceSlits.save(tslits_dict=tslits_dict_psuedo)

# return imgminsky_psuedo, sciivar_psuedo, skymodel_psuedo, objmodel_psuedo, ivarmodel_psuedo, outmask_psuedo, sobjs
#
#
#
# def get_brightest_obj(specobjs_list, nslits, pypeline):
#     """
#     Utility routine to find the brightest object in each exposure given a specobjs_list. This currently only works
#     for echelle.
#
#     Parameters:
#         specobjs_list: list
#            List of SpecObjs objects.
#     Optional Parameters:
#         echelle: bool, default=True
#
#     Returns:
#         (objid, slitid, snr_bar), tuple
#
#         objid: ndarray, int, shape (len(specobjs_list),)
#             Array of object ids representing the brightest object in each exposure
#         slitid (int):
#             Slit that highest S/N ratio object is on (only for pypeline=MultiSlit)
#         snr_bar: ndarray, float, shape (len(list),)
#             Average S/N over all the orders for this object
#
#     """
#     nexp = len(specobjs_list)
#     nspec = specobjs_list[0][0].shape[0]
#     if 'Echelle' in pypeline:
#         objid = np.zeros(nexp, dtype=int)
#         snr_bar = np.zeros(nexp)
#         #norders = specobjs_list[0].ech_orderindx.max() + 1
#         for iexp, sobjs in enumerate(specobjs_list):
#             uni_objid = np.unique(sobjs.ech_objid)
#             nobjs = len(uni_objid)
#             order_snr = np.zeros((nslits, nobjs))
#             for iord in range(nslits):
#                 for iobj in range(nobjs):
#                     ind = (sobjs.ech_orderindx == iord) & (sobjs.ech_objid == uni_objid[iobj])
#                     flux = sobjs[ind][0].optimal['COUNTS']
#                     ivar = sobjs[ind][0].optimal['COUNTS_IVAR']
#                     wave = sobjs[ind][0].optimal['WAVE']
#                     mask = sobjs[ind][0].optimal['MASK']
#                     rms_sn, weights = coadd1d.sn_weights(wave, flux, ivar, mask, const_weights=True)
#                     order_snr[iord, iobj] = rms_sn
#
#             # Compute the average SNR and find the brightest object
#             snr_bar_vec = np.mean(order_snr, axis=0)
#             objid[iexp] = uni_objid[snr_bar_vec.argmax()]
#             snr_bar[iexp] = snr_bar_vec[snr_bar_vec.argmax()]
#             slitid = None
#     else:
#         slit_snr_max = np.full((nslits, nexp), -np.inf)
#         objid_max = np.zeros((nslits, nexp),dtype=int)
#         # Loop over each exposure, slit, find the brighest object on that slit for every exposure
#         for iexp, sobjs in enumerate(specobjs_list):
#             for islit in range(nslits):
#                 ithis = sobjs.slitid == islit
#                 nobj_slit = np.sum(ithis)
#                 if np.any(ithis):
#                     objid_this = sobjs[ithis].objid
#                     flux = np.zeros((nspec, nobj_slit))
#                     ivar = np.zeros((nspec, nobj_slit))
#                     wave = np.zeros((nspec, nobj_slit))
#                     mask = np.zeros((nspec, nobj_slit), dtype=bool)
#                     for iobj, spec in enumerate(sobjs[ithis]):
#                         flux[:, iobj] = spec.optimal['COUNTS']
#                         ivar[:,iobj]  = spec.optimal['COUNTS_IVAR']
#                         wave[:,iobj]  = spec.optimal['WAVE']
#                         mask[:,iobj]  = spec.optimal['MASK']
#                     rms_sn, weights = coadd1d.sn_weights(wave, flux, ivar, mask, None, const_weights=True)
#                     imax = np.argmax(rms_sn)
#                     slit_snr_max[islit, iexp] = rms_sn[imax]
#                     objid_max[islit, iexp] = objid_this[imax]
#         # Find the highest snr object among all the slits
#         slit_snr = np.mean(slit_snr_max, axis=1)
#         slitid = slit_snr.argmax()
#         snr_bar_mean = slit_snr[slitid]
#         snr_bar = slit_snr_max[slitid, :]
#         objid = objid_max[slitid, :]
#         if (snr_bar_mean == -np.inf):
#             msgs.error('You do not appear to have a unique reference object that was traced as the highest S/N '
#                        'ratio on the same slit of every exposure')
#
#     # Print out a report on the SNR
#     msg_string =          msgs.newline() + '-------------------------------------'
#     msg_string +=         msgs.newline() + '  Summary for highest S/N object'
#     if 'MultiSlit' in pypeline:
#         msg_string +=     msgs.newline() + '      found on slitid = {:d}            '.format(slitid)
#
#     msg_string +=         msgs.newline() + '-------------------------------------'
#     msg_string +=         msgs.newline() + '           exp#       S/N'
#     for iexp, snr in enumerate(snr_bar):
#         msg_string +=     msgs.newline() + '            {:d}        {:5.2f}'.format(iexp, snr)
#
#     msg_string +=         msgs.newline() + '-------------------------------------'
#     msgs.info(msg_string)
#
#     return objid, slitid, snr_bar<|MERGE_RESOLUTION|>--- conflicted
+++ resolved
@@ -224,143 +224,6 @@
                " Maybe you chose the wrong detector to coadd? "
                "Set with --det= or check file contents with pypeit_show_2dspec Science/spec2d_XXX --list".format(sdet))
 
-<<<<<<< HEAD
-def load_coadd2d_stacks(spec2d_files, det):
-    """
-
-    Args:
-        spec2d_files: list
-           List of spec2d filenames
-        det: int
-           detector in question
-
-    Returns:
-        stack_dict: dict
-           Dictionary containing all the images and keys required for perfomring 2d coadds.
-
-    """
-
-    # Get the detector string
-    sdet = parse.get_dnum(det, prefix=False)
-
-    # Get the master dir
-    head0 = fits.getheader(spec2d_files[0])
-    master_dir = os.path.basename(head0['PYPMFDIR'])
-    redux_path =  os.getcwd()
-    master_path = os.path.join(redux_path, master_dir)
-
-    # Grab the files
-    head2d_list=[]
-    tracefiles = []
-    waveimgfiles = []
-    tiltfiles = []
-    spec1d_files = []
-    for f in spec2d_files:
-        head = fits.getheader(f)
-        trace_key = '{0}_{1:02d}'.format(head['TRACMKEY'], det)
-        wave_key = '{0}_{1:02d}'.format(head['ARCMKEY'], det)
-
-        head2d_list.append(head)
-        spec1d_files.append(f.replace('spec2d', 'spec1d'))
-        tracefiles.append(os.path.join(master_path,
-                                       MasterFrame.construct_file_name('Trace', trace_key)))
-        waveimgfiles.append(os.path.join(master_path,
-                                         MasterFrame.construct_file_name('Wave', wave_key)))
-        tiltfiles.append(os.path.join(master_path,
-                                      MasterFrame.construct_file_name('Tilts', wave_key)))
-
-    nfiles = len(spec2d_files)
-
-    specobjs_list = []
-    head1d_list=[]
-    # TODO Sort this out with the correct detector extensions etc.
-    # Read in the image stacks
-    for ifile in range(nfiles):
-        waveimg = WaveImage.load_from_file(waveimgfiles[ifile])
-        tilts = WaveTilts.load_from_file(tiltfiles[ifile])
-        hdu = fits.open(spec2d_files[ifile])
-        # One detector, sky sub for now
-        names = [hdu[i].name for i in range(len(hdu))]
-        # science image
-        try:
-            exten = names.index('DET{:s}-PROCESSED'.format(sdet))
-        except:  # Backwards compatability
-            det_error_msg(exten, sdet)
-        sciimg = hdu[exten].data
-        # skymodel
-        try:
-            exten = names.index('DET{:s}-SKY'.format(sdet))
-        except:  # Backwards compatability
-            det_error_msg(exten, sdet)
-        skymodel = hdu[exten].data
-        # Inverse variance model
-        try:
-            exten = names.index('DET{:s}-IVARMODEL'.format(sdet))
-        except ValueError:  # Backwards compatability
-            det_error_msg(exten, sdet)
-        sciivar = hdu[exten].data
-        # Mask
-        try:
-            exten = names.index('DET{:s}-MASK'.format(sdet))
-        except ValueError:  # Backwards compatability
-            det_error_msg(exten, sdet)
-        mask = hdu[exten].data
-        if ifile == 0:
-            # the two shapes accomodate the possibility that waveimg and tilts are binned differently
-            shape_wave = (nfiles,waveimg.shape[0],waveimg.shape[1])
-            shape_sci = (nfiles,sciimg.shape[0],sciimg.shape[1])
-            waveimg_stack = np.zeros(shape_wave,dtype=float)
-            tilts_stack = np.zeros(shape_wave,dtype=float)
-            sciimg_stack = np.zeros(shape_sci,dtype=float)
-            skymodel_stack = np.zeros(shape_sci,dtype=float)
-            sciivar_stack = np.zeros(shape_sci,dtype=float)
-            mask_stack = np.zeros(shape_sci,dtype=float)
-
-        waveimg_stack[ifile,:,:] = waveimg
-        tilts_stack[ifile,:,:] = tilts['tilts']
-        sciimg_stack[ifile,:,:] = sciimg
-        sciivar_stack[ifile,:,:] = sciivar
-        mask_stack[ifile,:,:] = mask
-        skymodel_stack[ifile,:,:] = skymodel
-
-        sobjs, head = load.load_specobjs(spec1d_files[ifile])
-        head1d_list.append(head)
-        specobjs_list.append(sobjs)
-
-    # Right now we assume there is a single tslits_dict for all images and read in the first one
-    # TODO this needs to become a tslits_dict for each file to accomodate slits defined by flats taken on different
-    # nights
-#    tslits_dict, _ = TraceSlits.load_from_file(tracefiles[0])
-    tslits_dict = edgetrace.EdgeTraceSet.from_file(tracefiles[0]).convert_to_tslits_dict()
-    spectrograph = util.load_spectrograph(tslits_dict['spectrograph'])
-    slitmask = pixels.tslits2mask(tslits_dict)
-    slitmask_stack = np.einsum('i,jk->ijk', np.ones(nfiles), slitmask)
-
-    # Fill the master key dict
-    head2d = head2d_list[0]
-    master_key_dict = {}
-    master_key_dict['frame'] = head2d['FRAMMKEY']  + '_{:02d}'.format(det)
-    master_key_dict['bpm']   = head2d['BPMMKEY']   + '_{:02d}'.format(det)
-    master_key_dict['bias']  = head2d['BIASMKEY']  + '_{:02d}'.format(det)
-    master_key_dict['arc']   = head2d['ARCMKEY']   + '_{:02d}'.format(det)
-    master_key_dict['trace'] = head2d['TRACMKEY']  + '_{:02d}'.format(det)
-    master_key_dict['flat']  = head2d['FLATMKEY']  + '_{:02d}'.format(det)
-    stack_dict = dict(specobjs_list=specobjs_list, tslits_dict=tslits_dict,
-                      slitmask_stack=slitmask_stack,
-                      sciimg_stack=sciimg_stack, sciivar_stack=sciivar_stack,
-                      skymodel_stack=skymodel_stack, mask_stack=mask_stack,
-                      tilts_stack=tilts_stack, waveimg_stack=waveimg_stack,
-                      head1d_list = head1d_list, head2d_list=head2d_list,
-                      redux_path=redux_path, master_path=master_path, master_dir=master_dir,
-                      master_key_dict=master_key_dict,
-                      spectrograph = tslits_dict['spectrograph'])
-
-    return stack_dict
-
-
-
-=======
->>>>>>> 9f2ec85d
 
 def get_wave_ind(wave_grid, wave_min, wave_max):
     """
@@ -810,196 +673,6 @@
 
     """
 
-<<<<<<< HEAD
-    # Find the objid of the brighest object, and the average snr across all orders
-    nslits = stack_dict['tslits_dict']['slit_left'].shape[1]
-    objid, snr_bar = get_brightest_obj(stack_dict['specobjs_list'], echelle=True)
-    # TODO Print out a report here on the image stack, i.e. S/N of each image
-
-    spectrograph = util.load_spectrograph(stack_dict['spectrograph'])
-    par = spectrograph.default_pypeit_par() if par is None else par
-
-    binning = np.array([stack_dict['tslits_dict']['binspectral'],stack_dict['tslits_dict']['binspatial']])
-    # Grab the wavelength grid that we will rectify onto
-    wave_grid = spectrograph.wavegrid(binning=binning,samp_fact=samp_fact)
-    wave_grid_mid = spectrograph.wavegrid(midpoint=True,binning=binning,samp_fact=samp_fact)
-
-    coadd_list = []
-    nspec_vec = np.zeros(nslits,dtype=int)
-    nspat_vec = np.zeros(nslits,dtype=int)
-
-    # TODO: Generalize this to be a loop over detectors, such tha the
-    # coadd_list is an ordered dict (perhaps) with all the slits on all
-    # detectors
-    for islit in range(nslits):
-        msgs.info('Performing 2d coadd for slit: {:d}/{:d}'.format(islit,nslits-1))
-        # Determine the wavelength dependent optimal weights and grab the reference trace
-        rms_sn, weights, trace_stack, wave_stack = optimal_weights(stack_dict['specobjs_list'],
-                                                                   islit, objid)
-        thismask_stack = stack_dict['slitmask_stack'] == islit
-
-        # Perform the 2d coadd
-        coadd_dict = coadd2d(trace_stack, stack_dict['sciimg_stack'], stack_dict['sciivar_stack'],
-                             stack_dict['skymodel_stack'], stack_dict['mask_stack'] == 0,
-                             stack_dict['tilts_stack'], stack_dict['waveimg_stack'],
-                             thismask_stack, weights=weights, wave_grid=wave_grid)
-        coadd_list.append(coadd_dict)
-        nspec_vec[islit]=coadd_dict['nspec']
-        nspat_vec[islit]=coadd_dict['nspat']
-
-    # Determine the size of the psuedo image
-    nspat_pad = 10
-    nspec_psuedo = nspec_vec.max()
-    nspat_psuedo = np.sum(nspat_vec) + (nslits + 1)*nspat_pad
-    spec_vec_psuedo = np.arange(nspec_psuedo)
-    shape_psuedo = (nspec_psuedo, nspat_psuedo)
-    imgminsky_psuedo = np.zeros(shape_psuedo)
-    sciivar_psuedo = np.zeros(shape_psuedo)
-    waveimg_psuedo = np.zeros(shape_psuedo)
-    tilts_psuedo = np.zeros(shape_psuedo)
-    spat_psuedo = np.zeros(shape_psuedo)
-    nused_psuedo = np.zeros(shape_psuedo, dtype=int)
-    inmask_psuedo = np.zeros(shape_psuedo, dtype=bool)
-    wave_mid = np.zeros((nspec_psuedo, nslits))
-    wave_mask = np.zeros((nspec_psuedo, nslits),dtype=bool)
-    wave_min = np.zeros((nspec_psuedo, nslits))
-    wave_max = np.zeros((nspec_psuedo, nslits))
-    dspat_mid = np.zeros((nspat_psuedo, nslits))
-
-    spat_left = nspat_pad
-    slit_left = np.zeros((nspec_psuedo, nslits))
-    slit_righ = np.zeros((nspec_psuedo, nslits))
-    spec_min1 = np.zeros(nslits)
-    spec_max1 = np.zeros(nslits)
-
-
-
-    for islit, coadd_dict in enumerate(coadd_list):
-        spat_righ = spat_left + nspat_vec[islit]
-        ispec = slice(0,nspec_vec[islit])
-        ispat = slice(spat_left,spat_righ)
-        imgminsky_psuedo[ispec, ispat] = coadd_dict['imgminsky']
-        sciivar_psuedo[ispec, ispat] = coadd_dict['sciivar']
-        waveimg_psuedo[ispec, ispat] = coadd_dict['waveimg']
-        tilts_psuedo[ispec, ispat] = coadd_dict['tilts']
-        # spat_psuedo is the sub-pixel image position on the rebinned psuedo image
-        inmask_psuedo[ispec, ispat] = coadd_dict['outmask']
-        image_temp = (coadd_dict['dspat'] -  coadd_dict['dspat_mid'][0] + spat_left)*coadd_dict['outmask']
-        spat_psuedo[ispec, ispat] = image_temp
-        nused_psuedo[ispec, ispat] = coadd_dict['nused']
-        wave_min[ispec, islit] = coadd_dict['wave_min']
-        wave_max[ispec, islit] = coadd_dict['wave_max']
-        wave_mid[ispec, islit] = coadd_dict['wave_mid']
-        wave_mask[ispec, islit] = True
-        # Fill in the rest of the wave_mid with the corresponding points in the wave_grid
-        wave_this = wave_mid[wave_mask[:,islit], islit]
-        ind_upper = np.argmin(np.abs(wave_grid_mid - np.max(wave_this.max()))) + 1
-        if nspec_vec[islit] != nspec_psuedo:
-            wave_mid[nspec_vec[islit]:, islit] = wave_grid_mid[ind_upper:ind_upper + (nspec_psuedo-nspec_vec[islit])]
-
-        dspat_mid[ispat, islit] = coadd_dict['dspat_mid']
-        slit_left[:,islit] = np.full(nspec_psuedo, spat_left)
-        slit_righ[:,islit] = np.full(nspec_psuedo, spat_righ)
-        spec_max1[islit] = nspec_vec[islit]-1
-        spat_left = spat_righ + nspat_pad
-
-
-    slitcen = (slit_left + slit_righ)/2.0
-    tslits_dict_psuedo = dict(slit_left=slit_left, slit_righ=slit_righ, slitcen=slitcen,
-                              nspec=nspec_psuedo, nspat=nspat_psuedo, pad=0,
-                              nslits = nslits, binspectral=1, binspatial=1, spectrograph=spectrograph.spectrograph,
-                              spec_min=spec_min1, spec_max=spec_max1,
-                              maskslits=np.zeros(slit_left.shape[1], dtype=np.bool))
-
-    slitmask_psuedo = pixels.tslits2mask(tslits_dict_psuedo)
-    # This is a kludge to deal with cases where bad wavelengths result in large regions where the slit is poorly sampled,
-    # which wreaks havoc on the local sky-subtraction
-    min_slit_frac = 0.70
-    spec_min = np.zeros(nslits)
-    spec_max = np.zeros(nslits)
-    for islit in range(nslits):
-        slit_width = np.sum(inmask_psuedo*(slitmask_psuedo == islit),axis=1)
-        slit_width_img = np.outer(slit_width, np.ones(nspat_psuedo))
-        med_slit_width = np.median(slit_width_img[slitmask_psuedo==islit])
-        nspec_eff = np.sum(slit_width > min_slit_frac*med_slit_width)
-        nsmooth = int(np.fmax(np.ceil(nspec_eff*0.02),10))
-        slit_width_sm = scipy.ndimage.filters.median_filter(slit_width, size=nsmooth, mode='reflect')
-        igood = (slit_width_sm > min_slit_frac*med_slit_width)
-        spec_min[islit] = spec_vec_psuedo[igood].min()
-        spec_max[islit] = spec_vec_psuedo[igood].max()
-        bad_pix = (slit_width_img < min_slit_frac*med_slit_width) & (slitmask_psuedo == islit)
-        inmask_psuedo[bad_pix] = False
-
-    # Update with tslits_dict_psuedo
-    tslits_dict_psuedo['spec_min'] = spec_min
-    tslits_dict_psuedo['spec_max'] = spec_max
-    slitmask_psuedo = pixels.tslits2mask(tslits_dict_psuedo)
-
-    # Make a fake bitmask from the outmask. We are kludging the crmask to be the outmask_psuedo here, and setting the bpm to
-    # be good everywhere
-    #mask = processimages.ProcessImages.build_mask(imgminsky_psuedo, sciivar_psuedo, np.invert(inmask_psuedo),
-    #                                              np.zeros_like(inmask_psuedo), slitmask=slitmask_psuedo)
-
-    # Generate a ScienceImage
-    sciImage = scienceimage.ScienceImage.from_images(spectrograph, det,
-                                                     par['scienceframe']['process'],
-                                                     np.zeros_like(inmask_psuedo),  # Dummy bpm
-                                                     imgminsky_psuedo, sciivar_psuedo,
-                                                     np.zeros_like(inmask_psuedo),  # Dummy rn2img
-                                                     crmask=np.invert(inmask_psuedo))
-    sciImage.build_mask(slitmask=slitmask_psuedo)
-
-
-    redux = reduce.instantiate_me(sciImage, spectrograph, tslits_dict_psuedo, par, tilts_psuedo, ir_redux=ir_redux,
-                                  objtype = 'science', binning=binning)
-
-    if show:
-        redux.show('image', image=imgminsky_psuedo*(sciImage.mask == 0), chname = 'imgminsky', slits=True, clear=True)
-    # Object finding
-    sobjs_obj, nobj, skymask_init = redux.find_objects(sciImage.image, ir_redux=ir_redux, std=std,
-                                                       show_peaks=show_peaks, show=show)
-    # Local sky-subtraction
-    global_sky_psuedo = np.zeros_like(imgminsky_psuedo) # No global sky for co-adds since we go straight to local
-    skymodel_psuedo, objmodel_psuedo, ivarmodel_psuedo, outmask_psuedo, sobjs = \
-        redux.local_skysub_extract(waveimg_psuedo, global_sky_psuedo, sobjs_obj, spat_pix=spat_psuedo, std=std,
-                                   model_noise=False, show_profile=show, show=show)
-
-    if ir_redux:
-        sobjs.purge_neg()
-
-    # Add the information about the fixed wavelength grid to the sobjs
-    for spec in sobjs:
-        spec.boxcar['WAVE_GRID_MASK'] = wave_mask[:,spec.slitid]
-        spec.boxcar['WAVE_GRID'] = wave_mid[:,spec.slitid]
-        spec.boxcar['WAVE_GRID_MIN'] = wave_min[:,spec.slitid]
-        spec.boxcar['WAVE_GRID_MAX'] = wave_max[:,spec.slitid]
-
-        spec.optimal['WAVE_GRID_MASK'] = wave_mask[:,spec.slitid]
-        spec.optimal['WAVE_GRID'] = wave_mid[:,spec.slitid]
-        spec.optimal['WAVE_GRID_MIN'] = wave_min[:,spec.slitid]
-        spec.optimal['WAVE_GRID_MAX'] = wave_max[:,spec.slitid]
-
-
-    # TODO Implement flexure and heliocentric corrections on the single exposure 1d reductions and apply them to the
-    # waveimage. Change the data model to accomodate a wavelength model for each image.
-    # Using the same implementation as in core/pypeit
-
-    # Write out the psuedo master files to disk
-    master_key_dict = stack_dict['master_key_dict']
-
-    # TODO: These saving operations are a temporary kludge
-    waveImage = WaveImage(None, None, None, None, None, None, master_key=master_key_dict['arc'],
-                          master_dir=master_dir)
-    waveImage.save(image=waveimg_psuedo)
-
-#    traceSlits = TraceSlits(None, None, master_key=master_key_dict['trace'], master_dir=master_dir)
-#    traceSlits.save(tslits_dict=tslits_dict_psuedo)
-    edges = edgetrace.EdgeTraceSet.from_tslits_dict(tslits_dict_pseudo, master_key_dict['trace'],
-                                                    master_dir)
-    edges.save()
-
-    return imgminsky_psuedo, sciivar_psuedo, skymodel_psuedo, objmodel_psuedo, ivarmodel_psuedo, outmask_psuedo, sobjs
-=======
     def __init__(self, spec2d_files, spectrograph, det=1, offsets=None, weights='auto', sn_smooth_npix=None, par=None,
                  ir_redux=False, show=False, show_peaks=False, debug_offsets=False, debug=False, **kwargs_wave):
         """
@@ -1239,9 +912,12 @@
                               master_dir=master_dir)
         waveImage.save(image=self.psuedo_dict['waveimg'])
 
-        traceSlits = TraceSlits(None, None, master_key=master_key_dict['trace'], master_dir=master_dir)
-        traceSlits.save(tslits_dict=self.psuedo_dict['tslits_dict'])
-
+#        traceSlits = TraceSlits(None, None, master_key=master_key_dict['trace'], master_dir=master_dir)
+#        traceSlits.save(tslits_dict=self.psuedo_dict['tslits_dict'])
+
+        edges = edgetrace.EdgeTraceSet.from_tslits_dict(self.psuedo_dict['tslits_dict'],
+                                                        master_key_dict['trace'], master_dir)
+        edges.save()
 
     def snr_report(self, snr_bar, slitid=None):
 
@@ -1419,7 +1095,8 @@
                 slitmask_stack = np.zeros(shape_sci, dtype=float)
 
             # Slit Traces and slitmask
-            tslits_dict, _ = TraceSlits.load_from_file(tracefiles[ifile])
+#            tslits_dict, _ = TraceSlits.load_from_file(tracefiles[ifile])
+            tslits_dict = edgetrace.EdgeTraceSet.from_file(tracefiles[0]).convert_to_tslits_dict()
             tslits_dict_list.append(tslits_dict)
             slitmask = pixels.tslits2mask(tslits_dict)
             slitmask_stack[ifile, :, :] = slitmask
@@ -1476,7 +1153,6 @@
 class MultiSlitCoadd2d(Coadd2d):
     """
     Child of Coadd2d for Multislit and Longslit reductions
->>>>>>> 9f2ec85d
 
         # Multislit can coadd with:
         # 1) input offsets or if offsets is None, it will find the brightest trace and compute them
