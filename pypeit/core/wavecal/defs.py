""" Module for arcline definitions
"""
from __future__ import (print_function, absolute_import, division, unicode_literals)

from astropy.table import Table


def instruments():
    """ Dict to convert instrument to bitwise flag
    WARNING: Modifying any of the following is a *bad* idea
      Adding is ok

    Returns
    -------
    instr_dict : Table

    """
    instr_dict = {}
    #
    instr_dict['LRISr'] = 2**0
    instr_dict['LRISb'] = 2**1
    instr_dict['Kastb'] = 2**2
    instr_dict['Kastr'] = 2**3
    instr_dict['DEIMOS'] = 2**4
    instr_dict['NIRSPEC'] = 2**5
    instr_dict['GMOS'] = 2**6
    #
    return instr_dict


def lines():
    """ Dict of lines included in this database
    WARNING: Modifying any of the following is a *bad* idea
      Adding is ok

    Returns
    -------
    lamp_dict : dict

    """
    line_dict = {}
    #
    line_dict['ArI'] = 2**0
    line_dict['HgI'] = 2**1
    line_dict['KrI'] = 2**2
    line_dict['NeI'] = 2**3
    line_dict['XeI'] = 2**4
    line_dict['CdI'] = 2**5
    line_dict['ZnI'] = 2**6
    line_dict['HeI'] = 2**7
    line_dict['OH_R24000'] = 2**8
    line_dict['OH_triplespec'] = 2**9
<<<<<<< HEAD
    line_dict['CuI'] = 2**10
    line_dict['ArII'] = 2**11
=======
    line_dict['OH_XSHOOTER'] = 2**10

>>>>>>> 87fe04f1
    #
    return line_dict


def str_len():
    """ Hard-codes length of strings in the database
    WARNING: Modifying any of the following is a *bad* idea

    Returns
    -------
    strlen_dict : dict

    """
    strlen_dict = {}
    # Length of ion name
    strlen_dict['ion'] = 6
    # Length of data file name for line source
    strlen_dict['Source'] = 30
    # Return
    return strlen_dict<|MERGE_RESOLUTION|>--- conflicted
+++ resolved
@@ -50,13 +50,10 @@
     line_dict['HeI'] = 2**7
     line_dict['OH_R24000'] = 2**8
     line_dict['OH_triplespec'] = 2**9
-<<<<<<< HEAD
     line_dict['CuI'] = 2**10
     line_dict['ArII'] = 2**11
-=======
-    line_dict['OH_XSHOOTER'] = 2**10
+    line_dict['OH_XSHOOTER'] = 2**12
 
->>>>>>> 87fe04f1
     #
     return line_dict
 
