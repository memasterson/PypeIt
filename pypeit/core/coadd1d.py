import os
import scipy
import numpy as np
import matplotlib.pyplot as plt
from astropy import stats
from astropy.io import fits
from astropy import convolution
from IPython import embed
from astropy.table import Table
from astropy import constants
from pkg_resources import resource_filename

from pypeit.spectrographs.util import load_spectrograph
from pypeit import utils
from pypeit import specobjs
from pypeit import sensfunc
from pypeit import msgs
from pypeit.core import load, save
from pypeit.core.wavecal import wvutils
from pypeit.core import pydl


from matplotlib.ticker import NullFormatter, NullLocator, MaxNLocator

## Plotting parameters
plt.rcdefaults()
plt.rcParams['font.family'] = 'times new roman'
plt.rcParams["xtick.top"] = True
plt.rcParams["ytick.right"] = True
plt.rcParams["xtick.minor.visible"] = True
plt.rcParams["ytick.minor.visible"] = True
plt.rcParams["ytick.direction"] = 'in'
plt.rcParams["xtick.direction"] = 'in'
plt.rcParams["xtick.labelsize"] = 15
plt.rcParams["ytick.labelsize"] = 15
plt.rcParams["axes.labelsize"] = 17


# TODO the other methods iref should be deprecated or removed
def get_wave_grid(waves, masks=None, wave_method='linear', iref=0, wave_grid_min=None,
                  wave_grid_max=None, dwave=None, dv=None, dloglam=None, samp_fact=1.0):
    """
    Create a new wavelength grid for the spectra to be rebinned and
    coadded on.

    Args:
        waves (ndarray):
            Set of N original wavelength arrays shape = (nspec, nexp)
        masks (ndarray):
            Good pixel mask for wavelengths. shape = (nspec, nexp). Optional.
        wave_method (str): optional
            Desired method for creating new wavelength grid:

                * 'iref' -- Use the first wavelength array (default)
                * 'velocity' -- Grid is uniform in velocity
                * 'log10'  -- Grid is uniform in log10(wave). This is the same as velocity.
                * 'linear' -- Constant pixel grid
                * 'concatenate' -- Meld the input wavelength arrays

        iref (int): optional
            Index in waves array for reference spectrum
        wave_grid_min (float): optional
            min wavelength value for the final grid
        wave_grid_max (float): optional
            max wavelength value for the final grid
        dwave (float):
            Pixel size in same units as input wavelength array (e.g. Angstroms)
            If not input, the median pixel size is calculated and used
        dv (float):
            Pixel size in km/s for velocity method
            If not input, the median km/s per pixel is calculated and used
        dloglam (float):
            Pixel size in log10(wave) for the log10 method.
        samp_fact (float):
            sampling factor to make the wavelength grid finer or
            coarser.  samp_fact > 1.0 oversamples (finer), samp_fact <
            1.0 undersamples (coarser)

    Returns:
<<<<<<< HEAD
        wave_grid, wave_grid_mid, dsamp

        wave_grid (np.ndarray):
           New wavelength grid, not masked
        wave_grid_mid (np.ndarray):
           New wavelength grid evaluated at the centers of the wavelength bins, that is this
           grid is simply offset from wave_grid by dsamp/2.0, in either linear space or log10
           depending on whether linear or (log10 or velocity) was requested.  For iref or concatenate
           the linear wavelength sampling will be calculated.
        dsamp (float):
           The pixel sampling for wavelength grid created.

=======
        tuple: Returns two numpy.ndarray objects and a float:

            - wave_grid (np.ndarray): New wavelength grid, not masked
            - wave_grid_mid (np.ndarray): New wavelength grid evaluated
              at the centers of the wavelength bins, that is this grid
              is simply offset from wave_grid by dsamp/2.0, in either
              linear space or log10 depending on whether linear or
              (log10 or velocity) was requested.  For iref or
              concatenate the linear wavelength sampling will be
              calculated.
            - dsamp (float): The pixel sampling for wavelength grid
              created.
>>>>>>> deb6c16b

    """
    c_kms = constants.c.to('km/s').value

    if masks is None:
        masks = waves > 1.0

    if wave_grid_min is None:
        wave_grid_min = waves[masks].min()
    if wave_grid_max is None:
        wave_grid_max = waves[masks].max()

    dwave_data, dloglam_data, resln_guess, pix_per_sigma = wvutils.get_sampling(waves)

    if ('velocity' in wave_method) or ('log10' in wave_method):
        if dv is not None and dloglam is not None:
            msgs.error('You can only specify dv or dloglam but not both')
        elif dv is not None:
            dloglam_pix = dv/c_kms/np.log(10.0)
        elif dloglam is not None:
            dloglam_pix = dloglam
        else:
            dloglam_pix = dloglam_data
        # Generate wavelength array
        wave_grid = wvutils.wavegrid(wave_grid_min, wave_grid_max, dloglam_pix, samp_fact=samp_fact, log10=True)
        loglam_grid_mid = np.log10(wave_grid) + dloglam_pix/samp_fact/2.0
        wave_grid_mid = np.power(10.0,loglam_grid_mid)
        dsamp = dloglam_pix

    elif 'linear' in wave_method: # Cosntant Angstrom
        if dwave is not None:
            dwave_pix = dwave
        else:
            dwave_pix = dwave_data
        # Generate wavelength array
        wave_grid = wvutils.wavegrid(wave_grid_min, wave_grid_max, dwave_pix, samp_fact=samp_fact)
        wave_grid_mid = wave_grid + dwave_pix/samp_fact/2.0
        dsamp = dwave_pix

    elif 'concatenate' in wave_method:  # Concatenate
        # Setup
        loglam = np.log10(waves) # This deals with padding (0's) just fine, i.e. they get masked..
        nexp = waves.shape[1]
        newloglam = loglam[:, iref]  # Deals with mask
        # Loop
        for j in range(nexp):
            if j == iref:
                continue
            #
            iloglam = loglam[:, j]
            dloglam_0 = (newloglam[1]-newloglam[0])
            dloglam_n =  (newloglam[-1] - newloglam[-2]) # Assumes sorted
            if (newloglam[0] - iloglam[0]) > dloglam_0:
                kmin = np.argmin(np.abs(iloglam - newloglam[0] - dloglam_0))
                newloglam = np.concatenate([iloglam[:kmin], newloglam])
            #
            if (iloglam[-1] - newloglam[-1]) > dloglam_n:
                kmin = np.argmin(np.abs(iloglam - newloglam[-1] - dloglam_n))
                newloglam = np.concatenate([newloglam, iloglam[kmin:]])
        # Finish
        wave_grid = np.power(10.0,newloglam)

    elif 'iref' in wave_method:
        wave_tmp = waves[:, iref]
        wave_grid = wave_tmp[ wave_tmp > 1.0]

    else:
        msgs.error("Bad method for wavelength grid: {:s}".format(wave_method))

    if ('iref' in wave_method) | ('concatenate' in wave_method):
        wave_grid_diff = np.diff(wave_grid)
        wave_grid_diff = np.append(wave_grid_diff, wave_grid_diff[-1])
        wave_grid_mid = wave_grid + wave_grid_diff / 2.0
        dsamp = np.median(wave_grid_diff)


    return wave_grid, wave_grid_mid, dsamp

def renormalize_errors_qa(chi, maskchi, sigma_corr, sig_range = 6.0, title='', qafile=None):
    '''
    Histogram QA plot of your chi distribution.

    Args:
        chi (ndarray):
            your chi values
        maskchi (ndarray, bool):
            True = good, mask for your chi array
        sigma_corr (float):
            corrected sigma
        sig_range (float):
            used to set binsize, default +- 6-sigma
        title (str):
            plot title
        qafile (str or None):
            output QA file name
    '''

    n_bins = 50
    binsize = 2.0*sig_range/n_bins
    bins_histo = -sig_range + np.arange(n_bins)*binsize+binsize/2.0

    xvals = np.arange(-10.0,10,0.02)
    gauss = scipy.stats.norm(loc=0.0,scale=1.0)
    gauss_corr = scipy.stats.norm(loc=0.0,scale=sigma_corr)

    plt.figure(figsize=(12, 8))
    plt.hist(chi[maskchi],bins=bins_histo,normed=True,histtype='step', align='mid',color='k',linewidth=3,label='Chi distribution')
    plt.plot(xvals,gauss.pdf(xvals),'c-',lw=3,label='sigma=1')
    plt.plot(xvals,gauss_corr.pdf(xvals),'m--',lw=2,label='new sigma={:4.2f}'.format(round(sigma_corr,2)))
    plt.ylabel('Residual distribution')
    plt.xlabel('chi')
    plt.xlim([-6.05,6.05])
    plt.legend(fontsize=13,loc=2)
    plt.title(title, fontsize=16, color='red')
    if qafile is not None:
        if len(qafile.split('.'))==1:
            msgs.info("No fomat given for the qafile, save to PDF format.")
            qafile = qafile+'.pdf'
        plt.savefig(qafile,dpi=300)
        msgs.info("Wrote QA: {:s}".format(qafile))
    plt.show()
    plt.close()


def renormalize_errors(chi, mask, clip = 6.0, max_corr = 5.0, title = '', debug=False):
    """

    Function for renormalizing errors. The distribbution of input chi
    (defined by chi = (data - model)/sigma) values is analyzed, and a
    correction factor to the standard deviation sigma_corr is returned.
    This should be multiplied into the errors. In this way, a rejection
    threshold of i.e. 3-sigma, will always correspond to roughly the
    same percentile.  This renormalization guarantees that rejection is
    not too agressive in cases where the empirical errors determined
    from the chi-distribution differ significantly from the noise model
    which was used to determine chi.

    Args:
        chi (ndarray):
            input chi values
        mask (ndarray, bool):
            True = good, mask for your chi array
        clip (float):
            threshold for outliers which will be clipped for the purpose
            of computing the renormalization factor
        max_corr (float):
            maximum corrected sigma allowed.
        title (str):
            title for QA plot, will parsed to renormalize_errors_qa
        debug (bool):
            whether or not show the QA plot created by renormalize_errors_qa

    Returns:
        (1) sigma_corr (float), corrected new sigma; (2) maskchi
        (ndarray, bool): new mask (True=good) which indicates the values
        used to compute the correction (i.e it includes clipping)

    """
    chi2 = chi**2
    maskchi = (chi2 < clip**2) & mask
    if (np.sum(maskchi) > 0):
        gauss_prob = 1.0 - 2.0 * scipy.stats.norm.cdf(-1.0)
        chi2_sigrej = np.percentile(chi2[maskchi], 100.0*gauss_prob)
        sigma_corr = np.sqrt(chi2_sigrej)
        if sigma_corr < 1.0:
            msgs.warn("Error renormalization found correction factor sigma_corr = {:f}".format(sigma_corr) +
                      " < 1." + msgs.newline() +
                      " Errors are overestimated so not applying correction")
            sigma_corr = 1.0
        if sigma_corr > max_corr:
            msgs.warn("Error renormalization found sigma_corr/sigma = {:f} > {:f}." + msgs.newline() +
                      "Errors are severely underestimated." + msgs.newline() +
                      "Setting correction to sigma_corr = {:4.2f}".format(sigma_corr, max_corr, max_corr))
            sigma_corr = max_corr

        if debug:
            renormalize_errors_qa(chi, maskchi, sigma_corr, title=title)

    else:
        msgs.warn('No good pixels in error_renormalize. There are probably issues with your data')
        sigma_corr = 1.0

    return sigma_corr, maskchi

def poly_model_eval(theta, func, model, wave, wave_min, wave_max):
    """
    Routine to evaluate the polynomial fit

    Args:
        theta (float ndarray):
           coefficient parameter vector
        func (str):
           polynomial type
        model (str):
           model type, valid model types are 'poly', 'square', or 'exp',
           corresponding to normal polynomial, squared polynomial, or
           exponentiated polynomial
        wave (float ndarray):
           array of wavelength values
        wave_min:
           minimum wavelength for polynomial fit range
        wave_max:
           maximum wavelength for polynomial fit range

    Returns:
        ndarray: Array of evaluated polynomial with same shape as wave
    """
    # Evaluate the polynomial for rescaling
    if 'poly' in model:
        ymult = utils.func_val(theta, wave, func, minx=wave_min, maxx=wave_max)
    elif 'square' in model:
        ymult = (utils.func_val(theta, wave, func, minx=wave_min, maxx=wave_max)) ** 2
    elif 'exp' in model:
        ymult = np.exp(utils.func_val(theta, wave, func, minx=wave_min, maxx=wave_max))
    else:
        msgs.error('Unrecognized value of model requested')

    return ymult


def poly_ratio_fitfunc_chi2(theta, flux_ref, thismask, arg_dict):
    """
    Function for computing the chi^2 loss function for solving for the polynomial rescaling of one spectrum to another.
    There are two non-standard things implemented here which increase ther robustness. The first is a non-standard error used for the
    chi, which adds robustness and increases the stability of the optimization. This was taken from the idlutils
    solve_poly_ratio code. The second thing is that the chi is remapped using the scipy huber loss function to
    reduce sensitivity to outliers, ased on the scipy cookbook on robust optimization.


    Args:
        theta (ndarray): parameter vector for the polymomial fit
        flux_ref (ndarray): reference flux that data will be rescaled to match
        thismask (ndarray, bool): mask for the current iteration of the optimization, True=good
        arg_dict (dict): dictionary containing arguments

    Returns:
        float: this is effectively the chi^2, i.e. the quantity to be
        minimized by the optimizer. Note that this is not formally the
        chi^2 since the huber loss function re-maps the chi to be less
        sensitive to outliers.
    """

    # Unpack the data to be rescaled, the mask for the reference spectrum, and the wavelengths
    mask = arg_dict['mask']
    flux_med = arg_dict['flux_med']
    ivar_med = arg_dict['ivar_med']
    flux_ref_med = arg_dict['flux_ref_med']
    ivar_ref_med = arg_dict['ivar_ref_med']
    wave = arg_dict['wave']
    wave_min = arg_dict['wave_min']
    wave_max = arg_dict['wave_max']
    func = arg_dict['func']
    model = arg_dict['model']
    ymult = poly_model_eval(theta, func, model, wave, wave_min, wave_max)

    flux_scale = ymult*flux_med
    mask_both = mask & thismask
    # This is the formally correct ivar used for the rejection, but not used in the fitting. This appears to yield
    # unstable results
    #totvar = utils.inverse(ivar_ref, positive=True) + ymult**2*utils.inverse(ivar, positive=True)
    #ivartot = mask_both*utils.inverse(totvar, positive=True)

    # The errors are rescaled at every function evaluation, but we only allow the errors to get smaller by up to a
    # factor of 1e4, and we only allow them to get larger slowly (as the square root).  This should very strongly
    # constrain the flux-corrrection vectors from going too small (or negative), or too large.
    ## Schlegel's version here
    vmult = np.fmax(ymult,1e-4)*(ymult <= 1.0) + np.sqrt(ymult)*(ymult > 1.0)
    ivarfit = mask_both/(1.0/(ivar_med + np.invert(mask_both)) + np.square(vmult)/(ivar_ref_med + np.invert(mask_both)))
    chi_vec = mask_both * (flux_ref_med - flux_scale) * np.sqrt(ivarfit)
    # Robustly characterize the dispersion of this distribution
    chi_mean, chi_median, chi_std = stats.sigma_clipped_stats(
        chi_vec, np.invert(mask_both), cenfunc='median', stdfunc=utils.nan_mad_std, maxiters=5, sigma=2.0)
    # The Huber loss function smoothly interpolates between being chi^2/2 for standard chi^2 rejection and
    # a linear function of residual in the outlying tails for large residuals. This transition occurs at the
    # value of the first argument, which we have set to be 2.0*chi_std, which is 2-sigma given the modified
    # errors described above from Schlegel's code.
    robust_scale = 2.0
    huber_vec = scipy.special.huber(robust_scale*chi_std, chi_vec)
    loss_function = np.sum(np.square(huber_vec*mask_both))
    #chi2 = np.sum(np.square(chi_vec))
    return loss_function

def poly_ratio_fitfunc(flux_ref, thismask, arg_dict, **kwargs_opt):
    """
    Function to be optimized by robust_optimize for solve_poly_ratio
    polynomial rescaling of one spectrum to match a reference spectrum.
    This function has the correct format for running robust_optimize
    optimization. In addition to running the optimization, this function
    recomputes the error vector ivartot for the error rejection that
    takes place at each iteration of the robust_optimize optimization.
    The ivartot is also renormalized using the renormalize_errors
    function enabling rejection. A scale factor is multiplied into the
    true errors to allow one to reject based on the statistics of the
    actual error distribution.

    Args:

        flux_ref: ndarray, reference flux that we are trying to rescale
            our spectrum to match

        thismask: ndarray, bool, mask for the current iteration of the
            optimization. True=good

        arg_dict: dictionary containing arguments for the optimizing
            function. See poly_ratio_fitfunc_chi2 for how arguments are
            used. They are mask, flux_med, flux_ref_med, ivar_ref_med,
            wave, wave_min, wave_max, func

        kwargs_opt: arguments to be passed to the optimizer, which in
            this case is just vanilla scipy.minimize with the default
            optimizer

    Returns:
        Three objects are returned. (1) scipy optimization object, (2)
        scale factor to be applied to the data to match the reference
        spectrum flux_ref, (3) error vector to be used for the rejection
        that takes place at each iteration of the robust_optimize
        optimization
    """

    # flux_ref, ivar_ref act like the 'data', the rescaled flux will be the 'model'

    guess = arg_dict['guess']
    result = scipy.optimize.minimize(poly_ratio_fitfunc_chi2, guess, args=(flux_ref, thismask, arg_dict),  **kwargs_opt)
    flux = arg_dict['flux']
    ivar = arg_dict['ivar']
    mask = arg_dict['mask']
    ivar_ref = arg_dict['ivar_ref']
    wave = arg_dict['wave']
    wave_min = arg_dict['wave_min']
    wave_max = arg_dict['wave_max']
    func = arg_dict['func']
    model = arg_dict['model']
    # Evaluate the polynomial for rescaling
    ymult = poly_model_eval(result.x, func, model, wave, wave_min, wave_max)
    flux_scale = ymult*flux
    mask_both = mask & thismask
    totvar = utils.inverse(ivar_ref) + ymult**2*utils.inverse(ivar)
    ivartot1 = mask_both*utils.inverse(totvar)
    # Now rescale the errors
    chi = (flux_scale - flux_ref)*np.sqrt(ivartot1)
    try:
        debug = arg_dict['debug']
    except KeyError:
        debug = False

    sigma_corr, maskchi = renormalize_errors(chi, mask=thismask, title = 'poly_ratio_fitfunc', debug=debug)
    ivartot = ivartot1/sigma_corr**2

    return result, flux_scale, ivartot

def median_filt_spec(flux, ivar, mask, med_width):
    '''
    Utility routine to median filter a spectrum using the mask and propagating the errors using the
    utils.fast_running_median function.

    Args:
        flux: ndarray, (nspec,) flux
        ivar: ndarray, (nspec,) inverse variance
        mask: ndarray, bool, (nspec,) True = good
        med_width: width for median filter in pixels

    Returns:
        Median filtered flux and corresponding propagated errors
    '''

    flux_med = np.zeros_like(flux)
    ivar_med = np.zeros_like(ivar)
    flux_med0 = utils.fast_running_median(flux[mask], med_width)
    flux_med[mask] = flux_med0
    var = utils.inverse(ivar)
    var_med0 =  utils.smooth(var[mask], med_width)
    ivar_med[mask] = utils.inverse(var_med0)
    return flux_med, ivar_med

def solve_poly_ratio(wave, flux, ivar, flux_ref, ivar_ref, norder, mask = None, mask_ref = None,
                     scale_min = 0.05, scale_max = 100.0, func='legendre', model ='square',
<<<<<<< HEAD
                     maxiter=3, sticky=True, lower=3.0, upper=3.0, median_frac=0.01,
                     ref_percentile=70.0, debug=False):
    '''
    Routine for solving for the polynomial rescaling of an input spectrum flux to match a reference spectrum flux_ref.
    The two spectra need to be defined on the same wavelength grid. The code will work best if you choose the reference
    to be the higher S/N ratio spectrum. Note that the code
    multiplies in the square of a polnomial of order norder to ensure positivity of the scale factor.  It also
    operates on median filtered spectra to be more robust against outliers
=======
                     maxiter=3, sticky=True, lower=3.0, upper=3.0, median_frac=0.01, debug=False):
    """
    Routine for solving for the polynomial rescaling of an input
    spectrum flux to match a reference spectrum flux_ref.  The two
    spectra need to be defined on the same wavelength grid. The code
    will work best if you choose the reference to be the higher S/N
    ratio spectrum. Note that the code multiplies in the square of a
    polnomial of order norder to ensure positivity of the scale factor.
    It also operates on median filtered spectra to be more robust
    against outliers
>>>>>>> deb6c16b

    Args:
        wave: ndarray, (nspec,)
            wavelength. flux, ivar, flux_ref, and ivar_ref must all be on the same wavelength grid
        flux: ndarray, (nspec,)
            flux that you want to rescale to match flux_ref
        ivar: ndarray, (nspec,)
            inverse varaiance of the array that you want to rescale to match flux_ref
        mask: ndarray, bool, (nspec,)
            mask for spectrum that you want to rescale, True=Good
        flux_ref: ndarray, (nspec,)
            reference flux that you want to rescale flux to match.
        ivar_ref: ndarray, (nspec,)
            inverse variance for reference flux
        mask_ref: ndarray, bool (nspec,)
            mask for reference flux
        norder: int
            order of polynomial rescaling.  Note that the code multiplies in by the square of a polynomail of order
            norder to ensure positivity of the scale factor.
        scale_min: float, default =0.05
            minimum scaling factor allowed
        scale_max: float, default=100.0
            maximum scaling factor allowed
        func: str, default='legendre'
            function you want to use,
        model (str): defaut = 'square'
            model type, valid model types are 'poly', 'square', or
            'exp', corresponding to normal polynomial, squared
            polynomial, or exponentiated polynomial
        maxiter: int, default=3
             maximum number of iterations for robust_optimize
        sticky: bool, default=True
             whether you want the rejection to be sticky or not with robust_optimize. See docs for djs_reject for
             definition of sticky.
        lower: float, default=3.0
             lower sigrej rejection threshold for robust_optimize
        upper: float, default=3.0
             upper sigrej rejection threshold for robust_optimize
        median_frac: float default = 0.01,
             the code rescales median filtered spectra with 'reflect' boundary conditions. The
             with of the median filter will be median_frac*nspec, where nspec is the number of spectral pixels.
        debug: bool, default=False
             show interactive QA plot

    Returns:
        (1) ymult: ndarray, (nspec,) -- rescaling factor to be
        multiplied into flux to match flux_ref. (2) flux_rescale:
        ndarray, (nspec,) -- rescaled flux, i.e. ymult multiplied into
        flux. (3) ivar_rescale: ndarray, (nspec,) -- rescaled inverse
        variance. (4) outmask: ndarray, bool, (nspec,) -- output mask
        determined from the robust_optimize optimization/rejection
        iterations. True=Good
    """

    if mask is None:
        mask = (ivar > 0.0)
    if mask_ref is None:
        mask_ref = (ivar_ref > 0.0)

    #
    nspec = wave.size
    # Determine an initial guess
    ratio = robust_median_ratio(flux, ivar, flux_ref, ivar_ref, mask=mask, mask_ref=mask_ref,
                                ref_percentile=ref_percentile)
    if 'poly' in model:
        guess = np.append(ratio, np.zeros(norder-1))
    elif 'square' in model:
        guess = np.append(np.sqrt(ratio), np.zeros(norder-1))
    elif 'exp' in model:
        guess = np.append(np.log(ratio), np.zeros(norder-1))
    else:
        msgs.error('Unrecognized model type')

    wave_min = wave.min()
    wave_max = wave.max()

    # Now compute median filtered versions of the spectra which we will actually operate on for the fitting. Note
    # that rejection will however work on the non-filtered spectra.
    med_width = (2.0*np.ceil(median_frac/2.0*nspec) + 1).astype(int)
    flux_med, ivar_med = median_filt_spec(flux, ivar, mask, med_width)
    flux_ref_med, ivar_ref_med = median_filt_spec(flux_ref, ivar_ref, mask_ref, med_width)

    arg_dict = dict(flux = flux, ivar = ivar, mask = mask,
                    flux_med = flux_med, ivar_med = ivar_med,
                    flux_ref_med = flux_ref_med, ivar_ref_med = ivar_ref_med,
                    ivar_ref = ivar_ref, wave = wave, wave_min = wave_min,
                    wave_max = wave_max, func = func, model=model, norder = norder, guess = guess, debug=debug)

    result, ymodel, ivartot, outmask = utils.robust_optimize(flux_ref, poly_ratio_fitfunc, arg_dict, inmask=mask_ref,
                                                             maxiter=maxiter, lower=lower, upper=upper, sticky=sticky)
    ymult1 = poly_model_eval(result.x, func, model, wave, wave_min, wave_max)
    ymult = np.fmin(np.fmax(ymult1, scale_min), scale_max)
    flux_rescale = ymult*flux
    ivar_rescale = ivar/ymult**2

    if debug:
        # Determine the y-range for the QA plots
        scale_spec_qa(wave, flux_med, ivar_med, wave, flux_ref_med, ivar_ref_med, ymult, 'poly', mask = mask, mask_ref=mask_ref,
                      title='Median Filtered Spectra that were poly_ratio Fit')

    return ymult, (result.x, wave_min, wave_max), flux_rescale, ivar_rescale, outmask


def interp_oned(wave_new, wave_old, flux_old, ivar_old, mask_old):
    '''
    Utility routine to perform 1d linear nterpolation of spectra onto a new wavelength grid

    Args:
       wave_new: ndarray, (nspec_new)
            New wavelengths that you want to interpolate onto.
       wave_old: ndarray, (nspec_old)
            Old wavelength grid
       flux_old: ndarray, (nspec_old)
            Old flux on the wave_old grid
       ivar_old: ndarray, (nspec_old)
            Old ivar on the wave_old grid
       mask_old: ndarray, bool, (nspec_old),
            Old mask on the wave_old grid. True=Good

    Returns:
        (1) flux_new: ndarray, (nspec_new,) -- interpolated flux; (2)
        ivar_new: ndarray, (nspec_new,) -- interpolated ivar; (3)
        mask_new: ndarray, bool, (nspec_new,) -- interpolated mask.
        True=Good.
    '''

    # Do not interpolate if the wavelength is exactly same with wave_new
    if np.array_equal(wave_new, wave_old):
        return flux_old, ivar_old, mask_old

    # make the mask array to be float, used for interpolation
    masks_float = mask_old.astype(float)
    wave_mask = wave_old > 1.0 # Deal with the zero wavelengths
    flux_new = scipy.interpolate.interp1d(wave_old[wave_mask], flux_old[wave_mask], kind='cubic',
                                    bounds_error=False, fill_value=np.nan)(wave_new)
    ivar_new = scipy.interpolate.interp1d(wave_old[wave_mask], ivar_old[wave_mask], kind='cubic',
                                    bounds_error=False, fill_value=np.nan)(wave_new)
    mask_new_tmp = scipy.interpolate.interp1d(wave_old[wave_mask], masks_float[wave_mask], kind='cubic',
                                        bounds_error=False, fill_value=np.nan)(wave_new)
    # Don't allow the ivar to be every less than zero
    ivar_new = (ivar_new > 0.0)*ivar_new
    mask_new = (mask_new_tmp > 0.8) & (ivar_new > 0.0) & np.isfinite(flux_new) & np.isfinite(ivar_new)
    return flux_new, ivar_new, mask_new

def interp_spec(wave_new, waves, fluxes, ivars, masks):
    """
    Utility routine to interpolate a set of spectra onto a new
    wavelength grid, wave_new

    Args:
        wave_new: ndarray, shape (nspec,) or (nspec, nimgs),
             new wavelength grid
        waves:  ndarray, shape (nspec,) or (nspec, nexp)
             where nexp, need not equal nimgs. Old wavelength grids
        fluxes: ndarray,
             same shape as waves, old flux
        ivars: ndarray,
             same shape as waves, old ivar
        masks: ndarray, bool,
             same shape as waves, old mask, True=Good
    Returns:
        fluxes_inter, ivars_inter, masks_inter: Interpolated flux, ivar
        and mask with the size and shape matching wave_new. masks_inter
        is bool with True=Good
    """
    # First case: interpolate either an (nspec, nexp) array of spectra onto a single wavelength grid
    if (wave_new.ndim == 1):
        if fluxes.ndim == 1:
            fluxes_inter, ivars_inter, masks_inter = interp_oned(wave_new, waves, fluxes, ivars, masks)
        else:
            nexp = fluxes.shape[1]
            # Interpolate spectra to have the same wave grid with the iexp spectrum.
            # And scale spectra to the same flux level with the iexp spectrum.
            fluxes_inter = np.zeros((wave_new.size, nexp))
            ivars_inter  = np.zeros((wave_new.size, nexp))
            masks_inter  = np.zeros((wave_new.size, nexp), dtype=bool)
            for ii in range(nexp):
                fluxes_inter[:, ii], ivars_inter[:, ii], masks_inter[:, ii] = interp_oned(
                    wave_new, waves[:, ii], fluxes[:, ii], ivars[:, ii], masks[:, ii])

        return fluxes_inter, ivars_inter, masks_inter

    # Second case: interpolate a single spectrum onto an (nspec, nexp) array of wavelengths
    elif (wave_new.ndim == 2):
        if fluxes.ndim != 1:
            msgs.error('If wave_new is two dimensional, all other input arrays must be one dimensional')
        nexp = wave_new.shape[1]
        fluxes_inter = np.zeros_like(wave_new)
        ivars_inter = np.zeros_like(wave_new)
        masks_inter = np.zeros_like(wave_new, dtype=bool)

        for ii in range(nexp):
            fluxes_inter[:, ii], ivars_inter[:, ii], masks_inter[:, ii] = interp_oned(
                wave_new[:, ii], waves, fluxes, ivars, masks)

        return fluxes_inter, ivars_inter, masks_inter

    else:
        msgs.error('Invalid size for wave_new')


def sn_weights(waves, fluxes, ivars, masks, sn_smooth_npix, const_weights=False, ivar_weights=False, verbose=False):

    """
    Calculate the S/N of each input spectrum and create an array of
    (S/N)^2 weights to be used for coadding.

    Args:
        fluxes: float ndarray, shape = (nspec, nexp)
            Stack of (nspec, nexp) spectra where nexp = number of
            exposures, and nspec is the length of the spectrum.
        ivars: float ndarray, shape = (nspec, nexp)
            Inverse variance noise vectors for the spectra
        masks: bool ndarray, shape = (nspec, nexp)
            Mask for stack of spectra. True=Good, False=Bad.
        waves: float ndarray, shape = (nspec,) or (nspec, nexp)
            Reference wavelength grid for all the spectra. If wave is a
            1d array the routine will assume that all spectra are on the
            same wavelength grid. If wave is a 2-d array, it will use
            the individual
        sn_smooth_npix: float, optional, default = 10000.0
            Number of pixels used for determining smoothly varying S/N ratio weights.

    Returns:
        tuple: (1) rms_sn : ndarray, shape (nexp) -- Root mean square S/N value
        for each input spectra; (2) weights : ndarray, shape = (nspec,
        nexp) -- Weights to be applied to the spectra. These are
        signal-to-noise squared weights.
    """

    if fluxes.ndim == 1:
        nstack = 1
        nspec = fluxes.shape[0]
        wave_stack = waves.reshape((nspec, nstack))
        flux_stack = fluxes.reshape((nspec, nstack))
        ivar_stack = ivars.reshape((nspec, nstack))
        mask_stack = masks.reshape((nspec, nstack))
    elif fluxes.ndim == 2:
        nspec, nstack = fluxes.shape
        wave_stack = waves
        flux_stack = fluxes
        ivar_stack = ivars
        mask_stack = masks
    elif fluxes.ndim == 3:
        nspec, norder, nexp = fluxes.shape
        wave_stack = np.reshape(waves, (nspec, norder * nexp), order='F')
        flux_stack = np.reshape(fluxes, (nspec, norder * nexp), order='F')
        ivar_stack = np.reshape(ivars, (nspec, norder * nexp), order='F')
        mask_stack = np.reshape(masks, (nspec, norder * nexp), order='F')
        nstack = norder*nexp
    else:
        msgs.error('Unrecognized dimensionality for flux')

    # Calculate S/N
    sn_val = flux_stack*np.sqrt(ivar_stack)
    sn_val_ma = np.ma.array(sn_val, mask = np.invert(mask_stack))
    sn_sigclip = stats.sigma_clip(sn_val_ma, sigma=3, maxiters=5)
    ## TODO Update with sigma_clipped stats with our new cenfunc and std_func = mad_std
    sn2 = (sn_sigclip.mean(axis=0).compressed())**2 #S/N^2 value for each spectrum
    rms_sn = np.sqrt(sn2) # Root Mean S/N**2 value for all spectra
    spec_vec = np.arange(nspec)

    # TODO: ivar weights is better than SN**2 or const_weights for merging orders. Enventially, we will change it to
    # TODO Should ivar weights be deprecated??
    if ivar_weights:
        if verbose:
            msgs.info("Using ivar weights for merging orders")
        weights = np.zeros_like(flux_stack) # Should this be zeros_like?
        for iexp in range(nstack):
            sn_med1 = utils.fast_running_median(ivar_stack[mask_stack[:, iexp],iexp], sn_smooth_npix)
            # TODO Change to scipy.interpolate?
            sn_med2 = scipy.interpolate.interp1d(spec_vec[mask_stack[:, iexp]], sn_med1, kind='cubic',
                                                 bounds_error=False, fill_value=0.0)(spec_vec)
            sig_res = np.fmax(sn_smooth_npix/10.0, 3.0)
            gauss_kernel = convolution.Gaussian1DKernel(sig_res)
            sn_conv = convolution.convolve(sn_med2, gauss_kernel, boundary='extend')
            weights[:, iexp] = sn_conv
    else:
        weights = np.zeros_like(flux_stack)
        for iexp in range(nstack):
            if (rms_sn[iexp] < 3.0) or const_weights:
                weight_method = 'constant'
                weights[:, iexp] = np.full(nspec, np.fmax(sn2[iexp], 1e-2)) # set the minimum  to be 1e-2 to avoid zeros
            else:
                weight_method = 'wavelength dependent'
                # JFH THis line is experimental but it deals with cases where the spectrum drops to zero. We thus
                # transition to using ivar_weights. This needs more work because the spectra are not rescaled at this point.
                #sn_val[sn_val[:, iexp] < 1.0, iexp] = ivar_stack[sn_val[:, iexp] < 1.0, iexp]

                sn_med1 = utils.fast_running_median(sn_val[mask_stack[:, iexp],iexp]**2, sn_smooth_npix)
                sn_med2 = scipy.interpolate.interp1d(spec_vec[mask_stack[:, iexp]], sn_med1, kind = 'cubic',
                                                     bounds_error = False, fill_value = 0.0)(spec_vec)
                sig_res = np.fmax(sn_smooth_npix/10.0, 3.0)
                gauss_kernel = convolution.Gaussian1DKernel(sig_res)
                sn_conv = convolution.convolve(sn_med2, gauss_kernel, boundary='extend')
                weights[:, iexp] = sn_conv
            if verbose:
                msgs.info('Using {:s} weights for coadding, S/N '.format(weight_method) +
                          '= {:4.2f}, weight = {:4.2f} for {:}th exposure'.format(
                              rms_sn[iexp], np.mean(weights[:, iexp]), iexp))

    if fluxes.ndim == 3:
        rms_sn = np.reshape(rms_sn, (norder, nexp), order='F')
        weights = np.reshape(weights, (nspec, norder, nexp), order='F')

    # Finish
    return rms_sn, weights



def sensfunc_weights(sensfile, waves, debug=False):
    '''
    Get the weights based on the sensfunc

    Args:
        sensfile (str):
            the name of your fits format sensfile
        waves (ndarray): (nspec, norders, nexp) or (nspec, norders)
            wavelength grid for your output weights
        debug (bool): default=False
            show the weights QA

    Returns:
        ndarray: sensfunc weights evaluated on the input waves
        wavelength grid
    '''

    wave_sens, sens, meta_table, out_table, header_sens = sensfunc.SensFunc.load(sensfile)

    if waves.ndim == 2:
        nspec, norder = waves.shape
        nexp = 1
        waves_stack = np.reshape(waves, (nspec, norder, 1))
    elif waves.ndim == 3:
        nspec, norder, nexp = waves.shape
        waves_stack = waves
    else:
        msgs.error('Unrecognized dimensionality for waves')


    weights_stack = np.zeros_like(waves_stack)

    if norder != sens.shape[1]:
        msgs.error('The number of orders in {:} does not agree with your data. Wrong sensfile?'.format(sensfile))

    for iord in range(norder):
        for iexp in range(nexp):
            wave_mask = waves_stack[:, iord, iexp] > 1.0
            try:
                sensfunc_iord = scipy.interpolate.interp1d(wave_sens[:, iord], sens[:, iord],
                                                           bounds_error=True)(waves_stack[wave_mask, iord, iexp])
            except ValueError:
                msgs.error("Your data extends beyond the bounds of your sensfunc. " + msgs.newline() +
                           "Adjust the par['sensfunc']['extrap_blu'] and/or par['sensfunc']['extrap_red'] to extrapolate "
                           "further and recreate your sensfunc.")
            weights_stack[wave_mask, iord, iexp] = utils.inverse(sensfunc_iord)

    if debug:
        weights_qa(waves_stack, weights_stack, (waves_stack > 1.0), title='sensfunc_weights')

    if waves.ndim == 2:
        weights_stack = np.reshape(weights_stack, (nspec, norder))

    return weights_stack

# TODO Rename this function to something sensfunc related
def get_tell_from_file(sensfile, waves, masks, iord=None):
    '''
    Get the telluric model from the sensfile.

    Args:
        sensfile (str): the name of your fits format sensfile
        waves (ndarray): wavelength grid for your output telluric model
        masks (ndarray, bool): mask for the wave
        iord (int or None): if None returns telluric model for all orders, otherwise return the order you want

    Returns:
         ndarray: telluric model on your wavelength grid
    '''


    sens_param = Table.read(sensfile, 1)
    sens_table = Table.read(sensfile, 2)
    telluric = np.zeros_like(waves)

    if (waves.ndim == 1) and (iord is None):
        msgs.info('Loading Telluric from Longslit sensfiles.')
        tell_interp = scipy.interpolate.interp1d(sens_table[0]['WAVE'], sens_table[0]['TELLURIC'], kind='cubic',
                                        bounds_error=False, fill_value=np.nan)(waves[masks])
        telluric[masks] = tell_interp
    elif (waves.ndim == 1) and (iord is not None):
        msgs.info('Loading order {:} Telluric from Echelle sensfiles.'.format(iord))
        wave_tell_iord = sens_table[iord]['WAVE']
        tell_mask = (wave_tell_iord > 1.0)
        tell_iord = sens_table[iord]['TELLURIC']
        tell_iord_interp = scipy.interpolate.interp1d(wave_tell_iord[tell_mask], tell_iord[tell_mask], kind='cubic',
                                        bounds_error=False, fill_value=np.nan)(waves[masks])
        telluric[masks] = tell_iord_interp
    else:
        norder = np.shape(waves)[1]
        for iord in range(norder):
            wave_iord = waves[:, iord]
            mask_iord = masks[:, iord]

            # Interpolate telluric to the same grid with waves
            # Since it will be only used for plotting, I just simply interpolate it rather than evaluate it based on the model
            wave_tell_iord = sens_table[iord]['WAVE']
            tell_mask = (wave_tell_iord > 1.0)
            tell_iord = sens_table[iord]['TELLURIC']
            tell_iord_interp = scipy.interpolate.interp1d(wave_tell_iord[tell_mask], tell_iord[tell_mask], kind='cubic',
                                                    bounds_error=False, fill_value=np.nan)(wave_iord[mask_iord])
            telluric[mask_iord, iord] = tell_iord_interp

    return telluric


def robust_median_ratio(flux, ivar, flux_ref, ivar_ref, mask=None, mask_ref=None, ref_percentile=70.0, min_good=0.05,
                        maxiters=5, sigrej=3.0, max_factor=10.0, snr_do_not_rescale=1.0):
    '''
    Robustly determine the ratio between input spectrum flux and reference spectrum flux_ref. The code will perform
    best if the reference spectrum is chosen to be the higher S/N ratio spectrum, i.e. a preliminary stack that you want
    to scale each exposure to match. Note that the flux and flux_ref need to be on the same wavelength grid!!

    Args:
        wave: ndarray, (nspec,)
            wavelengths grid for the spectra
        flux: ndarray, (nspec,)
            spectrum that will be rescaled.
        ivar: ndarray, (nspec,)
            inverse variance for the spectrum that will be rescaled.
        mask: ndarray, bool, (nspec,)
            mask for the spectrum that will be rescaled. True=Good. If not input, computed from inverse variance
        flux_ref: ndarray, (nspec,)
            reference spectrum.
        ivar_ref: ndarray, (nspec,)
            inverse variance of reference spectrum.
        mask_ref: ndarray, bool, (nspec,)
            mask for reference spectrum. True=Good. If not input, computed from inverse variance.
        ref_percentile: float, default=70.0
            Percentile fraction used for selecting the minimum SNR cut from the reference spectrum. Pixels above this
            percentile cut are deemed the "good" pixels and are used to compute the ratio. This must be a number
            between 0 and 100.
        min_good: float, default = 0.05
            Minimum fraction of good pixels determined as a fraction of the total pixels for estimating the median ratio
        maxiters: int, defrault = 5,
            Maximum number of iterations for astropy.stats.SigmaClip
        sigrej: float, default = 3.0
            Rejection threshold for astropy.stats.SigmaClip
        max_factor: float, default = 10.0,
            Maximum allowed value of the returned ratio
        snr_do_not_rescale (float):, default = 1.0
            If the S/N ratio of the set of pixels (defined by upper ref_percentile in the reference spectrum) in the
            input spectrum have a median value below snr_do_not_rescale, median rescaling will not be attempted
            and the code returns ratio = 1.0. We also use this parameter to define the set of pixels (determined from
            the reference spectrum) to compare for the rescaling.
    Returns:
        float: the number that must be multiplied into flux in order to get it to match up with flux_ref
    '''

    ## Mask for reference spectrum and your spectrum
    if mask is None:
        mask = ivar > 0.0
    if mask_ref is None:
        mask_ref = ivar_ref > 0.0

    nspec = flux.size
    snr_ref = flux_ref * np.sqrt(ivar_ref)
    snr_ref_best = np.fmax(np.percentile(snr_ref[mask_ref], ref_percentile),snr_do_not_rescale)
    calc_mask = (snr_ref > snr_ref_best) & mask_ref & mask

    snr_resc = flux*np.sqrt(ivar)
    snr_resc_med = np.median(snr_resc[calc_mask])

    if (np.sum(calc_mask) > min_good*nspec) & (snr_resc_med > snr_do_not_rescale):
        # Take the best part of the higher SNR reference spectrum
        sigclip = stats.SigmaClip(sigma=sigrej, maxiters=maxiters, cenfunc='median', stdfunc=utils.nan_mad_std)

        flux_ref_ma = np.ma.MaskedArray(flux_ref, np.invert(calc_mask))
        flux_ref_clipped, lower, upper = sigclip(flux_ref_ma, masked=True, return_bounds=True)
        mask_ref_clipped = np.invert(flux_ref_clipped.mask)  # mask_stack = True are good values

        flux_ma = np.ma.MaskedArray(flux_ref, np.invert(calc_mask))
        flux_clipped, lower, upper = sigclip(flux_ma, masked=True, return_bounds=True)
        mask_clipped = np.invert(flux_clipped.mask)  # mask_stack = True are good values

        new_mask = mask_ref_clipped & mask_clipped

        flux_ref_median = np.median(flux_ref[new_mask])
        flux_dat_median = np.median(flux[new_mask])

        if (flux_ref_median < 0.0) or (flux_dat_median < 0.0):
            msgs.warn('Negative median flux found. Not rescaling')
            ratio = 1.0
        else:
            msgs.info('Used {:} good pixels for computing median flux ratio'.format(np.sum(new_mask)))
            ratio = np.fmax(np.fmin(flux_ref_median/flux_dat_median, max_factor), 1.0/max_factor)
    else:
        if (np.sum(calc_mask) <= min_good*nspec):
            msgs.warn('Found only {:} good pixels for computing median flux ratio.'.format(np.sum(calc_mask))
            + msgs.newline() + 'No median rescaling applied')
        if (snr_resc_med <= snr_do_not_rescale):
            msgs.warn('Median flux ratio of pixels in reference spectrum {:} <= snr_do_not_rescale = {:}.'.format(snr_resc_med, snr_do_not_rescale)
                      + msgs.newline() + 'No median rescaling applied')
        ratio = 1.0

    return ratio

def order_median_scale(waves, fluxes, ivars, masks, min_good=0.05, maxiters=5, max_factor=10., sigrej=3,
                       debug=False, show=False):
    '''
    Function for scaling different orders

    Args:
        waves (ndarray): wavelength array of your spectra with the shape of (nspec, norder)
        fluxes (ndarray): flux array of your spectra with the shape of (nspec, norder)
        ivars (ndarray): ivar array of your spectra with the shape of (nspec, norder)
        masks (ndarray, bool): mask for your spectra with the shape of (nspec, norder)
        min_good (float): minmum fraction of the total number of good pixels needed for estimate the median ratio
        maxiters (int or float): maximum iterations for rejecting outliers
        max_factor (float): maximum scale factor
        sigrej (float): sigma used for rejecting outliers
        debug (bool): if True show the QA

    Returns:
        tuple: (1) fluxes_new (ndarray): re-scaled fluxes with the shape
        of (nspec, norder).  (2) ivars_new (ndarray): re-scaled ivars
        with the shape of (nspec, norder) (3) order_ratios (ndarray): an
        array of scale factor with the length of norder
    '''

    norder = np.shape(waves)[1]
    order_ratios = np.ones(norder)

    ## re-scale bluer orders to match the reddest order.
    # scaling spectrum order by order. We use the reddest order as the reference since slit loss in redder is smaller
    for ii in range(norder - 1):
        iord = norder - ii - 1
        wave_blue, flux_blue, ivar_blue, mask_blue = waves[:, iord-1], fluxes[:, iord-1],\
                                                     ivars[:, iord-1], masks[:, iord-1]

        wave_red_tmp, flux_red_tmp = waves[:, iord], fluxes[:, iord]*order_ratios[iord]
        ivar_red_tmp, mask_red_tmp = ivars[:, iord]*1.0/order_ratios[iord]**2, masks[:, iord]
        wave_mask = wave_red_tmp>1.0
        wave_red, flux_red, ivar_red, mask_red = wave_red_tmp[wave_mask], flux_red_tmp[wave_mask], \
                                                 ivar_red_tmp[wave_mask], mask_red_tmp[wave_mask],

        # interpolate iord-1 (bluer) to iord-1 (redder)
        flux_blue_inter, ivar_blue_inter, mask_blue_inter = interp_spec(wave_red, wave_blue, flux_blue, ivar_blue, mask_blue)

        npix_overlap = np.sum(mask_blue_inter & mask_red)
        percentile_iord = np.fmax(100.0 * (npix_overlap / np.sum(mask_red)-0.05), 10)

        mask_both = mask_blue_inter & mask_red
        snr_median_red = np.median(flux_red[mask_both]*np.sqrt(ivar_red[mask_both]))
        snr_median_blue = np.median(flux_blue_inter[mask_both]*np.sqrt(ivar_blue_inter[mask_both]))

        ## TODO: we set the SNR to be minimum of 300 to turn off the scaling but we need the QA plot
        ##       need to think more about whether we need to scale different orders, it seems make the spectra
        ##       much bluer than what it should be.
        if (snr_median_blue>300.0) & (snr_median_red>300.0):
            order_ratio_iord = robust_median_ratio(flux_blue_inter, ivar_blue_inter, flux_red, ivar_red, mask=mask_blue_inter,
                                                   mask_ref=mask_red, ref_percentile=percentile_iord, min_good=min_good,
                                                   maxiters=maxiters, max_factor=max_factor, sigrej=sigrej)
            order_ratios[iord - 1] = np.fmax(np.fmin(order_ratio_iord, max_factor), 1.0/max_factor)
            msgs.info('Scaled {}th order to {}th order by {:}'.format(iord-1, iord, order_ratios[iord-1]))
        else:
            if ii>0:
                order_ratios[iord - 1] = order_ratios[iord]
                msgs.warn('Scaled {}th order to {}th order by {:} using the redder order scaling '
                          'factor'.format(iord-1, iord, order_ratios[iord-1]))
            else:
                msgs.warn('The SNR in the overlapped region is too low or there is not enough overlapped pixels.'+ msgs.newline() +
                          'Median scale between order {:} and order {:} was not attempted'.format(iord-1, iord))

        if debug:
            plt.figure(figsize=(12, 8))
            plt.plot(wave_red[mask_red], flux_red[mask_red], 'k-', label='reference spectrum')
            plt.plot(wave_blue[mask_blue], flux_blue[mask_blue],color='dodgerblue', lw=3, label='raw spectrum')
            plt.plot(wave_blue[mask_blue], flux_blue[mask_blue]*order_ratios[iord-1], color='r',
                     alpha=0.5, label='re-scaled spectrum')
            ymin, ymax = get_ylim(flux_blue, ivar_blue, mask_blue)
            plt.ylim([ymin, ymax])
            plt.xlim([np.min(wave_blue[mask_blue]), np.max(wave_red[mask_red])])
            plt.legend()
            plt.xlabel('wavelength')
            plt.ylabel('Flux')
            plt.show()

    # Update flux and ivar
    fluxes_new = np.zeros_like(fluxes)
    ivars_new = np.zeros_like(ivars)
    for ii in range(norder):
        fluxes_new[:, ii] *= order_ratios[ii]
        ivars_new[:, ii] *= 1.0/order_ratios[ii]**2

    if show:
        plt.figure(figsize=(12, 8))
        ymin = []
        ymax = []
        for ii in range(norder):
            wave_stack_iord = waves[:, ii]
            flux_stack_iord = fluxes_new[:, ii]
            ivar_stack_iord = ivars_new[:, ii]
            mask_stack_iord = masks[:, ii]
            med_width = (2.0 * np.ceil(0.1 / 10.0 * np.size(wave_stack_iord[mask_stack_iord])) + 1).astype(int)
            flux_med, ivar_med = median_filt_spec(flux_stack_iord, ivar_stack_iord, mask_stack_iord, med_width)
            plt.plot(wave_stack_iord[mask_stack_iord], flux_med[mask_stack_iord], alpha=0.7)
            #plt.plot(wave_stack_iord[mask_stack_iord], flux_stack_iord[mask_stack_iord], alpha=0.5)
            # plt.plot(wave_stack_iord[mask_stack_iord],1.0/np.sqrt(ivar_stack_iord[mask_stack_iord]))
            ymin_ii, ymax_ii = get_ylim(flux_stack_iord, ivar_stack_iord, mask_stack_iord)
            ymax.append(ymax_ii)
            ymin.append(ymin_ii)
        plt.xlim([np.min(waves[masks]), np.max(waves[masks])])
        plt.ylim([-0.15*np.median(ymax), 1.5*np.median(ymax)])
        plt.xlabel('Wavelength ($\\rm\\AA$)')
        plt.ylabel('Flux')
        plt.show()

    return fluxes_new, ivars_new, order_ratios


def scale_spec(wave, flux, ivar, sn, wave_ref, flux_ref, ivar_ref, mask=None, mask_ref=None, scale_method='auto', min_good=0.05,
               ref_percentile=70.0, maxiters=5, sigrej=3, max_median_factor=10.0,
               npoly=None, hand_scale=None, sn_min_polyscale=2.0, sn_min_medscale=0.5, debug=False, show=False):
    '''
    Routine for solving for the best way to rescale an input spectrum flux to match a reference spectrum flux_ref.
    The code will work best if you choose the reference
    to be the higher S/N ratio spectrum. If the scale_method is not specified, the code will make a decision about
    which method to use based on the input S/N ratio.

    Args:
<<<<<<< HEAD
    wave: ndarray, (nspec,)
       wavelengths grid for the spectra
    flux: ndarray, (nspec,)
       spectrum that will be rescaled.
    ivar: ndarray, (nspec,)
       inverse variance for the spectrum that will be rescaled.
    sn: float
       S/N of the spectrum that is being scaled used to make decisions about the scaling method.
    This can be computed by sn_weights and passed in.
    mask: ndarray, bool, (nspec,)
       mask for the spectrum that will be rescaled. True=Good. If not input, computed from inverse variance
    flux_ref: ndarray, (nspec,)
       reference spectrum.
    ivar_ref: ndarray, (nspec,)
       inverse variance of reference spectrum.
    mask_ref: ndarray, bool, (nspec,)
       mask for reference spectrum. True=Good. If not input, computed from inverse variance.
    min_good: float, default = 0.05
       minmum fraction of the total number of good pixels needed for estimate the median ratio
    maxiters: int,
       maximum number of iterations for rejecting outliers used by the robust_median_ratio routine if median
       rescaling is the  method used.
    max_median_factor: float, default=10.0
       maximum scale factor for median rescaling for robust_median_ratio if median rescaling is the method used.
    sigrej: float, default=3.0
       rejection threshold used for rejecting outliers by robsut_median_ratio
    ref_percentile: float, default=70.0
       percentile fraction cut used for selecting minimum SNR cut for robust_median_ratio
    npoly: int, default=None
       order for the poly ratio scaling if polynomial rescaling is the method used. Default is to automatically compute
       this based on S/N ratio of data.
    scale_method (str):
       scale method, str, default='auto'. Options are auto, poly, median, none, or hand. Hand is not well tested.
       User can optionally specify the rescaling method. Default is to let the
       code determine this automitically which works well.
    hand_scale: ndarray, (nexp,)
        array of hand scale factors, not well tested
    sn_min_polyscale: float, default=2.0
       maximum SNR for perforing median scaling
    sn_min_medscale: float, default=0.5
       minimum SNR for perforing median scaling
    debug: bool, default=False
       show interactive QA plot
=======
        wave: ndarray, (nspec,)
            wavelengths grid for the spectra
        flux: ndarray, (nspec,)
            spectrum that will be rescaled.
        ivar: ndarray, (nspec,)
            inverse variance for the spectrum that will be rescaled.
        sn: float
            S/N of the spectrum that is being scaled used to make
            decisions about the scaling method.  This can be computed by
            sn_weights and passed in.
        mask: ndarray, bool, (nspec,)
            mask for the spectrum that will be rescaled. True=Good. If
            not input, computed from inverse variance
        flux_ref: ndarray, (nspec,)
            reference spectrum.
        ivar_ref: ndarray, (nspec,)
            inverse variance of reference spectrum.
        mask_ref: ndarray, bool, (nspec,)
            mask for reference spectrum. True=Good. If not input, computed from inverse variance.
        min_good: float, default = 0.05
            minmum fraction of the total number of good pixels needed for estimate the median ratio
        maxiters: int,
            maximum number of iterations for rejecting outliers used by
            the robust_median_ratio routine if median rescaling is the
            method used.
        max_median_factor: float, default=10.0
            maximum scale factor for median rescaling for robust_median_ratio if median rescaling is the method used.
        sigrej: float, default=3.0
            rejection threshold used for rejecting outliers by robsut_median_ratio
        ref_percentile: float, default=20.0
            percentile fraction cut used for selecting minimum SNR cut for robust_median_ratio
        npoly: int, default=None
            order for the poly ratio scaling if polynomial rescaling is
            the method used. Default is to automatically compute this
            based on S/N ratio of data.
        scale_method: scale method, str, default=None.
            Options are poly, median, none, or hand. Hand is not well
            tested.  User can optionally specify the rescaling method.
            Default is to let the code determine this automitically
            which works well.
        hand_scale: ndarray, (nexp,)
            array of hand scale factors, not well tested
        sn_max_medscale: float, default=2.0
            maximum SNR for perforing median scaling
        sn_min_medscale: float, default=0.5
            minimum SNR for perforing median scaling
        debug: bool, default=False
            show interactive QA plot
>>>>>>> deb6c16b

    Returns:
        tuple: (1) flux_scale: ndarray (nspec,) scaled spectrum; (2)
        ivar_scale: ndarray (nspec,) inverse variance for scaled
        spectrum; (3) scale: ndarray (nspec,) scale factor applied to
        the spectrum and inverse variance; (4) scale_method: str, method
        that was used to scale the spectra.
    '''

    if mask is None:
        mask = ivar > 0.0
    if mask_ref is None:
        mask_ref = ivar_ref > 0.0


    # Interpolate the reference spectrum onto the wavelengths of the spectrum that will be rescaled
    flux_ref_int, ivar_ref_int, mask_ref_int = interp_spec(wave, wave_ref, flux_ref, ivar_ref, mask_ref)

    # estimates the SNR of each spectrum and the stacked mean SNR
    #rms_sn, weights = sn_weights(wave, flux, ivar, mask, sn_smooth_npix)
    #sn = np.sqrt(np.mean(rms_sn**2))

    if scale_method == 'auto':
        if sn > sn_min_polyscale:
            method_used = 'poly'
        elif ((sn <= sn_min_polyscale) and (sn > sn_min_medscale)):
            method_used = 'median'
        else:
            method_used = 'none'
    else:
        method_used = scale_method

    # Estimate the scale factor
    if method_used == 'poly':
        # Decide on the order of the polynomial rescaling
        if npoly is None:
            if sn > 25.0:
                npoly = 5 # Is this stable?
            elif sn > 8.0:
                npoly = 3
            elif sn >= 5.0:
                npoly = 2
            else:
                npoly = 1
        scale, fit_tuple, flux_scale, ivar_scale, outmask = solve_poly_ratio(
            wave, flux, ivar, flux_ref_int, ivar_ref_int, npoly,mask=mask, mask_ref=mask_ref_int,
            ref_percentile=ref_percentile, debug=debug)
    elif method_used == 'median':
        # Median ratio (reference to spectrum)
        med_scale = robust_median_ratio(flux, ivar, flux_ref_int, ivar_ref_int,ref_percentile=ref_percentile,min_good=min_good,
                                        mask=mask, mask_ref=mask_ref_int, maxiters=maxiters,
                                        max_factor=max_median_factor,sigrej=sigrej)
        # Apply
        flux_scale = flux * med_scale
        ivar_scale = ivar * 1.0/med_scale**2
        scale = np.full_like(flux,med_scale)
    elif method_used == 'hand':
        # Input?
        if hand_scale is None:
            msgs.error("Need to provide hand_scale parameter, single value")
        flux_scale = flux * hand_scale
        ivar_scale = ivar * 1.0 / hand_scale ** 2
        scale = np.full(flux.size, hand_scale)
    elif method_used == 'none':
        flux_scale = flux.copy()
        ivar_scale = ivar.copy()
        scale = np.ones_like(flux)
    else:
        msgs.error("Scale method not recognized! Check documentation for available options")
    # Finish
    if show:
        scale_spec_qa(wave, flux, ivar, wave_ref, flux_ref, ivar_ref, scale, method_used, mask = mask, mask_ref=mask_ref,
                      title='Scaling Applied to the Data')

    return flux_scale, ivar_scale, scale, method_used


def compute_stack(wave_grid, waves, fluxes, ivars, masks, weights):
    '''
    Compute a stacked spectrum from a set of exposures on the specified wave_grid with proper treatment of
    weights and masking. This code uses np.histogram to combine the data using NGP and does not perform any
    interpolations and thus does not correlate errors. It uses wave_grid to determine the set of wavelength bins that
    the data are averaged on. The final spectrum will be on an ouptut wavelength grid which is not the same as wave_grid.
    The ouput wavelength grid is the weighted average of the individual wavelengths used for each exposure that fell into
    a given wavelength bin in the input wave_grid. This 1d coadding routine thus maintains the independence of the
    errors for each pixel in the combined spectrum and computes the weighted averaged wavelengths of each pixel
    in an analogous way to the 2d extraction procedure which also never interpolates to avoid correlating erorrs.

    Args:
        wave_grid: ndarray, (ngrid +1,)
            new wavelength grid desired. This will typically be a reguarly spaced grid created by the get_wave_grid routine.
            The reason for the ngrid+1 is that this is the general way to specify a set of  bins if you desire ngrid
            bin centers, i.e. the output stacked spectra have ngrid elements.  The spacing of this grid can be regular in
            lambda (better for multislit) or log lambda (better for echelle). This new wavelength grid should be designed
            with the sampling of the data in mind. For example, the code will work fine if you choose the sampling to be
            too fine, but then the number of exposures contributing to any given wavelength bin will be one or zero in the
            limiting case of very small wavelength bins. For larger wavelength bins, the number of exposures contributing
            to a given bin will be larger.
        waves: ndarray, (nspec, nexp)
            wavelength arrays for spectra to be stacked. Note that the wavelength grids can in general be different for
            each exposure and irregularly spaced.
        fluxes: ndarray, (nspec, nexp)
            fluxes for each exposure on the waves grid
        ivars: ndarray, (nspec, nexp)
            Inverse variances for each exposure on the waves grid
        masks: ndarray, bool, (nspec, nexp)
            Masks for each exposure on the waves grid. True=Good.
        weights: ndarray, (nspec, nexp)
            Weights to be used for combining your spectra. These are computed using sn_weights

    Returns:
        tuple: Returns the following objects
            - wave_stack: ndarray, (ngrid,): Wavelength grid for stacked
              spectrum. As discussed above, this is the weighted average
              of the wavelengths of each spectrum that contriuted to a
              bin in the input wave_grid wavelength grid. It thus has
              ngrid elements, whereas wave_grid has ngrid+1 elements to
              specify the ngrid total number of bins. Note that
              wave_stack is NOT simply the wave_grid bin centers, since
              it computes the weighted average.
            - flux_stack: ndarray, (ngrid,): Final stacked spectrum on
              wave_stack wavelength grid
            - ivar_stack: ndarray, (ngrid,): Inverse variance spectrum
              on wave_stack wavelength grid. Erors are propagated
              according to weighting and masking.
            - mask_stack: ndarray, bool, (ngrid,): Mask for stacked
              spectrum on wave_stack wavelength grid. True=Good.  nused:
              ndarray, (ngrid,) Numer of exposures which contributed to
              each pixel in the wave_stack. Note that this is in general
              different from nexp because of masking, but also becuse of
              the sampling specified by wave_grid. In other words,
              sometimes more spectral pixels in the irregularly gridded
              input wavelength array waves will land in one bin versus
              another depending on the sampling.
    '''

    #mask bad values and extreme values (usually caused by extreme low sensitivity at the edge of detectors)
    ubermask = masks & (weights > 0.0) & (waves > 1.0) & (ivars > 0.0) & (utils.inverse(ivars)<1e10)
    waves_flat = waves[ubermask].flatten()
    fluxes_flat = fluxes[ubermask].flatten()
    ivars_flat = ivars[ubermask].flatten()
    vars_flat = utils.inverse(ivars_flat)
    weights_flat = weights[ubermask].flatten()

    # Counts how many pixels in each wavelength bin
    nused, wave_edges = np.histogram(waves_flat,bins=wave_grid,density=False)

    # Calculate the summed weights for the denominator
    weights_total, wave_edges = np.histogram(waves_flat,bins=wave_grid,density=False,weights=weights_flat)

    # Calculate the stacked wavelength
    ## FW: I changed from 0.0 to 1e-4 to remove extreme values
    ## TODO: JFH Check that 1e-4 makes sense. It seems to me it should be a smaller number.
    wave_stack_total, wave_edges = np.histogram(waves_flat,bins=wave_grid,density=False,weights=waves_flat*weights_flat)
    wave_stack = (weights_total > 1e-4)*wave_stack_total/(weights_total+(weights_total==0.))

    # Calculate the stacked flux
    flux_stack_total, wave_edges = np.histogram(waves_flat,bins=wave_grid,density=False,weights=fluxes_flat*weights_flat)
    flux_stack = (weights_total > 1e-4)*flux_stack_total/(weights_total+(weights_total==0.))

    # Calculate the stacked ivar
    var_stack_total, wave_edges = np.histogram(waves_flat,bins=wave_grid,density=False,weights=vars_flat*weights_flat**2)
    var_stack = (weights_total > 1e-4)*var_stack_total/(weights_total+(weights_total==0.))**2
    ivar_stack = utils.inverse(var_stack)

    # New mask for the stack
    mask_stack = (weights_total > 1e-4) & (nused > 0.0)

    return wave_stack, flux_stack, ivar_stack, mask_stack, nused

def get_ylim(flux, ivar, mask):
    """
    Utility routine for setting the plot limits for QA plots.

    Args:
        flux: ndarray, (nspec,) flux array
        ivar: ndarray, (nspec,) inverse variance array
        mask: ndarray, bool, (nspec,) mask array. True=Good

    Returns:
        tuple: lower and upper limits for plotting.

    """

    med_width = (2.0 * np.ceil(0.1 / 2.0 * np.size(flux[mask])) + 1).astype(int)
    flux_med, ivar_med = median_filt_spec(flux, ivar, mask, med_width)
    mask_lim = ivar_med > np.percentile(ivar_med, 20)
    ymax = 2.5 * np.max(flux_med[mask_lim])
    ymin = -0.15 * ymax
    return ymin, ymax

def scale_spec_qa(wave, flux, ivar, wave_ref, flux_ref, ivar_ref, ymult, scale_method,
                  mask=None, mask_ref=None, ylim = None, title=''):
    '''
    QA plot for spectrum scaling.

    Args:
        wave: ndarray, (nspec,)
            wavelength array for spectrum to be scaled and reference spectrum.
        flux: ndarray, (nspec,)
            flux for spectrum to be scaled
        ivar: ndarray, (nspec,)
             inverse variance for spectrum to be scaled.
        mask: ndarray, bool, (nspec,) optional,
             mask for spectrum to be scaled. True=Good. If not specified determined form inverse variance
        flux_ref: ndarray (nspec,)
             reference flux
        ivar_ref: ndarray (nspec,)
            inverse variance of reference flux
        mask_ref: ndarray, bool, (nspec,)
            mask for reference flux. True=Good.
        ymult: ndarray (nspec,)
            scale factor array
        scale_method: str,
            method used for rescaling which will be shown on QA plot.
        ylim: ylim, default=None,
            tuple for limits of the QA plot. If None, will be determined automtically with get_ylim
        title: str, QA plot title
    '''

    if mask is None:
        mask = ivar > 0.0
    if mask_ref  is None:
        mask_ref = ivar_ref > 0.0

    # This deals with spectrographs that have zero wavelength values. They are masked in mask, but this impacts plotting
    wave_mask = wave > 1.0
    wave_mask_ref = wave_ref > 1.0
    #dwave = wave[wave_mask].max() - wave[wave_mask].min()
    #dwave_ref = wave_ref[wave_mask_ref].max() - wave_ref[wave_mask_ref].min()
    # Get limits
    if ylim is None:
        ylim = get_ylim(flux_ref, ivar_ref, mask_ref)

    nullfmt = NullFormatter()  # no labels
    fig = plt.figure(figsize=(12, 8))
    # [left, bottom, width, height]
    poly_plot = fig.add_axes([0.1, 0.75, 0.8, 0.20])
    spec_plot = fig.add_axes([0.1, 0.10, 0.8, 0.65])
    poly_plot.xaxis.set_major_formatter(nullfmt)  # no x-axis labels for polynomial plot
    poly_plot.plot(wave[wave_mask], ymult[wave_mask], color='black', linewidth=3.0, label=scale_method + ' scaling')
    poly_plot.legend()
    # This logic below allows more of the spectrum to be plotted if wave_ref is a multi-order stack which has broader
    # wavelength coverage. For the longslit or single order case, this will plot the correct range as well
    wave_min = np.fmax(0.8*wave[wave_mask].min(), wave_ref[wave_mask_ref].min())
    wave_max = np.fmin(1.2*wave[wave_mask].max(), wave_ref[wave_mask_ref].max())
    poly_plot.set_xlim((wave_min, wave_max))
    spec_plot.set_xlim((wave_min, wave_max))
    spec_plot.set_ylim(ylim)

    spec_plot.plot(wave[wave_mask], flux[wave_mask], color='red', zorder=10,
                   marker='o', markersize=1.0, mfc='k', fillstyle='full', linestyle='None', label='original spectrum')
    spec_plot.plot(wave[wave_mask], flux[wave_mask]*ymult[wave_mask], color='dodgerblue', drawstyle='steps-mid', alpha=0.5, zorder=5, linewidth=2,
                   label='rescaled spectrum')
    spec_plot.plot(wave_ref[wave_mask_ref], flux_ref[wave_mask_ref], color='black', drawstyle='steps-mid', zorder=7, alpha = 0.5, label='reference spectrum')

    spec_plot.legend()
    fig.suptitle(title)
    plt.show()

def coadd_iexp_qa(wave, flux, rejivar, mask, wave_stack, flux_stack, ivar_stack, mask_stack,
                  outmask, norder=None, title='', qafile=None):
    """

    Routine to creqate QA for showing the individual spectrum compared
    to the combined stacked spectrum indicating which pixels were
    rejected.

    Args:
        wave: ndarray, (nspec,)
            wavelength array for spectrum of the exposure in question.
        flux: ndarray, (nspec,)
            flux for the exposure in question
        ivar: ndarray, (nspec,)
             inverse variance for the exposure in question
        mask: ndarray, bool, (nspec,) optional
             mask for the exposure in question True=Good. If not specified determined form inverse variance
        flux_stack: ndarray (nspec,)
             Stacked spectrum to be compared to the exposure in question.
        ivar_ref: ndarray (nspec,)
            inverse variance of the stacked spectrum
        mask_ref: ndarray, bool, (nspec,)
            mask for stacked spectrum
        norder: int, default=None, Indicate the number of orders if this is an echelle stack
        title (str):
            plot title
        qafile: QA file name

    """


    fig = plt.figure(figsize=(14, 8))
    spec_plot = fig.add_axes([0.1, 0.1, 0.8, 0.85])

    # Get limits
    ymin, ymax = get_ylim(flux_stack, ivar_stack, mask_stack)

    # Plot spectrum
    rejmask = mask & np.invert(outmask)
    wave_mask = wave > 1.0
    wave_stack_mask = wave_stack > 1.0
    spec_plot.plot(wave[rejmask], flux[rejmask],'s',zorder=10,mfc='None', mec='r', label='rejected pixels')
    spec_plot.plot(wave[np.invert(mask)], flux[np.invert(mask)],'v', zorder=10, mfc='None', mec='orange',
                   label='originally masked')

    if norder is None:
        spec_plot.plot(wave[wave_mask], flux[wave_mask], color='dodgerblue', linestyle='steps-mid',
                       zorder=2, alpha=0.5,label='single exposure')
        spec_plot.plot(wave[wave_mask], np.sqrt(utils.inverse(rejivar[wave_mask])),zorder=3,
                       color='0.7', alpha=0.5, linestyle='steps-mid')
        spec_plot.plot(wave_stack[wave_stack_mask],flux_stack[wave_stack_mask]*mask_stack[wave_stack_mask],color='k',
                       linestyle='steps-mid',lw=2,zorder=3, alpha=0.5, label='coadd')

        # TODO Use one of our telluric models here instead
        # Plot transmission
        if (np.max(wave[mask]) > 9000.0):
            skytrans_file = resource_filename('pypeit', '/data/skisim/atm_transmission_secz1.5_1.6mm.dat')
            skycat = np.genfromtxt(skytrans_file, dtype='float')
            scale = 0.8 * ymax
            spec_plot.plot(skycat[:, 0] * 1e4, skycat[:, 1] * scale, 'm-', alpha=0.5, zorder=11)
    else:
        npix = np.size(flux)
        nspec = int(npix / norder)
        spec_plot.plot(wave_stack[wave_stack_mask], flux_stack[wave_stack_mask] * mask_stack[wave_stack_mask],
                       color='k', linestyle='steps-mid', lw=1, zorder=3, alpha=0.5, label='coadd')
        for iord in range(norder):
            spec_plot.plot(wave[nspec*iord:nspec*(iord+1)][wave_mask[nspec*iord:nspec*(iord+1)]],
                           flux[nspec*iord:nspec*(iord+1)][wave_mask[nspec*iord:nspec*(iord+1)]],
                           linestyle='steps-mid', zorder=1, alpha=0.7, label='order {:d}'.format(iord))

    # This logic below allows more of the spectrum to be plotted if wave_ref is a multi-order stack which has broader
    # wavelength coverage. For the longslit or single order case, this will plot the correct range as well
    wave_min = np.fmax(0.8*wave[wave_mask].min(), wave_stack[wave_stack_mask].min())
    wave_max = np.fmin(1.2*wave[wave_mask].max(), wave_stack[wave_stack_mask].max())

    # properties
    spec_plot.legend(fontsize=13)
    spec_plot.set_ylim([ymin, ymax])
    spec_plot.set_xlim((wave_min, wave_max))
    spec_plot.set_xlabel('Wavelength ($\\rm\\AA$)')
    spec_plot.set_ylabel('Flux')
    spec_plot.set_title(title, fontsize=16, color='red')
    if qafile is not None:
        if len(qafile.split('.'))==1:
            msgs.info("No fomat given for the qafile, save to PDF format.")
            qafile = qafile+'.pdf'
        plt.savefig(qafile,dpi=300)
        msgs.info("Wrote QA: {:s}".format(qafile))
    plt.show()


def weights_qa(waves, weights, masks, title=''):
    '''
    Routine to make a QA plot for the weights used to compute a stacked spectrum.

    Args:
        wave: ndarray, (nspec, nexp)
            wavelength array for spectra that went into a stack
        weights: ndarray, (nspec, nexp,)
            (S/N)^2 weights for the exposures that went into a stack. This would have been computed by sn_weights
        mask: ndarray, bool, (nspec, nexp)
            Pixels which were masked in each individual exposure which go into the stack.
    '''

    if waves.ndim == 1:
        nstack = 1
        nspec = waves.shape[0]
        waves_stack = waves.reshape((nspec, nstack))
        weights_stack = weights.reshape((nspec, nstack))
        masks_stack = masks.reshape((nspec, nstack))
    elif waves.ndim == 2:
        nspec, nstack = waves.shape
        waves_stack = waves
        weights_stack = weights
        masks_stack = masks
    elif weights.ndim == 3:
        nspec, norder, nexp = waves.shape
        waves_stack = np.reshape(waves, (nspec, norder * nexp), order='F')
        weights_stack = np.reshape(weights, (nspec, norder * nexp), order='F')
        masks_stack = np.reshape(masks, (nspec, norder * nexp), order='F')
        nstack = norder*nexp
    else:
        msgs.error('Unrecognized dimensionality for waves')


    fig = plt.figure(figsize=(12, 8))
    for iexp in range(nstack):
        wave_mask = waves_stack[:, iexp] > 1.0
        plt.plot(waves_stack[wave_mask,iexp], weights_stack[wave_mask,iexp]*masks_stack[wave_mask,iexp])

    plt.xlim(waves_stack[(waves_stack > 1.0)].min(), waves_stack[(waves_stack > 1.0)].max())
    plt.xlabel('Wavelength (Angstrom)')
    plt.ylabel('Weights')
    plt.title(title, fontsize=16, color='red')
    plt.show()

def coadd_qa(wave, flux, ivar, nused, mask=None, tell=None, title=None, qafile=None):
    '''
    Routine to make QA plot of the final stacked spectrum. It works for both longslit/mulitslit, coadded individual
    order spectrum of the Echelle data and the final coadd of the Echelle data.

    Args:
        wave: ndarray, (nspec,)
            one-d wavelength array of your spectrum
        flux: ndarray, (nspec,)
            one-d flux array of your spectrum
        ivar: ndarray, (nspec,)
            one-d ivar array of your spectrum
        mask: ndarray, bool (nspec,)
            mask array for your spectrum
        nused: ndarray, (nspec,)
            how many exposures used in the stack for each pixel, the same size with flux
        title: str
            plot title
        qafile: str
           QA file name
    '''
    #TODO: This routine should take a parset

    if mask is None:
        mask = ivar > 0.0

    wave_mask = wave > 1.0
    wave_min = wave[wave_mask].min()
    wave_max = wave[wave_mask].max()
    fig = plt.figure(figsize=(12, 8))
    # plot how may exposures you used at each pixel
    # [left, bottom, width, height]
    num_plot =  fig.add_axes([0.10, 0.70, 0.80, 0.23])
    spec_plot = fig.add_axes([0.10, 0.10, 0.80, 0.60])
    num_plot.plot(wave[wave_mask],nused[wave_mask],linestyle='steps-mid',color='k',lw=2)
    num_plot.set_xlim([wave_min, wave_max])
    num_plot.set_ylim([0.0, np.fmax(1.1*nused.max(), nused.max()+1.0)])
    num_plot.set_ylabel('$\\rm N_{EXP}$')
    num_plot.yaxis.set_major_locator(MaxNLocator(integer=True))
    num_plot.yaxis.set_minor_locator(NullLocator())

    # Plot spectrum
    spec_plot.plot(wave[wave_mask], flux[wave_mask], color='black', drawstyle='steps-mid',zorder=1,alpha=0.8, label='Single exposure')
    spec_plot.plot(wave[wave_mask], np.sqrt(utils.inverse(ivar[wave_mask])),zorder=2, color='red', alpha=0.7,
                   drawstyle='steps-mid', linestyle=':')

    # Get limits
    ymin, ymax = get_ylim(flux, ivar, mask)

    # Plot transmission
    if (np.max(wave[mask])>9000.0) and (tell is None):
        skytrans_file = resource_filename('pypeit', '/data/skisim/atm_transmission_secz1.5_1.6mm.dat')
        skycat = np.genfromtxt(skytrans_file,dtype='float')
        scale = 0.8*ymax
        spec_plot.plot(skycat[:,0]*1e4,skycat[:,1]*scale,'m-',alpha=0.5,zorder=11)
    elif (tell is not None):
        scale = 0.8*ymax
        spec_plot.plot(wave[wave_mask], tell[wave_mask]*scale, drawstyle='steps-mid', color='m',alpha=0.5,zorder=11)

    spec_plot.set_ylim([ymin, ymax])
    spec_plot.set_xlim([wave_min, wave_max])
    spec_plot.set_xlabel('Wavelength ($\\rm\\AA$)')
    spec_plot.set_ylabel('Flux')

    if title is not None:
        num_plot.set_title(title,color='red',fontsize=16)

    if qafile is not None:
        if len(qafile.split('.'))==1:
            msgs.info("No fomat given for the qafile, save to PDF format.")
            qafile = qafile+'.pdf'
        plt.savefig(qafile,dpi=300)
        msgs.info("Wrote QA: {:s}".format(qafile))
    plt.show()


def update_errors(fluxes, ivars, masks, fluxes_stack, ivars_stack, masks_stack, sn_clip=30.0, title='', debug=False):
    '''
    Deterimine corrections to errors using the residuals of each exposure about a preliminary stack. This routine is
    used as part of the iterative masking/stacking loop to determine the corrections to the errors used to reject pixels
    for the next iteration of the stack. The routine returns a set of corrections for each of the exposores that is input.

    Args:
        fluxes (ndarray): (nspec, nexp)
            fluxes for each exposure on the native wavelength grids
        ivars (ndarray): (nspec, nexp)
            Inverse variances for each exposure on the native wavelength grids
        masks (ndarray): bool, (nspec, nexp)
            Masks for each exposure on the native wavelength grids. True=Good.
        fluxes_stack (ndarray): (nspec, nexp)
            Stacked spectrum for this iteration interpolated on the native wavelength grid of the fluxes exposures.
        ivars_stack (ndarray): (nspec, nexp)
            Inverse variances of stacked spectrum for this iteration interpolated on the native wavelength grid of the
            fluxes exposures.
        masks_stack (ndarray,=): bool, (nspec, nexp)
            Mask of stacked spectrum for this iteration interpolated on the native wavelength grid of the fluxes exposures.
        sn_clip (float): default=30.0,
            Errors are capped in output rejivars so that the S/N is never greater than sn_clip. This prevents overly
            aggressive rejection in high S/N ratio spectra which neverthless differ at a level greater than the implied S/N due to
            systematics.
        title (str):
            Title for QA plot
        debug (bool): default=False
            Show QA plots useful for debuggin.

    Returns:
        tuple: Returns the following:
            - rejivars: ndarray, (nspec, nexp): Updated inverse
              variances to be used in rejection
            - sigma_corrs, ndarray, (nexp): Array of correction factors
              applied to the original ivars to get the new rejivars
            - outchi: ndarray, (nspec, nexp): The original
              chi=(fluxes-fluxes_stack)*np.sqrt(ivars) used to determine
              the correction factors. This quantity is useful for
              plotting. Note that the outchi is computed using the
              original non-corrected errors.
            - maskchi: ndarray, bool, (nspec, nexp): Mask returned by
              renormalize_erorrs indicating which pixels were used in
              the computation of the correction factors. This is
              basically the union of the input masks but with chi > clip
              (clip=6.0 is the default) values clipped out.
    '''

    if fluxes.ndim == 1:
        nexp = 1
    else:
        nexp = np.shape(fluxes)[1]

    outchi = np.zeros_like(ivars)
    maskchi = np.zeros_like(outchi,dtype=bool)
    rejivars = np.zeros_like(outchi)
    sigma_corrs = np.zeros(nexp)
    outmasks = np.copy(masks)

    # Loop on images to update noise model for rejection
    for iexp in range(nexp):
        if fluxes.ndim>1:
            # Grab the spectrum
            thisflux = fluxes[:, iexp]
            thisivar = ivars[:, iexp]
            thismask = outmasks[:,iexp]
            # Grab the stack interpolated with the same grid as the current exposure
            thisflux_stack = fluxes_stack[:, iexp]
            thisvar_stack = utils.inverse(ivars_stack[:, iexp])
            thismask_stack = masks_stack[:, iexp]
        else:
            thisflux = fluxes
            thisivar = ivars
            thismask = outmasks
            # Grab the stack interpolated with the same grid as the current exposure
            thisflux_stack = fluxes_stack
            thisvar_stack = utils.inverse(ivars_stack)
            thismask_stack = masks_stack

        # var_tot = total variance of the quantity (fluxes - fluxes_stack), i.e. the quadrature sum of the two variances
        var_tot = thisvar_stack + utils.inverse(thisivar)
        mask_tot = thismask & thismask_stack
        ivar_tot = utils.inverse(var_tot)

        # Impose the S/N clipping threshold before computing chi and renormalizing the errors
        ivar_clip = mask_tot*utils.clip_ivar(thisflux_stack, ivar_tot, sn_clip, mask=mask_tot)
        # TODO Do we need the offset code to re-center the chi? If so add it right here into the chi
        chi = np.sqrt(ivar_clip)*(thisflux - thisflux_stack)
        # Adjust errors to reflect the statistics of the distribution of errors. This fixes cases where the
        # the noise model is not quite right
        this_sigma_corr, igood = renormalize_errors(chi, mask_tot, clip=6.0, max_corr=5.0, title=title, debug=debug)
        ivar_tot_corr = ivar_clip/this_sigma_corr ** 2
        # TODO is this correct below? JFH Thinks no
        #ivar_cap = utils.clip_ivar(thisflux_stack, ivar_tot_corr, sn_clip, mask=mask_tot)
        #ivar_cap = np.minimum(ivar_tot_corr, (sn_clip/(thisflux_stack + (thisflux_stack <= 0.0))) ** 2)
        if fluxes.ndim>1:
            sigma_corrs[iexp] = this_sigma_corr
            rejivars[:, iexp] = ivar_tot_corr
            outchi[:, iexp] = chi
            maskchi[:, iexp] = igood
        else:
            sigma_corrs = np.array([this_sigma_corr])
            rejivars = ivar_tot_corr
            outchi = chi
            maskchi = igood


    return rejivars, sigma_corrs, outchi, maskchi


def spec_reject_comb(wave_grid, waves, fluxes, ivars, masks, weights, sn_clip=30.0, lower=3.0, upper=3.0,
                     maxrej=None, maxiter_reject=5, title='', debug=False):
    '''
    Routine for executing the iterative combine and rejection of a set of spectra to compute a final stacked spectrum.

    Args:
        wave_grid: ndarray, (ngrid +1,)
            new wavelength grid desired. This will typically be a reguarly spaced grid created by the get_wave_grid routine.
            The reason for the ngrid+1 is that this is the general way to specify a set of  bins if you desire ngrid
            bin centers, i.e. the output stacked spectra have ngrid elements.  The spacing of this grid can be regular in
            lambda (better for multislit) or log lambda (better for echelle). This new wavelength grid should be designed
            with the sampling of the data in mind. For example, the code will work fine if you choose the sampling to be
            too fine, but then the number of exposures contributing to any given wavelength bin will be one or zero in the
            limiting case of very small wavelength bins. For larger wavelength bins, the number of exposures contributing
            to a given bin will be larger.
        waves: ndarray, (nspec, nexp)
            wavelength arrays for spectra to be stacked. Note that the wavelength grids can in general be different for
            each exposure and irregularly spaced.
        fluxes: ndarray, (nspec, nexp)
            fluxes for each exposure on the waves grid
        ivars: ndarray, (nspec, nexp)
            Inverse variances for each exposure on the waves grid
        masks: ndarray, bool, (nspec, nexp)
            Masks for each exposure on the waves grid. True=Good.
        weights: ndarray, (nspec, nexp)
            Weights to be used for combining your spectra. These are computed using sn_weights
        sn_clip: float, default=30.0,
            Errors are capped during rejection so that the S/N is never greater than sn_clip. This prevents overly aggressive rejection
            in high S/N ratio spectrum which neverthless differ at a level greater than the implied S/N due to
            systematics.
        lower: float, default=3.0,
            lower rejection threshold for djs_reject
        upper: float: default=3.0,
            upper rejection threshold for djs_reject
        maxrej: int, default=None,
            maximum number of pixels to reject in each iteration for djs_reject.
        maxiter_reject: int, default=5
            maximum number of iterations for stacking and rejection. The code stops iterating either when
            the output mask does not change betweeen successive iterations or when maxiter_reject is reached.
        title (str):
             Title for QA plot
        debug: bool, default=False,
            Show QA plots useful for debugging.

    Returns:
        tuple: Returns the following:
            - wave_stack: ndarray, (ngrid,): Wavelength grid for stacked
              spectrum. As discussed above, this is the weighted average
              of the wavelengths of each spectrum that contriuted to a
              bin in the input wave_grid wavelength grid. It thus has
              ngrid elements, whereas wave_grid has ngrid+1 elements to
              specify the ngrid total number of bins. Note that
              wave_stack is NOT simply the wave_grid bin centers, since
              it computes the weighted average.
            - flux_stack: ndarray, (ngrid,): Final stacked spectrum on
              wave_stack wavelength grid
            - ivar_stack: ndarray, (ngrid,): Inverse variance spectrum
              on wave_stack wavelength grid. Erors are propagated
              according to weighting and masking.
            - mask_stack: ndarray, bool, (ngrid,): Mask for stacked
              spectrum on wave_stack wavelength grid. True=Good.
            - outmask: ndarray, bool, (nspec, nexp): Output mask
              indicating which pixels are rejected in each exposure of
              the original input spectra after performing all of the
              iterations of combine/rejection
            - nused: ndarray, (ngrid,): Numer of exposures which
              contributed to each pixel in the wave_stack. Note that
              this is in general different from nexp because of masking,
              but also becuse of the sampling specified by wave_grid. In
              other words, sometimes more spectral pixels in the
              irregularly gridded input wavelength array waves will land
              in one bin versus another depending on the sampling.

    '''
    thismask = np.copy(masks)
    iter = 0
    qdone = False
    while (not qdone) and (iter < maxiter_reject):
        wave_stack, flux_stack, ivar_stack, mask_stack, nused = compute_stack(
            wave_grid, waves, fluxes, ivars, thismask, weights)
        flux_stack_nat, ivar_stack_nat, mask_stack_nat = interp_spec(
            waves, wave_stack, flux_stack, ivar_stack, mask_stack)
        rejivars, sigma_corrs, outchi, maskchi = update_errors(fluxes, ivars, thismask,
                                                               flux_stack_nat, ivar_stack_nat, mask_stack_nat,
                                                               sn_clip=sn_clip)
        thismask, qdone = pydl.djs_reject(fluxes, flux_stack_nat, outmask=thismask,inmask=masks, invvar=rejivars,
                                          lower=lower,upper=upper, maxrej=maxrej, sticky=False)
        iter += 1


    if (iter == maxiter_reject) & (maxiter_reject != 0):
        msgs.warn('Maximum number of iterations maxiter={:}'.format(maxiter_reject) + ' reached in spec_reject_comb')
    outmask = np.copy(thismask)

    # print out a summary of how many pixels were rejected
    nexp = waves.shape[1]
    nrej = np.sum(np.invert(outmask) & masks, axis=0)
    norig = np.sum((waves > 1.0) & np.invert(masks), axis=0)

    for iexp in range(nexp):
        # nrej = pixels that are now masked that were previously good
        msgs.info("Rejected {:d} pixels in exposure {:d}/{:d}".format(nrej[iexp], iexp, nexp))

    # Compute the final stack using this outmask
    wave_stack, flux_stack, ivar_stack, mask_stack, nused = compute_stack(wave_grid, waves, fluxes, ivars, outmask, weights)

    # Used only for plotting below
    if debug:
        # TODO Add a line here to optionally show the distribution of all pixels about the stack as we do for X-shooter.
        #flux_stack_nat, ivar_stack_nat, mask_stack_nat = interp_spec(waves, wave_stack, flux_stack, ivar_stack, mask_stack)
        for iexp in range(nexp):
            # plot the residual distribution for each exposure
            title_renorm = title + ': Error distriution about stack for exposure {:d}/{:d}'.format(iexp,nexp)
            renormalize_errors_qa(outchi[:, iexp], maskchi[:, iexp], sigma_corrs[iexp], title=title_renorm)
            # plot the rejections for each exposures
            title_coadd_iexp = title + ': nrej={:d} pixels rejected,'.format(nrej[iexp]) + \
                               ' norig={:d} originally masked,'.format(norig[iexp]) + \
                               ' for exposure {:d}/{:d}'.format(iexp,nexp)
            coadd_iexp_qa(waves[:, iexp], fluxes[:, iexp], rejivars[:, iexp], masks[:, iexp], wave_stack, flux_stack,
                          ivar_stack, mask_stack, outmask[:, iexp], qafile=None, title=title_coadd_iexp)
        # weights qa
        title_weights = title + ': Weights Used -- nrej={:d} total pixels rejected,'.format(np.sum(nrej)) + \
                        ' norig={:d} originally masked'.format(np.sum(norig))
        weights_qa(waves, weights, outmask, title=title_weights)

    return wave_stack, flux_stack, ivar_stack, mask_stack, outmask, nused


def scale_spec_stack(wave_grid, waves, fluxes, ivars, masks, sn, weights, ref_percentile=70.0, maxiter_scale=5,
                     sigrej_scale=3.0, scale_method='auto', hand_scale=None, sn_min_polyscale=2.0, sn_min_medscale=0.5,
                     debug=False, show=False):

    '''
    Routine for optimally combining long or multi-slit spectra or echelle spectra of individual orders. It will
    compute a stacked spectrum from a set of exposures on the specified wave_grid with proper treatment of
    weights and masking. This code calls the stacking code compute_stack, which uses np.histogram to combine the data using
    NGP and does not perform any interpolations and thus does not correlate errors. It uses wave_grid to determine the set
    of wavelength bins that the data are averaged on. The final spectrum will be on an ouptut wavelength grid which is not
    the same as wave_grid. The ouput wavelength grid is the weighted average of the individual wavelengths used for each
    exposure that fell into a given wavelength bin in the input wave_grid. This 1d coadding routine thus maintains the
    independence of the errors for each pixel in the combined spectrum and computes the weighted averaged wavelengths of
    each pixel in an analogous way to the 2d extraction procedure which also never interpolates to avoid correlating
    erorrs. It performs a number of iterations where it combines the spectra and performs rejection of outlier pixels
    using the spec_reject_comb code. The outliers are rejected using the true noise of the individual exposures, but
    uses the distribution of the pixel values about the stack to apply correction factors to the errors before rejecting.
    These corrected errors are currently only used in rejection but are not applied to the data.  This code is based
    on the xidl long_combpsec.pro routine but with significant improvements.

    Args:
        wave_grid: ndarray, (ngrid +1,)
            new wavelength grid desired. This will typically be a reguarly spaced grid created by the get_wave_grid routine.
            The reason for the ngrid+1 is that this is the general way to specify a set of  bins if you desire ngrid
            bin centers, i.e. the output stacked spectra have ngrid elements.  The spacing of this grid can be regular in
            lambda (better for multislit) or log lambda (better for echelle). This new wavelength grid should be designed
            with the sampling of the data in mind. For example, the code will work fine if you choose the sampling to be
            too fine, but then the number of exposures contributing to any given wavelength bin will be one or zero in the
            limiting case of very small wavelength bins. For larger wavelength bins, the number of exposures contributing
            to a given bin will be larger.
        waves: ndarray, (nspec, nexp)
            wavelength arrays for spectra to be stacked. Note that the wavelength grids can in general be different for
            each exposure and irregularly spaced.
        fluxes: ndarray, (nspec, nexp)
            fluxes for each exposure on the waves grid
        ivars: ndarray, (nspec, nexp)
            Inverse variances for each exposure on the waves grid
        masks: ndarray, bool, (nspec, nexp)
            Masks for each exposure on the waves grid. True=Good.
        sn (float ndarray):
            (nexp,) sn of each spectrum in the stack used to determine which scaling method should be used. This can
            be computed using sn_weights
        sn_clip: float, default=30.0,
            Errors are capped during rejection so that the S/N is never
            greater than sn_clip. This prevents overly aggressive
            rejection in high S/N ratio spectrum which neverthless
            differ at a level greater than the implied S/N due to
            systematics.  definition of sticky.
        sigrej_scale: float, default=3.0
            Rejection threshold used for rejecting pixels when rescaling spectra with scale_spec.
        lower: float, default=3.0,
            lower rejection threshold for djs_reject
        upper: float: default=3.0,
            upper rejection threshold for djs_reject
        maxrej: int, default=None,
            maximum number of pixels to reject in each iteration for djs_reject.
        maxiter_reject: int, default=5
            maximum number of iterations for stacking and rejection. The code stops iterating either when
            the output mask does not change betweeen successive iterations or when maxiter_reject is reached.
        ref_percentile: float, default=70.0
            percentile fraction cut used for selecting minimum SNR cut for robust_median_ratio
        maxiter_scale: int, default=5
            Maximum number of iterations performed for rescaling spectra.
        scale_method: scale method, str, default='auto'. Options are auto, poly, median, none, or hand. Hand is not well tested.
            User can optionally specify the rescaling method. Default is to let the
            code determine this automitically which works well.
        sn_smooth_npix: float, 10000.0
            Velocity smoothing used for determining smoothly varying S/N ratio weights by sn_weights
        hand_scale:
            array of hand scale factors, not well tested
        sn_min_polyscale (float): default=2.0
            maximum SNR for perforing median scaling
        sn_min_medscale (float): default=0.5
            minimum SNR for perforing median scaling
        debug_scale (bool): default=False
            show interactive QA plots for the rescaling of the spectra
        title (str):
            Title prefix for spec_reject_comb QA plots
        debug (bool): default=False
            show interactive QA plot

    Returns:
        tuple: Returns the following:
            - wave_stack: ndarray, (ngrid,): Wavelength grid for stacked
              spectrum. As discussed above, this is the weighted average
              of the wavelengths of each spectrum that contriuted to a
              bin in the input wave_grid wavelength grid. It thus has
              ngrid elements, whereas wave_grid has ngrid+1 elements to
              specify the ngrid total number of bins. Note that
              wave_stack is NOT simply the wave_grid bin centers, since
              it computes the weighted average.
            - flux_stack: ndarray, (ngrid,): Final stacked spectrum on
              wave_stack wavelength grid
            - ivar_stack: ndarray, (ngrid,): Inverse variance spectrum
              on wave_stack wavelength grid. Erors are propagated
              according to weighting and masking.
            - mask_stack: ndarray, bool, (ngrid,): Mask for stacked
              spectrum on wave_stack wavelength grid. True=Good.
            - outmask: ndarray, bool, (nspec, nexp): Output mask
              indicating which pixels are rejected in each exposure of
              the original input spectra after performing all of the
              iterations of combine/rejection
            - nused: ndarray, (ngrid,): Numer of exposures which
              contributed to each pixel in the wave_stack. Note that
              this is in general different from nexp because of masking,
              but also becuse of the sampling specified by wave_grid. In
              other words, sometimes more spectral pixels in the
              irregularly gridded input wavelength array waves will land
              in one bin versus another depending on the sampling.
            - weights: ndarray, (nspec, nexp): Weights used for
              combining your spectra which are computed using sn_weights
            - scales: ndarray, (nspec, nexp): Scale factors applied to
              each individual spectrum before the combine computed by
              scale_spec
            - rms_sn: ndarray, (nexp,): Root mean square S/N ratio of
              each of your individual exposures computed by sn_weights
    '''

    # Compute an initial stack as the reference, this has its own wave grid based on the weighted averages
    wave_stack, flux_stack, ivar_stack, mask_stack, nused = compute_stack(wave_grid, waves, fluxes, ivars, masks, weights)

    # Rescale spectra to line up with our preliminary stack so that we can sensibly reject outliers
    nexp = np.shape(fluxes)[1]
    fluxes_scale = np.zeros_like(fluxes)
    ivars_scale = np.zeros_like(ivars)
    scales = np.zeros_like(fluxes)
    scale_method_used = []
    for iexp in range(nexp):
        if hand_scale is not None:
            hand_scale_iexp = hand_scale[iexp]
        else:
            hand_scale_iexp = None
        # TODO Create a parset for the coadd parameters!!!
        fluxes_scale[:, iexp], ivars_scale[:, iexp], scales[:, iexp], scale_method_iexp = scale_spec(
            waves[:, iexp], fluxes[:, iexp], ivars[:, iexp], sn[iexp], wave_stack, flux_stack, ivar_stack,
            mask=masks[:, iexp], mask_ref=mask_stack, ref_percentile=ref_percentile, maxiters=maxiter_scale,
            sigrej=sigrej_scale, scale_method=scale_method, hand_scale=hand_scale_iexp, sn_min_polyscale=sn_min_polyscale,
            sn_min_medscale=sn_min_medscale, debug=debug, show=show)
        scale_method_used.append(scale_method_iexp)

    return fluxes_scale, ivars_scale, scales, scale_method_used


def combspec(waves, fluxes, ivars, masks, sn_smooth_npix,
             wave_method='linear', dwave=None, dv=None, dloglam=None, samp_fact=1.0, wave_grid_min=None, wave_grid_max=None,
             ref_percentile=70.0, maxiter_scale=5,
             sigrej_scale=3.0, scale_method='auto', hand_scale=None, sn_min_polyscale=2.0, sn_min_medscale=0.5,
             const_weights=False, maxiter_reject=5, sn_clip=30.0, lower=3.0, upper=3.0,
             maxrej=None, qafile=None, title='', debug=False, debug_scale=False, show_scale=False, show=False):

    '''
    Driver routine for coadding longslit/multi-slit spectra.

    Args:
        waves, fluxes, ivars: (nspec, nexp) arrays
        sn_smooth_npix (int):
           Numbe of pixels to median filter by when computing S/N used to decide how to scale and weight spectra
        wave_method (str)
           method for generating new wavelength grid with get_wave_grid. Deafult is 'linear' which creates a uniformly
           space grid in lambda. See docuementation on get_wave_grid for description of the options.
        dwave: float,
           dispersion in units of A in case you want to specify it for get_wave_grid, otherwise the code computes the
           median spacing from the data.
        dv: float,
           Dispersion in units of km/s in case you want to specify it in the get_wave_grid  (for the 'velocity' option),
           otherwise a median value is computed from the data.
        samp_fact: float, default=1.0
           sampling factor to make the wavelength grid finer or coarser.  samp_fact > 1.0 oversamples (finer),
           samp_fact < 1.0 undersamples (coarser).
        wave_grid_min: float, default=None
           In case you want to specify the minimum wavelength in your wavelength grid, default=None computes from data.
        wave_grid_max: float, default=None
           In case you want to specify the maximum wavelength in your wavelength grid, default=None computes from data.
        maxiter_reject: int, default=5
            maximum number of iterations for stacking and rejection. The code stops iterating either when
            the output mask does not change betweeen successive iterations or when maxiter_reject is reached.
        ref_percentile:
            percentile fraction cut used for selecting minimum SNR cut for robust_median_ratio
        maxiter_scale: int, default=5
            Maximum number of iterations performed for rescaling spectra.
        sigrej_scale: flaot, default=3.0
            Rejection threshold used for rejecting pixels when rescaling spectra with scale_spec.
        scale_method (str):
            Options are poly, median, none, or hand. Hand is not well tested.
            User can optionally specify the rescaling method. Default is 'auto' will let the
            code determine this automitically which works well.
        hand_scale: ndarray,
            Array of hand scale factors, not well tested
        sn_min_polyscale: float, default = 2.0,
            maximum SNR for perforing median scaling
        sn_min_medscale: float, default = 0.5
            minimum SNR for perforing median scaling
        const_weights: ndarray, (nexp,)
             Constant weight factors specif
        maxiter_reject: int, default=5
            maximum number of iterations for stacking and rejection. The code stops iterating either when
            the output mask does not change betweeen successive iterations or when maxiter_reject is reached.
        sn_clip: float, default=30.0,
            Errors are capped during rejection so that the S/N is never greater than sn_clip. This prevents overly aggressive rejection
            in high S/N ratio spectrum which neverthless differ at a level greater than the implied S/N due to
            systematics.
        lower: float, default=3.0,
            lower rejection threshold for djs_reject
        upper: float: default=3.0,
            upper rejection threshold for djs_reject
        maxrej: int, default=None,
            maximum number of pixels to reject in each iteration for djs_reject.
        phot_scale_dicts: dict,
            Dictionary for rescaling spectra to match photometry. Not yet implemented.
        nmaskedge: int, default=2
            Number of edge pixels to mask. This should be removed/fixed.
        qafile: str, default=None
            Root name for QA, if None, it will be determined from the outfile
        outfile: str, default=None,
            Root name for QA, if None, it will come from the target name from the fits header.
        debug: bool, default=False,
            Show all QA plots useful for debugging. Note there are lots of QA plots, so only set this to True if you want to inspect them all.
        debug_scale (bool): default=False
            show interactive QA plots for the rescaling of the spectra
        show: bool, default=False,
             Show key QA plots or not

    Returns:
        tuple: Returns the following:
            - wave_stack: ndarray, (ngrid,): Wavelength grid for stacked
              spectrum. As discussed above, this is the weighted average
              of the wavelengths of each spectrum that contriuted to a
              bin in the input wave_grid wavelength grid. It thus has
              ngrid elements, whereas wave_grid has ngrid+1 elements to
              specify the ngrid total number of bins. Note that
              wave_stack is NOT simply the wave_grid bin centers, since
              it computes the weighted average.
            - flux_stack: ndarray, (ngrid,): Final stacked spectrum on
              wave_stack wavelength grid _ ivar_stack: ndarray,
              (ngrid,): Inverse variance spectrum on wave_stack
              wavelength grid. Erors are propagated according to
              weighting and masking.
            - mask_stack: ndarray, bool, (ngrid,): Mask for stacked
              spectrum on wave_stack wavelength grid. True=Good.
    '''

    # We cast to float64 because of a bug in np.histogram
    waves = np.float64(waves)
    fluxes = np.float64(fluxes)
    ivars = np.float64(ivars)

    # Generate a giant wave_grid
    wave_grid, _, _ = get_wave_grid(waves, masks = masks, wave_method=wave_method, wave_grid_min=wave_grid_min,
                                    wave_grid_max=wave_grid_max,dwave=dwave, dv=dv, dloglam=dloglam, samp_fact=samp_fact)

    # Evaluate the sn_weights. This is done once at the beginning
    rms_sn, weights = sn_weights(waves, fluxes, ivars, masks, sn_smooth_npix, const_weights=const_weights, verbose=True)

    fluxes_scale, ivars_scale, scales, scale_method_used = scale_spec_stack(
        wave_grid, waves, fluxes, ivars, masks, rms_sn, weights, ref_percentile=ref_percentile, maxiter_scale=maxiter_scale,
        sigrej_scale=sigrej_scale, scale_method=scale_method, hand_scale=hand_scale,
        sn_min_polyscale=sn_min_polyscale, sn_min_medscale=sn_min_medscale, debug=debug_scale, show=show_scale)

    # Rejecting and coadding
    wave_stack, flux_stack, ivar_stack, mask_stack, outmask, nused = spec_reject_comb(
        wave_grid, waves, fluxes_scale, ivars_scale, masks, weights, sn_clip=sn_clip, lower=lower, upper=upper,
        maxrej=maxrej, maxiter_reject=maxiter_reject, debug=debug, title=title)

    if show:
        coadd_qa(wave_stack, flux_stack, ivar_stack, nused, mask=mask_stack, title='Stacked spectrum', qafile=qafile)

    return wave_stack, flux_stack, ivar_stack, mask_stack

#TODO: Make this read in a generalized file format, either specobjs or output of a previous coaddd.
def multi_combspec(waves, fluxes, ivars, masks, sn_smooth_npix=None,
                   wave_method='linear', dwave=None, dv=None, dloglam=None, samp_fact=1.0, wave_grid_min=None,
                   wave_grid_max=None, ref_percentile=70.0, maxiter_scale=5,
                   sigrej_scale=3.0, scale_method='auto', hand_scale=None, sn_min_polyscale=2.0, sn_min_medscale=0.5,
                   const_weights=False, maxiter_reject=5, sn_clip=30.0, lower=3.0, upper=3.0,
                   maxrej=None, phot_scale_dicts=None,
                   qafile=None, debug=False, debug_scale=False, show_scale=False, show=False):

    '''
    Routine for coadding longslit/multi-slit spectra. Calls combspec which is the main stacking algorithm.

    Args:
        waves, fluxes, ivars, masks (ndarray):
            Arrays with shape (nspec, nexp) containing the spectra to be coadded.
        sn_smooth_npix (int):
           Number of pixels to median filter by when computing S/N used to decide how to scale and weight spectra. If
           set to None, the code will determine the effective number of good pixels per spectrum
           in the stack that is being co-added and use 10% of this neff.
        ex_value (str):
           The extraction to coadd, i.e. optimal or boxcar. Must be either 'OPT' or 'BOX'
        flux_value (bool):
           If True (default), the code will coadd the fluxed spectra (i.e. the FLAM) in the spec1d files. If False,
           it will coadd the counts.
        wave_method: str, default=pixel
           method for generating new wavelength grid with get_wave_grid. Deafult is 'linear' which creates a uniformly
           space grid in lambda. See docuementation on get_wave_grid for description of the options.
        dwave (float):
           dispersion in units of A in case you want to specify it for get_wave_grid, otherwise the code computes the
           median spacing from the data.
        dv (float)
           Dispersion in units of km/s in case you want to specify it in the get_wave_grid  (for the 'velocity' option),
           otherwise a median value is computed from the data.
        samp_fact (float):
           sampling factor to make the wavelength grid finer or coarser.  samp_fact > 1.0 oversamples (finer),
           samp_fact < 1.0 undersamples (coarser). Default=1.0
        wave_grid_min (float)
           In case you want to specify the minimum wavelength in your wavelength grid, default=None computes from data.
        wave_grid_max (float):
           In case you want to specify the maximum wavelength in your wavelength grid, default=None computes from data.
        maxiter_reject (int):
            maximum number of iterations for stacking and rejection. The code stops iterating either when
            the output mask does not change betweeen successive iterations or when maxiter_reject is reached. Default=5.
        ref_percentile (float):
            percentile fraction cut used for selecting minimum SNR cut for robust_median_ratio. Should be a number between
            0 and 100, default = 70.0
        maxiter_scale (int):
            Maximum number of iterations performed for rescaling spectra. Default=5.
        sigrej_scale (float):
            Rejection threshold used for rejecting pixels when rescaling spectra with scale_spec. Default=3.0
        scale_method (str):
            Options are auto, poly, median, none, or hand. Hand is not well tested.
            User can optionally specify the rescaling method. Default='auto' will let the
            code determine this automitically which works well.
        hand_scale: ndarray,
            Array of hand scale factors, not well tested
        sn_min_polyscale: float, default = 2.0,
            maximum SNR for perforing median scaling
        sn_min_medscale: float, default = 0.5
            minimum SNR for perforing median scaling
        const_weights: ndarray, (nexp,)
             Constant weight factors specif
        maxiter_reject: int, default=5
            maximum number of iterations for stacking and rejection. The code stops iterating either when
            the output mask does not change betweeen successive iterations or when maxiter_reject is reached.
        sn_clip: float, default=30.0,
            Errors are capped during rejection so that the S/N is never greater than sn_clip. This prevents overly aggressive rejection
            in high S/N ratio spectrum which neverthless differ at a level greater than the implied S/N due to
            systematics.
        lower: float, default=3.0,
            lower rejection threshold for djs_reject
        upper: float: default=3.0,
            upper rejection threshold for djs_reject
        maxrej: int, default=None,
            maximum number of pixels to reject in each iteration for djs_reject.
        phot_scale_dicts: dict,
            Dictionary for rescaling spectra to match photometry. Not yet implemented.
        nmaskedge: int, default=2
            Number of edge pixels to mask. This should be removed/fixed.
        qafile: str, default=None
            Root name for QA, if None, it will be determined from the outfile
        outfile: str, default=None,
            Root name for QA, if None, it will come from the target name from the fits header.
        debug: bool, default=False,
            Show all QA plots useful for debugging. Note there are lots of QA plots, so only set this to True if you want to inspect them all.
        debug_scale (bool): default=False
            show interactive QA plots for the rescaling of the spectra
        show: bool, default=False,
             Show key QA plots or not

        Returns:
            wave_stack, flux_stack, ivar_stack, mask_stack

        wave_stack: ndarray, (ngrid,)
             Wavelength grid for stacked spectrum. As discussed above, this is the weighted average of the wavelengths
             of each spectrum that contriuted to a bin in the input wave_grid wavelength grid. It thus has ngrid
             elements, whereas wave_grid has ngrid+1 elements to specify the ngrid total number of bins. Note that
             wave_stack is NOT simply the wave_grid bin centers, since it computes the weighted average.
        flux_stack: ndarray, (ngrid,)
             Final stacked spectrum on wave_stack wavelength grid
        ivar_stack: ndarray, (ngrid,)
             Inverse variance spectrum on wave_stack wavelength grid. Erors are propagated according to weighting and
             masking.
        mask_stack: ndarray, bool, (ngrid,)
             Mask for stacked spectrum on wave_stack wavelength grid. True=Good.
    '''


    # Decide how much to smooth the spectra by if this number was not passed in
    if sn_smooth_npix is None:
        nspec, nexp = waves.shape
        # This is the effective good number of spectral pixels in the stack
        nspec_eff = np.sum(waves > 1.0)/nexp
        sn_smooth_npix = int(np.round(0.1*nspec_eff))
        msgs.info('Using a sn_smooth_npix={:d} to decide how to scale and weight your spectra'.format(sn_smooth_npix))

    wave_stack, flux_stack, ivar_stack, mask_stack = combspec(
        waves, fluxes,ivars, masks, wave_method=wave_method, dwave=dwave, dv=dv, dloglam=dloglam,
        samp_fact=samp_fact, wave_grid_min=wave_grid_min, wave_grid_max=wave_grid_max, ref_percentile=ref_percentile,
        maxiter_scale=maxiter_scale, sigrej_scale=sigrej_scale, scale_method=scale_method, hand_scale=hand_scale,
        sn_min_medscale=sn_min_medscale, sn_min_polyscale=sn_min_polyscale, sn_smooth_npix=sn_smooth_npix,
        const_weights=const_weights, maxiter_reject=maxiter_reject, sn_clip=sn_clip, lower=lower, upper=upper,
        maxrej=maxrej,  qafile=qafile, title='multi_combspec', debug=debug, debug_scale=debug_scale, show_scale=show_scale,
        show=show)

    # Write to disk?
    #if outfile is not None:
    #    save.save_coadd1d_to_fits(outfile, wave_stack, flux_stack, ivar_stack, mask_stack, header=header,
    #                              ex_value=ex_value, overwrite=True)

    return wave_stack, flux_stack, ivar_stack, mask_stack

def ech_combspec(waves, fluxes, ivars, masks, sensfile, nbest=None, wave_method='log10',
                 dwave=None, dv=None, dloglam=None, samp_fact=1.0, wave_grid_min=None, wave_grid_max=None,
                 ref_percentile=70.0, maxiter_scale=5, niter_order_scale=3, sigrej_scale=3.0, scale_method='auto',
                 hand_scale=None, sn_min_polyscale=2.0, sn_min_medscale=0.5,
                 sn_smooth_npix=None, const_weights=False, maxiter_reject=5, sn_clip=30.0, lower=3.0, upper=3.0,
                 maxrej=None, qafile=None, debug_scale=False, debug=False, show_order_stacks=False, show_order_scale=False,
                 show_exp=False, show=False):
    '''
    Driver routine for coadding Echelle spectra. Calls combspec which is the main stacking algorithm. It will deliver
    three fits files: spec1d_order_XX.fits (stacked individual orders, one order per extension), spec1d_merge_XX.fits
    (straight combine of stacked individual orders), spec1d_stack_XX.fits (a giant stack of all exposures and all orders).
    In most cases, you should use spec1d_stack_XX.fits for your scientific analyses since it reject most outliers.

    Args:
        waves, fluxes, ivars, masks (ndarray):
           Arrays with shape (nspec, norders, nexp) containing the spectra to be coadded.
        sensfile: str, default = None for a smoothed ivar weighting when sticking different orders
        ex_value: str, default = 'OPT' for optimal extraction, 'BOX' for boxcar extraction.
        flux_value: bool, default=True
           if True coadd fluxed spectrum, if False coadd spectra in counts
        wave_method: str, default=pixel
           method for generating new wavelength grid with get_wave_grid. Deafult is 'pixel' which creates a uniformly
           space grid in lambda
        A_pix: float,
           dispersion in units of A in case you want to specify it for get_wave_grid, otherwise the code computes the
           median spacing from the data.
        v_pix: float,
           Dispersion in units of km/s in case you want to specify it in the get_wave_grid  (for the 'velocity' option),
           otherwise a median value is computed from the data.
        samp_fact: float, default=1.0
           sampling factor to make the wavelength grid finer or coarser.  samp_fact > 1.0 oversamples (finer),
           samp_fact < 1.0 undersamples (coarser).
        wave_grid_min: float, default=None
           In case you want to specify the minimum wavelength in your wavelength grid, default=None computes from data.
        wave_grid_max: float, default=None
           In case you want to specify the maximum wavelength in your wavelength grid, default=None computes from data.
        ref_percentile (float): default = 70.0
            percentile fraction cut used for selecting minimum SNR cut for robust_median_ratio.
        maxiter_scale: int, default=5
            Maximum number of iterations performed for rescaling spectra.
        max_median_factor: float, default=10.0
            maximum scale factor for median rescaling for robust_median_ratio if median rescaling is the method used.
        sigrej_scale: flaot, default=3.0
            Rejection threshold used for rejecting pixels when rescaling spectra with scale_spec.
        scale_method: scale method, str, default=None.
            Options are auto, poly, median, none, or hand. Hand is not well tested.
            User can optionally specify the rescaling method. Default 'auto' is to let the
            code determine this automitically which works well.
        hand_scale: ndarray,
            Array of hand scale factors, not well tested
        sn_min_polyscale: float, default = 2.0,
            maximum SNR for perforing median scaling
        sn_min_medscale: float, default = 0.5
            minimum SNR for perforing median scaling
        sn_smooth_npix: float, 10000.0
            Velocity smoothing used for determining smoothly varying S/N ratio weights by sn_weights
        maxiter_reject: int, default=5
            maximum number of iterations for stacking and rejection. The code stops iterating either when
            the output mask does not change betweeen successive iterations or when maxiter_reject is reached.
        const_weights: ndarray, (nexp,)
             Constant weight factors specif
        maxiter_reject: int, default=5
            maximum number of iterations for stacking and rejection. The code stops iterating either when
            the output mask does not change betweeen successive iterations or when maxiter_reject is reached.
        sn_clip: float, default=30.0,
            Errors are capped during rejection so that the S/N is never greater than sn_clip. This prevents overly aggressive rejection
            in high S/N ratio spectrum which neverthless differ at a level greater than the implied S/N due to
            systematics.
        lower: float, default=3.0,
            lower rejection threshold for djs_reject
        upper: float: default=3.0,
            upper rejection threshold for djs_reject
        maxrej: int, default=None,
            maximum number of pixels to reject in each iteration for djs_reject.
        max_factor: float, default = 10.0,
            Maximum allowed value of the returned ratio
        maxiters: int, defrault = 5,
            Maximum number of iterations for astropy.stats.SigmaClip
        min_good: float, default = 0.05
            Minimum fraction of good pixels determined as a fraction of the total pixels for estimating the median ratio
        phot_scale_dicts: dict,
            Dictionary for rescaling spectra to match photometry. Not yet implemented.
        nmaskedge: int, default=2
            Number of edge pixels to mask. This should be removed/fixed.
        qafile: str, default=None
            Root name for QA, if None, it will be determined either the outfile
        outfile: str, default=None,
            Root name for QA, if None, it will come from the target name from the fits header.
        order_scale: bool, default=False,
            Re-scale the orders to match up in the overlap regions. This is currently producing weird results for IR spectra
        merge_stack: bool, default=False,
            Compute an experimental combine of the high S/N combined orders in addition to the default algorithm,
            which is to compute one giant stack using all order overlaps
        nbest (int):
            Number of orders to use for estimating the per exposure weights. Default is nbest=None,
            which will just use one fourth of the orders.
        debug: bool, default=False,
            Show all QA plots useful for debugging. Note there are lots of QA plots, so only set this to True if you want to inspect them all.
        debug_scale (bool): default=False
            Show interactive QA plots for the rescaling of the spectra for each individua order
        debug_order_scale (bool): default=False
            Show interactive QA plots for the rescaling of the spectra so that the overlap regions match from order to order
        show: bool, default=False,
             Show key QA plots or not

    Returns:
        tuple: Returns the following:
            - wave_giant_stack: ndarray, (ngrid,): Wavelength grid for
              stacked spectrum. As discussed above, this is the weighted
              average of the wavelengths of each spectrum that
              contriuted to a bin in the input wave_grid wavelength
              grid. It thus has ngrid elements, whereas wave_grid has
              ngrid+1 elements to specify the ngrid total number of
              bins. Note that wave_giant_stack is NOT simply the
              wave_grid bin centers, since it computes the weighted
              average.
            - flux_giant_stack: ndarray, (ngrid,): Final stacked
              spectrum on wave_stack wavelength grid
            - ivar_giant_stack: ndarray, (ngrid,): Inverse variance
              spectrum on wave_stack wavelength grid. Erors are
              propagated according to weighting and masking.
            - mask_giant_stack: ndarray, bool, (ngrid,): Mask for
              stacked spectrum on wave_stack wavelength grid. True=Good.
    '''

    # output filenams for fits and QA plots
    #outfile_order = outfile.replace('.fits', '_order.fits') if outfile is not None else None

    if qafile is not None:
        qafile_stack = qafile.replace('.pdf', '_stack.pdf')
        qafile_chi = qafile.replace('.pdf', '_chi.pdf')
    else:
        qafile_stack = None
        qafile_chi = None

    # data shape
    nspec, norder, nexp = waves.shape
    if nbest is None:
        # Decide how many orders to use for estimating the per exposure weights. If nbest was not passed in
        # default to using one fourth of the orders
        nbest = int(np.ceil(norder/4))


    # Decide how much to smooth the spectra by if this number was not passed in
    if sn_smooth_npix is None:
        # This is the effective good number of spectral pixels in the stack
        nspec_eff = np.sum(waves > 1.0)/(norder*nexp)
        sn_smooth_npix = int(np.round(0.1 * nspec_eff))
        msgs.info('Using a sn_smooth_pix={:d} to decide how to scale and weight your spectra'.format(sn_smooth_npix))

    # create some arrays
    scales = np.zeros_like(waves)

    # Generate a giant wave_grid
    wave_grid, _, _ = get_wave_grid(waves, masks=masks, wave_method=wave_method,
                                    wave_grid_min=wave_grid_min, wave_grid_max=wave_grid_max,
                                    dwave=dwave, dv=dv, dloglam=dloglam, samp_fact=samp_fact)

    # Evaluate the sn_weights. This is done once at the beginning
    rms_sn, weights_sn = sn_weights(waves, fluxes, ivars, masks, sn_smooth_npix, const_weights=const_weights, verbose=True)
    # Isolate the nbest best orders, and then use the average S/N of these to determine the per exposure relative weights.
    mean_sn_ord = np.mean(rms_sn, axis=1)
    best_orders = np.argsort(mean_sn_ord)[::-1][0:nbest]
    rms_sn_per_exp = np.mean(rms_sn[best_orders, :], axis=0)
    weights_exp = np.tile(rms_sn_per_exp**2, (nspec, norder, 1))
    if sensfile is not None:
        weights_sens = sensfunc_weights(sensfile, waves, debug=debug)
        weights = weights_exp*weights_sens
    else:
        msgs.error('Using ivar weights is deprecated.')
        msgs.warn('No sensfunc is available for weighting, using smoothed ivar weights which is not optimal!')
        _, weights_ivar = sn_weights(waves, fluxes, ivars, masks, sn_smooth_npix, const_weights=const_weights,
                                     ivar_weights=True, verbose=True)
        weights = weights_exp*weights_ivar

    if debug:
        weights_qa(waves, weights, masks, title='ech_combspec')

    fluxes_scl_interord = np.zeros_like(fluxes)
    ivars_scl_interord = np.zeros_like(ivars)
    scales_interord = np.zeros_like(fluxes)
    # First perform inter-order scaling once
    for iord in range(norder):
        # TODO Add checking here such that orders with low S/N ratio are instead scaled using scale factors from
        # higher S/N ratio. The point is it makes no sense to take 0.0/0.0. In the low S/N regime, i.e. DLAs,
        # GP troughs, we should be rescaling using scale factors from orders with signal. This also applies
        # to the echelle combine below.
        fluxes_scl_interord[:, iord], ivars_scl_interord[:,iord], scales_interord[:,iord], scale_method_used = \
            scale_spec_stack(wave_grid, waves[:, iord, :], fluxes[:, iord, :], ivars[:, iord, :], masks[:, iord, :],
                             rms_sn[iord, :], weights[:, iord, :], ref_percentile=ref_percentile,
                             maxiter_scale=maxiter_scale, sigrej_scale=sigrej_scale, scale_method=scale_method,
                             hand_scale=hand_scale,
                             sn_min_polyscale=sn_min_polyscale, sn_min_medscale=sn_min_medscale, debug=debug_scale)

    # Arrays to store rescaled spectra. Need Fortran like order reshaping to create a (nspec, norder*nexp) stack of spectra.
    # The order of the reshaping in the second dimension is such that blocks norder long for each exposure are stacked
    # sequentially, i.e. for order number [:, 0:norder] would be the 1st exposure, [:,norder:2*norder] would be the
    # 2nd exposure, etc.
    shape_2d = (nspec, norder * nexp)
    waves_2d = np.reshape(waves, shape_2d, order='F')
    fluxes_2d = np.reshape(fluxes_scl_interord, shape_2d, order='F')
    ivars_2d = np.reshape(ivars_scl_interord, shape_2d, order='F')
    masks_2d = np.reshape(masks, shape_2d, order='F')
    scales_2d = np.reshape(scales_interord, shape_2d, order='F')
    weights_2d = np.reshape(weights, shape_2d, order='F')
    rms_sn_2d = np.reshape(rms_sn, (norder*nexp), order='F')
    # Iteratively scale and stack the spectra, this takes or the order re-scaling we were doing previously
    fluxes_pre_scale = fluxes_2d.copy()
    ivars_pre_scale = ivars_2d.copy()
    # For the first iteration use the scale_method input as an argument (default=None, which will allow
    # soly_poly_ratio scaling which is very slow). For all the other iterations simply use median rescaling since
    # we are then applying tiny corrections and median scaling is much faster
    scale_method_iter = [scale_method]  + ['median']*(niter_order_scale - 1)
    for iter in range(niter_order_scale):
        fluxes_scale_2d, ivars_scale_2d, scales_iter, scale_method_used = scale_spec_stack(
            wave_grid, waves_2d, fluxes_pre_scale, ivars_pre_scale, masks_2d, rms_sn_2d, weights_2d, ref_percentile=ref_percentile,
            maxiter_scale=maxiter_scale, sigrej_scale=sigrej_scale, scale_method=scale_method_iter[iter], hand_scale=hand_scale,
            sn_min_polyscale=sn_min_polyscale, sn_min_medscale=sn_min_medscale,
            show=(show_order_scale & (iter == (niter_order_scale-1))))
        scales_2d *= scales_iter
        fluxes_pre_scale = fluxes_scale_2d.copy()
        ivars_pre_scale = ivars_scale_2d.copy()

    # Reshape the outputs to be (nspec, norder, nexp)
    fluxes_scale = np.reshape(fluxes_scale_2d, (nspec, norder, nexp), order='F')
    ivars_scale = np.reshape(ivars_scale_2d, (nspec, norder, nexp), order='F')
    scales = np.reshape(scales_2d, (nspec, norder, nexp), order='F')

    # Arrays to store stacked individual order spectra.
    waves_stack_orders = np.zeros((np.size(wave_grid) - 1, norder))
    fluxes_stack_orders = np.zeros_like(waves_stack_orders)
    ivars_stack_orders = np.zeros_like(waves_stack_orders)
    masks_stack_orders = np.zeros_like(waves_stack_orders, dtype=bool)
    outmasks_orders = np.zeros_like(masks)
    # Now perform stacks order by order
    for iord in range(norder):
        # Rejecting and coadding
        waves_stack_orders[:, iord], fluxes_stack_orders[:, iord], ivars_stack_orders[:, iord], \
        masks_stack_orders[:, iord],  outmasks_orders[:,iord,:], nused_iord = spec_reject_comb(
            wave_grid, waves[:, iord, :], fluxes_scale[:, iord, :], ivars_scale[:, iord, :], masks[:, iord, :], weights[:, iord, :],
            sn_clip=sn_clip, lower=lower, upper=upper, maxrej=maxrej, maxiter_reject=maxiter_reject, debug=debug,
            title='order_stacks')
        if show_order_stacks:
            # TODO This will probably crash since sensfile is not guarnetted to have telluric.
            #if sensfile is not None:
            #    tell_iord = get_tell_from_file(sensfile, waves_stack_orders[:, iord], masks_stack_orders[:, iord], iord=iord)
            #else:
            #    tell_iord = None
            tell_iord=None
            coadd_qa(waves_stack_orders[:, iord], fluxes_stack_orders[:, iord], ivars_stack_orders[:, iord], nused_iord,
                     mask=masks_stack_orders[:, iord], tell=tell_iord,
                     title='Coadded spectrum of order {:d}/{:d}'.format(iord, norder))

    # Now compute the giant stack
    wave_giant_stack, flux_giant_stack, ivar_giant_stack, mask_giant_stack, outmask_giant_stack, nused_giant_stack = \
        spec_reject_comb(wave_grid, waves_2d, fluxes_2d, ivars_2d, masks_2d, weights_2d, sn_clip=sn_clip,
                         lower=lower, upper=upper, maxrej=maxrej, maxiter_reject=maxiter_reject, debug=debug)

    # Reshape everything now exposure-wise
    waves_2d_exps = waves_2d.reshape((nspec * norder, nexp), order='F')
    fluxes_2d_exps = fluxes_2d.reshape(np.shape(waves_2d_exps), order='F')
    ivars_2d_exps = ivars_2d.reshape(np.shape(waves_2d_exps), order='F')
    masks_2d_exps = masks_2d.reshape(np.shape(waves_2d_exps), order='F')
    outmasks_2d_exps = outmask_giant_stack.reshape(np.shape(waves_2d_exps), order='F')
    # rejection statistics, exposure by exposure
    nrej = np.sum(np.invert(outmasks_2d_exps) & masks_2d_exps, axis=0)  # rejected pixels
    norig = np.sum((waves_2d_exps > 1.0) & np.invert(masks_2d_exps), axis=0) # originally masked pixels
    if debug or show:
        # Interpolate stack onto native 2d wavelength grids reshaped exposure-wise
        flux_stack_2d_exps, ivar_stack_2d_exps, mask_stack_2d_exps = interp_spec(
            waves_2d_exps, wave_giant_stack, flux_giant_stack, ivar_giant_stack, mask_giant_stack)
        if show_exp:
            # Show QA plots for each exposure
            rejivars_2d_exps, sigma_corrs_2d_exps, outchi_2d_exps, maskchi_2d_exps = update_errors(
                fluxes_2d_exps, ivars_2d_exps, outmasks_2d_exps, flux_stack_2d_exps, ivar_stack_2d_exps,
                mask_stack_2d_exps, sn_clip=sn_clip)
            # QA for individual exposures
            for iexp in range(nexp):
                # plot the residual distribution
                msgs.info('QA plots for exposure {:} with new_sigma = {:}'.format(iexp, sigma_corrs_2d_exps[iexp]))
                # plot the residual distribution for each exposure
                title_renorm = 'ech_combspec: Error distribution about stack for exposure {:d}/{:d}'.format(iexp, nexp)
                renormalize_errors_qa(outchi_2d_exps[:, iexp], maskchi_2d_exps[:, iexp], sigma_corrs_2d_exps[iexp],
                                      title=title_renorm)
                title_coadd_iexp = 'ech_combspec: nrej={:d} pixels rejected,'.format(nrej[iexp]) + \
                                   ' norig={:d} originally masked,'.format(norig[iexp]) + \
                                   ' for exposure {:d}/{:d}'.format(iexp, nexp)
                coadd_iexp_qa(waves_2d_exps[:,iexp], fluxes_2d_exps[:,iexp], rejivars_2d_exps[:,iexp], masks_2d_exps[:,iexp],
                              wave_giant_stack, flux_giant_stack, ivar_giant_stack, mask_giant_stack, outmasks_2d_exps[:, iexp],
                              norder=norder, qafile=None, title=title_coadd_iexp)
        # Global QA
        rejivars_1d, sigma_corrs_1d, outchi_1d, maskchi_1d = update_errors(
            fluxes_2d_exps.flatten(), ivars_2d_exps.flatten(), outmasks_2d_exps.flatten(),
            flux_stack_2d_exps.flatten(), ivar_stack_2d_exps.flatten(), mask_stack_2d_exps.flatten(), sn_clip=sn_clip)
        renormalize_errors_qa(outchi_1d, maskchi_1d, sigma_corrs_1d[0], qafile=qafile_chi, title='Global Chi distribution')
        # show the final coadded spectrum
        coadd_qa(wave_giant_stack, flux_giant_stack, ivar_giant_stack, nused_giant_stack, mask=mask_giant_stack,
                 title='Final stacked spectrum', qafile=qafile_stack)

    ## Stack with an altnernative method: combine the stacked individual order spectra directly. This is deprecated
    merge_stack = False
    if merge_stack:
        order_weights = sensfunc_weights(sensfile, waves_stack_orders, debug=debug)
        wave_merge, flux_merge, ivar_merge, mask_merge, nused_merge = compute_stack(
            wave_grid, waves_stack_orders, fluxes_stack_orders, ivars_stack_orders, masks_stack_orders, order_weights)
        if show_order_stacks:
            qafile_merge = 'spec1d_merge_{:}'.format(qafile)
            coadd_qa(wave_merge, flux_merge, ivar_merge, nused_merge, mask=mask_merge, tell = None,
                     title='Straight combined spectrum of the stacked individual orders', qafile=qafile_merge)
        #if outfile is not None:
        #    outfile_merge = outfile.replace('.fits', '_merge.fits')
        #    save.save_coadd1d_to_fits(outfile_merge, wave_merge, flux_merge, ivar_merge, mask_merge, header=header,
        #                              ex_value=ex_value, overwrite=True)

    # Save stacked individual order spectra
    #save.save_coadd1d_to_fits(outfile_order, waves_stack_orders, fluxes_stack_orders, ivars_stack_orders, masks_stack_orders,
    #                          header=header, ex_value = ex_value, overwrite=True)
    #save.save_coadd1d_to_fits(outfile, wave_giant_stack, flux_giant_stack, ivar_giant_stack, mask_giant_stack,
    #                          header=header, ex_value=ex_value, overwrite=True)


    return (wave_giant_stack, flux_giant_stack, ivar_giant_stack, mask_giant_stack), \
           (waves_stack_orders, fluxes_stack_orders, ivars_stack_orders, masks_stack_orders,)


class CoAdd1d(object):

    # Superclass factory method generates the subclass instance
    @classmethod
    def get_instance(cls, spec1dfiles, objids, par=None, sensfile=None, debug=False, show=False):
        pypeline = fits.getheader(spec1dfiles[0])['PYPELINE']
        return next(c for c in cls.__subclasses__() if c.__name__ == pypeline)(
            spec1dfiles, objids, par=par, sensfile=sensfile, debug=debug, show=show)

    def __init__(self, spec1dfiles, objids, par=None, sensfile=None, debug=False, show=False):

        # Instantiate attributes
        self.spec1dfiles = spec1dfiles
        self.objids = objids
        self.sensfile = sensfile
        # Load the spectrograph only if par was not passed in to get default parset
        if par is None:
            header = fits.getheader(spec1dfiles[0])
            spectrograph = load_spectrograph(header['PYP_SPEC'])
            self.par = spectrograph.default_pypeit_par()['coadd1d']
        else:
            self.par = par
        self.debug = debug
        self.show = show
        self.nexp = len(self.spec1dfiles) # Number of exposures
        self.coaddfile = None

    def run(self):

        # Load the data
        self.waves, self.fluxes, self.ivars, self.masks, self.header = self.load()
        # Coadd the data
        self.wave_coadd, self.flux_coadd, self.ivar_coadd, self.mask_coadd = self.coadd()

    def load(self):
        """
        Load the arrays we need for performing coadds.

        Returns:
          waves, fluxes, ivars, masks, header
        """

        for iexp in range(self.nexp):
            sobjs = specobjs.SpecObjs.from_fitsfile(self.spec1dfiles[iexp])
            indx = sobjs.name_indices(self.objids[iexp])
            wave_iexp, flux_iexp, ivar_iexp, mask_iexp, meta_spec, header = \
                sobjs[indx].unpack_object(ret_flam=self.par['flux_value'])
            # Allocate arrays on first iteration
            if iexp == 0:
                waves = np.zeros(wave_iexp.shape + (self.nexp,))
                fluxes = np.zeros_like(waves)
                ivars = np.zeros_like(waves)
                masks = np.zeros_like(waves, dtype=bool)
                header_out = header

            waves[...,iexp], fluxes[...,iexp], ivars[..., iexp], masks[...,iexp] = wave_iexp, flux_iexp, ivar_iexp, mask_iexp

        return waves, fluxes, ivars, masks, header_out

    def save(self, coaddfile, telluric=None, obj_model=None, overwrite=True):
        """
        Routine to save 1d coadds to a fits file. This replaces save.save_coadd1d_to_fits

        Args:
            telluric:
            obj_model:
            ex_value:
            overwrite:

        Returns:

        """

        self.coaddfile = coaddfile
        ex_value = self.par['ex_value']
        # Estimate sigma from ivar
        sig = np.sqrt(utils.inverse(self.ivar_coadd))
        if (os.path.exists(self.coaddfile)) and (np.invert(overwrite)):
            hdulist = fits.open(self.coaddfile)
            msgs.info("Reading primary HDU from existing file: {:s}".format(self.coaddfile))
        else:
            msgs.info("Creating a new primary HDU.")
            prihdu = fits.PrimaryHDU()
            if self.header is None:
                msgs.warn('The primary header is none')
            else:
                prihdu.header = self.header
            hdulist = fits.HDUList([prihdu])

        wave_mask = self.wave_coadd > 1.0
        # Add Spectrum Table
        cols = []
        cols += [fits.Column(array=self.wave_coadd[wave_mask], name='{:}_WAVE'.format(ex_value), format='D')]
        cols += [fits.Column(array=self.flux_coadd[wave_mask], name='{:}_FLAM'.format(ex_value), format='D')]
        cols += [fits.Column(array=self.ivar_coadd[wave_mask], name='{:}_FLAM_IVAR'.format(ex_value), format='D')]
        cols += [fits.Column(array=sig[wave_mask], name='{:}_FLAM_SIG'.format(ex_value), format='D')]
        cols += [fits.Column(array=self.mask_coadd[wave_mask].astype(float), name='{:}_MASK'.format(ex_value), format='D')]
        if telluric is not None:
            cols += [fits.Column(array=telluric[wave_mask], name='TELLURIC', format='D')]
        if obj_model is not None:
            cols += [fits.Column(array=obj_model[wave_mask], name='OBJ_MODEL', format='D')]

        coldefs = fits.ColDefs(cols)
        tbhdu = fits.BinTableHDU.from_columns(coldefs)
        tbhdu.name = 'OBJ0001-SPEC0001-{:}'.format(ex_value.capitalize())
        hdulist.append(tbhdu)

        if (os.path.exists(self.coaddfile)) and (np.invert(overwrite)):
            hdulist.writeto(self.coaddfile, overwrite=True)
            msgs.info("Appending 1D spectra to existing file {:s}".format(self.coaddfile))
        else:
            hdulist.writeto(self.coaddfile, overwrite=overwrite)
            msgs.info("Wrote 1D spectra to {:s}".format(self.coaddfile))



    def coadd(self):
        """
        Dummy method overloaded by sub-classes

        Returns:

        """
        return [None]*4


class MultiSlit(CoAdd1d):
    """
    Child of CoAdd1d for Multislit and Longslit reductions
    """

    def __init__(self, spec1dfiles, objids, par=None, sensfile=None, debug=False, show=False):
        super().__init__(spec1dfiles, objids, par=par, sensfile=sensfile, debug=debug, show=show)

    def coadd(self):
        wave_coadd, flux_coadd, ivar_coadd, mask_coadd = multi_combspec(
            self.waves, self.fluxes, self.ivars, self.masks,
            sn_smooth_npix=self.par['sn_smooth_npix'], wave_method=self.par['wave_method'],
            samp_fact=self.par['samp_fact'], ref_percentile=self.par['ref_percentile'],
            maxiter_scale=self.par['maxiter_scale'], sigrej_scale=self.par['sigrej_scale'],
            scale_method=self.par['scale_method'], sn_min_medscale=self.par['sn_min_medscale'],
            sn_min_polyscale=self.par['sn_min_polyscale'], maxiter_reject=self.par['maxiter_reject'],
            lower=self.par['lower'], upper=self.par['upper'], maxrej=self.par['maxrej'], sn_clip=self.par['sn_clip'],
            debug=self.debug, show=self.show)

        return wave_coadd, flux_coadd, ivar_coadd, mask_coadd



class Echelle(CoAdd1d):
    """
    Child of CoAdd1d for Echelle reductions
    """

    def __init__(self, spec1dfiles, objids, par=None, sensfile=None, debug=False, show=False):
        super().__init__(spec1dfiles, objids, par=par, sensfile=sensfile, debug=debug, show=show)

    def coadd(self):
        (wave_coadd, flux_coadd, ivar_coadd, mask_coadd), order_stacks = ech_combspec(
            self.waves, self.fluxes, self.ivars, self.masks, self.sensfile,
            nbest=self.par['nbest'], sn_smooth_npix=self.par['sn_smooth_npix'], wave_method=self.par['wave_method'],
            samp_fact=self.par['samp_fact'], ref_percentile=self.par['ref_percentile'],
            maxiter_scale=self.par['maxiter_scale'], sigrej_scale=self.par['sigrej_scale'],
            scale_method=self.par['scale_method'], sn_min_medscale=self.par['sn_min_medscale'],
            sn_min_polyscale=self.par['sn_min_polyscale'], maxiter_reject=self.par['maxiter_reject'],
            lower=self.par['lower'], upper=self.par['upper'], maxrej=self.par['maxrej'], sn_clip=self.par['sn_clip'],
            debug = self.debug, show = self.show)

        return wave_coadd, flux_coadd, ivar_coadd, mask_coadd<|MERGE_RESOLUTION|>--- conflicted
+++ resolved
@@ -37,11 +37,10 @@
 
 
 # TODO the other methods iref should be deprecated or removed
-def get_wave_grid(waves, masks=None, wave_method='linear', iref=0, wave_grid_min=None,
-                  wave_grid_max=None, dwave=None, dv=None, dloglam=None, samp_fact=1.0):
+def get_wave_grid(waves, masks=None, wave_method='linear', iref=0, wave_grid_min=None, wave_grid_max=None,
+                  dwave=None, dv=None, dloglam=None, samp_fact=1.0):
     """
-    Create a new wavelength grid for the spectra to be rebinned and
-    coadded on.
+    Create a new wavelength grid for the spectra to be rebinned and coadded on
 
     Args:
         waves (ndarray):
@@ -72,25 +71,10 @@
         dloglam (float):
             Pixel size in log10(wave) for the log10 method.
         samp_fact (float):
-            sampling factor to make the wavelength grid finer or
-            coarser.  samp_fact > 1.0 oversamples (finer), samp_fact <
-            1.0 undersamples (coarser)
+            sampling factor to make the wavelength grid finer or coarser.  samp_fact > 1.0 oversamples (finer),
+            samp_fact < 1.0 undersamples (coarser)
 
     Returns:
-<<<<<<< HEAD
-        wave_grid, wave_grid_mid, dsamp
-
-        wave_grid (np.ndarray):
-           New wavelength grid, not masked
-        wave_grid_mid (np.ndarray):
-           New wavelength grid evaluated at the centers of the wavelength bins, that is this
-           grid is simply offset from wave_grid by dsamp/2.0, in either linear space or log10
-           depending on whether linear or (log10 or velocity) was requested.  For iref or concatenate
-           the linear wavelength sampling will be calculated.
-        dsamp (float):
-           The pixel sampling for wavelength grid created.
-
-=======
         tuple: Returns two numpy.ndarray objects and a float:
 
             - wave_grid (np.ndarray): New wavelength grid, not masked
@@ -103,9 +87,9 @@
               calculated.
             - dsamp (float): The pixel sampling for wavelength grid
               created.
->>>>>>> deb6c16b
 
     """
+
     c_kms = constants.c.to('km/s').value
 
     if masks is None:
@@ -230,16 +214,11 @@
 
 def renormalize_errors(chi, mask, clip = 6.0, max_corr = 5.0, title = '', debug=False):
     """
-
-    Function for renormalizing errors. The distribbution of input chi
-    (defined by chi = (data - model)/sigma) values is analyzed, and a
-    correction factor to the standard deviation sigma_corr is returned.
-    This should be multiplied into the errors. In this way, a rejection
-    threshold of i.e. 3-sigma, will always correspond to roughly the
-    same percentile.  This renormalization guarantees that rejection is
-    not too agressive in cases where the empirical errors determined
-    from the chi-distribution differ significantly from the noise model
-    which was used to determine chi.
+    Function for renormalizing errors. The distribbution of input chi (defined by chi = (data - model)/sigma) values is
+    analyzed, and a correction factor to the standard deviation sigma_corr is returned. This should be multiplied into
+    the errors. In this way, a rejection threshold of i.e. 3-sigma, will always correspond to roughly the same percentile.
+    This renormalization guarantees that rejection is not too agressive in cases where the empirical errors determined
+    from the chi-distribution differ significantly from the noise model which was used to determine chi.
 
     Args:
         chi (ndarray):
@@ -247,8 +226,7 @@
         mask (ndarray, bool):
             True = good, mask for your chi array
         clip (float):
-            threshold for outliers which will be clipped for the purpose
-            of computing the renormalization factor
+            threshold for outliers which will be clipped for the purpose of computing the renormalization factor
         max_corr (float):
             maximum corrected sigma allowed.
         title (str):
@@ -298,9 +276,8 @@
         func (str):
            polynomial type
         model (str):
-           model type, valid model types are 'poly', 'square', or 'exp',
-           corresponding to normal polynomial, squared polynomial, or
-           exponentiated polynomial
+           model type, valid model types are 'poly', 'square', or 'exp', corresponding to normal polynomial,
+           squared polynomial, or exponentiated polynomial
         wave (float ndarray):
            array of wavelength values
         wave_min:
@@ -388,40 +365,28 @@
 
 def poly_ratio_fitfunc(flux_ref, thismask, arg_dict, **kwargs_opt):
     """
-    Function to be optimized by robust_optimize for solve_poly_ratio
-    polynomial rescaling of one spectrum to match a reference spectrum.
-    This function has the correct format for running robust_optimize
-    optimization. In addition to running the optimization, this function
-    recomputes the error vector ivartot for the error rejection that
-    takes place at each iteration of the robust_optimize optimization.
-    The ivartot is also renormalized using the renormalize_errors
-    function enabling rejection. A scale factor is multiplied into the
-    true errors to allow one to reject based on the statistics of the
-    actual error distribution.
+    Function to be optimized by robust_optimize for solve_poly_ratio polynomial rescaling of one spectrum to
+    match a reference spectrum. This function has the correct format for running robust_optimize optimization. In addition
+    to running the optimization, this function recomputes the error vector ivartot for the error rejection that takes
+    place at each iteration of the robust_optimize optimization. The ivartot is also renormalized using the
+    renormalize_errors function enabling rejection. A scale factor is multiplied into the true errors to allow one
+    to reject based on the statistics of the actual error distribution.
 
     Args:
-
-        flux_ref: ndarray, reference flux that we are trying to rescale
-            our spectrum to match
-
-        thismask: ndarray, bool, mask for the current iteration of the
-            optimization. True=good
-
-        arg_dict: dictionary containing arguments for the optimizing
-            function. See poly_ratio_fitfunc_chi2 for how arguments are
-            used. They are mask, flux_med, flux_ref_med, ivar_ref_med,
-            wave, wave_min, wave_max, func
-
-        kwargs_opt: arguments to be passed to the optimizer, which in
-            this case is just vanilla scipy.minimize with the default
-            optimizer
-
-    Returns:
+        flux_ref: ndarray, reference flux that we are trying to rescale our spectrum to match
+        thismask: ndarray, bool, mask for the current iteration of the optimization. True=good
+        arg_dict: dictionary containing arguments for the optimizing function. See poly_ratio_fitfunc_chi2 for how arguments
+                  are used. They are mask, flux_med, flux_ref_med, ivar_ref_med, wave, wave_min, wave_max, func
+        kwargs_opt: arguments to be passed to the optimizer, which in this case is just vanilla scipy.minimize with
+                    the default optimizer
+
+   Returns:
         Three objects are returned. (1) scipy optimization object, (2)
         scale factor to be applied to the data to match the reference
         spectrum flux_ref, (3) error vector to be used for the rejection
         that takes place at each iteration of the robust_optimize
         optimization
+
     """
 
     # flux_ref, ivar_ref act like the 'data', the rescaled flux will be the 'model'
@@ -481,35 +446,22 @@
 
 def solve_poly_ratio(wave, flux, ivar, flux_ref, ivar_ref, norder, mask = None, mask_ref = None,
                      scale_min = 0.05, scale_max = 100.0, func='legendre', model ='square',
-<<<<<<< HEAD
                      maxiter=3, sticky=True, lower=3.0, upper=3.0, median_frac=0.01,
                      ref_percentile=70.0, debug=False):
-    '''
+    """
     Routine for solving for the polynomial rescaling of an input spectrum flux to match a reference spectrum flux_ref.
     The two spectra need to be defined on the same wavelength grid. The code will work best if you choose the reference
     to be the higher S/N ratio spectrum. Note that the code
     multiplies in the square of a polnomial of order norder to ensure positivity of the scale factor.  It also
     operates on median filtered spectra to be more robust against outliers
-=======
-                     maxiter=3, sticky=True, lower=3.0, upper=3.0, median_frac=0.01, debug=False):
-    """
-    Routine for solving for the polynomial rescaling of an input
-    spectrum flux to match a reference spectrum flux_ref.  The two
-    spectra need to be defined on the same wavelength grid. The code
-    will work best if you choose the reference to be the higher S/N
-    ratio spectrum. Note that the code multiplies in the square of a
-    polnomial of order norder to ensure positivity of the scale factor.
-    It also operates on median filtered spectra to be more robust
-    against outliers
->>>>>>> deb6c16b
 
     Args:
         wave: ndarray, (nspec,)
             wavelength. flux, ivar, flux_ref, and ivar_ref must all be on the same wavelength grid
         flux: ndarray, (nspec,)
-            flux that you want to rescale to match flux_ref
+             flux that you want to rescale to match flux_ref
         ivar: ndarray, (nspec,)
-            inverse varaiance of the array that you want to rescale to match flux_ref
+             inverse varaiance of the array that you want to rescale to match flux_ref
         mask: ndarray, bool, (nspec,)
             mask for spectrum that you want to rescale, True=Good
         flux_ref: ndarray, (nspec,)
@@ -522,15 +474,14 @@
             order of polynomial rescaling.  Note that the code multiplies in by the square of a polynomail of order
             norder to ensure positivity of the scale factor.
         scale_min: float, default =0.05
-            minimum scaling factor allowed
+             minimum scaling factor allowed
         scale_max: float, default=100.0
-            maximum scaling factor allowed
+             maximum scaling factor allowed
         func: str, default='legendre'
-            function you want to use,
+             function you want to use,
         model (str): defaut = 'square'
-            model type, valid model types are 'poly', 'square', or
-            'exp', corresponding to normal polynomial, squared
-            polynomial, or exponentiated polynomial
+           model type, valid model types are 'poly', 'square', or 'exp', corresponding to normal polynomial,
+           squared polynomial, or exponentiated polynomial
         maxiter: int, default=3
              maximum number of iterations for robust_optimize
         sticky: bool, default=True
@@ -542,7 +493,7 @@
              upper sigrej rejection threshold for robust_optimize
         median_frac: float default = 0.01,
              the code rescales median filtered spectra with 'reflect' boundary conditions. The
-             with of the median filter will be median_frac*nspec, where nspec is the number of spectral pixels.
+              with of the median filter will be median_frac*nspec, where nspec is the number of spectral pixels.
         debug: bool, default=False
              show interactive QA plot
 
@@ -813,7 +764,7 @@
 
 
 def sensfunc_weights(sensfile, waves, debug=False):
-    '''
+    """
     Get the weights based on the sensfunc
 
     Args:
@@ -827,7 +778,7 @@
     Returns:
         ndarray: sensfunc weights evaluated on the input waves
         wavelength grid
-    '''
+    """
 
     wave_sens, sens, meta_table, out_table, header_sens = sensfunc.SensFunc.load(sensfile)
 
@@ -920,7 +871,7 @@
 
 def robust_median_ratio(flux, ivar, flux_ref, ivar_ref, mask=None, mask_ref=None, ref_percentile=70.0, min_good=0.05,
                         maxiters=5, sigrej=3.0, max_factor=10.0, snr_do_not_rescale=1.0):
-    '''
+    """
     Robustly determine the ratio between input spectrum flux and reference spectrum flux_ref. The code will perform
     best if the reference spectrum is chosen to be the higher S/N ratio spectrum, i.e. a preliminary stack that you want
     to scale each exposure to match. Note that the flux and flux_ref need to be on the same wavelength grid!!
@@ -959,7 +910,7 @@
             the reference spectrum) to compare for the rescaling.
     Returns:
         float: the number that must be multiplied into flux in order to get it to match up with flux_ref
-    '''
+    """
 
     ## Mask for reference spectrum and your spectrum
     if mask is None:
@@ -1133,7 +1084,6 @@
     which method to use based on the input S/N ratio.
 
     Args:
-<<<<<<< HEAD
     wave: ndarray, (nspec,)
        wavelengths grid for the spectra
     flux: ndarray, (nspec,)
@@ -1177,56 +1127,6 @@
        minimum SNR for perforing median scaling
     debug: bool, default=False
        show interactive QA plot
-=======
-        wave: ndarray, (nspec,)
-            wavelengths grid for the spectra
-        flux: ndarray, (nspec,)
-            spectrum that will be rescaled.
-        ivar: ndarray, (nspec,)
-            inverse variance for the spectrum that will be rescaled.
-        sn: float
-            S/N of the spectrum that is being scaled used to make
-            decisions about the scaling method.  This can be computed by
-            sn_weights and passed in.
-        mask: ndarray, bool, (nspec,)
-            mask for the spectrum that will be rescaled. True=Good. If
-            not input, computed from inverse variance
-        flux_ref: ndarray, (nspec,)
-            reference spectrum.
-        ivar_ref: ndarray, (nspec,)
-            inverse variance of reference spectrum.
-        mask_ref: ndarray, bool, (nspec,)
-            mask for reference spectrum. True=Good. If not input, computed from inverse variance.
-        min_good: float, default = 0.05
-            minmum fraction of the total number of good pixels needed for estimate the median ratio
-        maxiters: int,
-            maximum number of iterations for rejecting outliers used by
-            the robust_median_ratio routine if median rescaling is the
-            method used.
-        max_median_factor: float, default=10.0
-            maximum scale factor for median rescaling for robust_median_ratio if median rescaling is the method used.
-        sigrej: float, default=3.0
-            rejection threshold used for rejecting outliers by robsut_median_ratio
-        ref_percentile: float, default=20.0
-            percentile fraction cut used for selecting minimum SNR cut for robust_median_ratio
-        npoly: int, default=None
-            order for the poly ratio scaling if polynomial rescaling is
-            the method used. Default is to automatically compute this
-            based on S/N ratio of data.
-        scale_method: scale method, str, default=None.
-            Options are poly, median, none, or hand. Hand is not well
-            tested.  User can optionally specify the rescaling method.
-            Default is to let the code determine this automitically
-            which works well.
-        hand_scale: ndarray, (nexp,)
-            array of hand scale factors, not well tested
-        sn_max_medscale: float, default=2.0
-            maximum SNR for perforing median scaling
-        sn_min_medscale: float, default=0.5
-            minimum SNR for perforing median scaling
-        debug: bool, default=False
-            show interactive QA plot
->>>>>>> deb6c16b
 
     Returns:
         tuple: (1) flux_scale: ndarray (nspec,) scaled spectrum; (2)
@@ -1487,14 +1387,11 @@
     fig.suptitle(title)
     plt.show()
 
-def coadd_iexp_qa(wave, flux, rejivar, mask, wave_stack, flux_stack, ivar_stack, mask_stack,
-                  outmask, norder=None, title='', qafile=None):
+def coadd_iexp_qa(wave, flux, rejivar, mask, wave_stack, flux_stack, ivar_stack, mask_stack, outmask, norder=None, title='', qafile=None):
     """
 
-    Routine to creqate QA for showing the individual spectrum compared
-    to the combined stacked spectrum indicating which pixels were
-    rejected.
-
+    Routine to creqate QA for showing the individual spectrum compared to the combined stacked spectrum indicating
+     which pixels were rejected.
     Args:
         wave: ndarray, (nspec,)
             wavelength array for spectrum of the exposure in question.
@@ -1983,7 +1880,7 @@
             greater than sn_clip. This prevents overly aggressive
             rejection in high S/N ratio spectrum which neverthless
             differ at a level greater than the implied S/N due to
-            systematics.  definition of sticky.
+            systematics.
         sigrej_scale: float, default=3.0
             Rejection threshold used for rejecting pixels when rescaling spectra with scale_spec.
         lower: float, default=3.0,
