--- conflicted
+++ resolved
@@ -2,21 +2,12 @@
 """
 import numpy as np
 import scipy
-from matplotlib import pyplot as plt
-
-<<<<<<< HEAD
-=======
-from IPython import embed
-
-from sklearn.decomposition import PCA
-
->>>>>>> 3e09f8e7
+
 from astropy import stats
 
 from pypeit import msgs
 from pypeit import utils
 from pypeit import ginga
-<<<<<<< HEAD
 from pypeit import tracepca
 from pypeit.core import pydl
 from pypeit.core import pixels
@@ -235,15 +226,6 @@
 
 
 
-=======
-from pypeit import specobjs
-from pypeit import tracepca
-from pypeit.core import pydl
-from pypeit.core import pixels
-from pypeit.core import arc
-from pypeit.core.trace import fit_trace
-from pypeit.core.moment import moment1d
->>>>>>> 3e09f8e7
 
 def extract_optimal(sciimg,ivar, mask, waveimg, skyimg, rn2_img, thismask, oprof, box_radius, specobj, min_frac_use = 0.05):
 
@@ -410,7 +392,6 @@
     specobj.OPT_CHI2 = chi2            # Reduced chi2 of the model fit for this spectral pixel
 
     # Fill in the boxcar extraction tags
-<<<<<<< HEAD
     flux_box = moment1d(imgminsky*mask, specobj.TRACE_SPAT, 2*box_radius,
                         row=specobj.trace_spec)[0]
     # Denom is computed in case the trace goes off the edge of the image
@@ -428,25 +409,6 @@
     rn_box[rn_posind] = np.sqrt(rn2_box[rn_posind])
     pixtot = moment1d(ivar*0 + 1.0, specobj.TRACE_SPAT, 2*box_radius, row=specobj.trace_spec)[0]
     pixmsk = moment1d(ivar*mask == 0.0, specobj.TRACE_SPAT, 2*box_radius,
-=======
-    flux_box = moment1d(imgminsky*mask, specobj.trace_spat, 2*box_radius,
-                        row=specobj.trace_spec)[0]
-    # Denom is computed in case the trace goes off the edge of the image
-    box_denom = moment1d(waveimg*mask > 0.0, specobj.trace_spat, 2*box_radius,
-                         row=specobj.trace_spec)[0]
-    wave_box = moment1d(waveimg*mask, specobj.trace_spat, 2*box_radius,
-                        row=specobj.trace_spec)[0] / (box_denom + (box_denom == 0.0))
-    varimg = 1.0/(ivar + (ivar == 0.0))
-    var_box = moment1d(varimg*mask, specobj.trace_spat, 2*box_radius, row=specobj.trace_spec)[0]
-    nvar_box = moment1d(var_no*mask, specobj.trace_spat, 2*box_radius, row=specobj.trace_spec)[0]
-    sky_box = moment1d(skyimg*mask, specobj.trace_spat, 2*box_radius, row=specobj.trace_spec)[0]
-    rn2_box = moment1d(rn2_img*mask, specobj.trace_spat, 2*box_radius, row=specobj.trace_spec)[0]
-    rn_posind = (rn2_box > 0.0)
-    rn_box = np.zeros(rn2_box.shape,dtype=float)
-    rn_box[rn_posind] = np.sqrt(rn2_box[rn_posind])
-    pixtot = moment1d(ivar*0 + 1.0, specobj.trace_spat, 2*box_radius, row=specobj.trace_spec)[0]
-    pixmsk = moment1d(ivar*mask == 0.0, specobj.trace_spat, 2*box_radius,
->>>>>>> 3e09f8e7
                       row=specobj.trace_spec)[0]
     # If every pixel is masked then mask the boxcar extraction
     mask_box = (pixmsk != pixtot) & np.isfinite(wave_box) & (wave_box > 0.0)
@@ -454,11 +416,7 @@
     # interpolate bad wavelengths over masked pixels
     if bad_box.any():
         f_wave = scipy.interpolate.RectBivariateSpline(spec_vec, spat_vec, waveimg)
-<<<<<<< HEAD
         wave_box[bad_box] = f_wave(specobj.trace_spec[bad_box], specobj.TRACE_SPAT[bad_box],
-=======
-        wave_box[bad_box] = f_wave(specobj.trace_spec[bad_box], specobj.trace_spat[bad_box],
->>>>>>> 3e09f8e7
                                    grid=False)
 
     ivar_box = 1.0/(var_box + (var_box == 0.0))
@@ -1426,17 +1384,10 @@
     # TODO Should we be passing the mask here with extract_asymbox or not?
     flux_spec = moment1d(thisimg, (left_asym+righ_asym)/2, (righ_asym-left_asym),
                          fwgt=totmask.astype(float))[0]
-<<<<<<< HEAD
     mask_spec = moment1d(totmask, (left_asym+righ_asym)/2, (righ_asym-left_asym),
                          fwgt=totmask.astype(float))[0] < 0.3
     flux_mean, flux_median, flux_sig \
-            = stats.sigma_clipped_stats(flux_spec, mask=mask_spec, axis=0, sigma = 3.0,
-=======
-    mask_spec = moment1d(totmask, (left_asym+righ_asym)/2, (righ_asym-left_asym), 
-                         fwgt=totmask.astype(float))[0] < 0.3
-    flux_mean, flux_median, flux_sig \
             = stats.sigma_clipped_stats(flux_spec, mask=mask_spec, axis=0, sigma=3.0,
->>>>>>> 3e09f8e7
                                         cenfunc='median', stdfunc=utils.nan_mad_std)
 
     ##   New CODE
@@ -1697,19 +1648,11 @@
         trc_inmask = np.outer(spec_mask, np.ones(len(sobjs), dtype=bool))
         xfit_fweight = fit_trace(image, xinit_fweight, ncoeff, bpm=np.invert(inmask),
                                  trace_bpm=np.invert(trc_inmask), fwhm=fwhm, maxdev=maxdev,
-<<<<<<< HEAD
                                  idx=sobjs.name, debug=show_fits)[0]
         xinit_gweight = np.copy(xfit_fweight)
         xfit_gweight = fit_trace(image, xinit_gweight, ncoeff, bpm=np.invert(inmask),
                                  trace_bpm=np.invert(trc_inmask), fwhm=fwhm, maxdev=maxdev,
                                  weighting='gaussian', idx=sobjs.name, debug=show_fits)[0]
-=======
-                                 idx=sobjs.idx, debug=show_fits)[0]
-        xinit_gweight = np.copy(xfit_fweight)
-        xfit_gweight = fit_trace(image, xinit_gweight, ncoeff, bpm=np.invert(inmask),
-                                 trace_bpm=np.invert(trc_inmask), fwhm=fwhm, maxdev=maxdev,
-                                 weighting='gaussian', idx=sobjs.idx, debug=show_fits)[0]
->>>>>>> 3e09f8e7
 
         # assign the final trace
         for iobj in range(nobj_reg):
@@ -2290,11 +2233,7 @@
         msgs.info('Fitting echelle object finding PCA for object {:d}\{:d} with median SNR = {:5.3f}'.format(
                 iobj + 1,nobj_trim,np.median(sobjs_final[indx_obj_id].ech_snr)))
         pca_fits[:,:,iobj] \
-<<<<<<< HEAD
                 = tracepca.pca_trace_object(sobjs_final[indx_obj_id].TRACE_SPAT.T,
-=======
-                = tracepca.pca_trace_object(sobjs_final[indx_obj_id].trace_spat.T,
->>>>>>> 3e09f8e7
                                             order=coeff_npoly, npca=npca,
                                             pca_explained_var=pca_explained_var,
                                         trace_wgt=np.fmax(sobjs_final[indx_obj_id].ech_snr, 1.0),
@@ -2321,13 +2260,8 @@
             # JFH added the condition on ech_frac_was_fit with S/N cut on 7-7-19.
             # TODO is this robust against half the order being masked?
             if spec.ech_frac_was_fit & (spec.ech_snr > 1.0):
-<<<<<<< HEAD
                     spec.TRACE_SPAT = xfit_gweight[:,iord]
                     spec.SPAT_PIXPOS = spec.TRACE_SPAT[specmid]
-=======
-                    spec.trace_spat = xfit_gweight[:,iord]
-                    spec.spat_pixpos = spec.trace_spat[specmid]
->>>>>>> 3e09f8e7
 
     #TODO Put in some criterion here that does not let the fractional position change too much during the iterative
     # tracefitting. The problem is spurious apertures identified on one slit can be pulled over to the center of flux
