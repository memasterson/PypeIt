"""
Module for PypeIt extraction code

.. include:: ../include/links.rst

"""
import copy

import numpy as np
import scipy
from matplotlib import pyplot as plt

from IPython import embed

from astropy import stats

from pypeit import msgs
from pypeit import utils
from pypeit import specobj
from pypeit import specobjs
from pypeit import tracepca
from pypeit import bspline
from pypeit.display import display
from pypeit.core import pydl
from pypeit.core import pixels
from pypeit.core import arc
from pypeit.core import fitting
from pypeit.core import procimg
from pypeit.core.trace import fit_trace
from pypeit.core.moment import moment1d


def extract_optimal(sciimg, ivar, mask, waveimg, skyimg, thismask, oprof, box_radius,
                    spec, min_frac_use=0.05, base_var=None, count_scale=None, noise_floor=None):

    """
    Calculate the spatial FWHM from an object profile. Utility routine for
    fit_profile

    The specobj object is changed in place with the boxcar and optimal
    dictionaries being filled with the extraction parameters.

    Parameters
    ----------
    sciimg : float `numpy.ndarray`_, shape (nspec, nspat)
        Science frame
    ivar : float `numpy.ndarray`_, shape (nspec, nspat)
        Inverse variance of science frame. Can be a model or deduced from the
        image itself.
    mask : boolean `numpy.ndarray`_, shape (nspec, nspat)
        Good-pixel mask, indicating which pixels are should or should not be
        used. Good pixels = True, Bad Pixels = False
    waveimg : float `numpy.ndarray`_, shape (nspec, nspat)
        Wavelength image.
    skyimg : float `numpy.ndarray`_, shape (nspec, nspat)
        Image containing our model of the sky
    thismask : boolean `numpy.ndarray`_, shape (nspec, nspat)
        Image indicating which pixels are on the slit/order in question.
        True=Good.
    oprof : float `numpy.ndarray`_, shape (nspec, nspat)
        Image containing the profile of the object that we are extracting.
    box_radius : :obj:`float`
        Size of boxcar window in floating point pixels in the spatial direction.
    spec : :class:`~pypeit.specobj.SpecObj`
        This is the container that holds object, trace, and extraction
        information for the object in question. This routine operates one object
        at a time.  **This object is altered in place!**
    min_frac_use : :obj:`float`, optional
        If the sum of object profile across the spatial direction are less than
        this value, the optimal extraction of this spectral pixel is masked
        because the majority of the object profile has been masked.
    base_var : `numpy.ndarray`_, shape is (nspec, nspat), optional
        The "base-level" variance in the data set by the detector properties and
        the image processing steps.  See
        :func:`~pypeit.core.procimg.base_variance`.
    count_scale : :obj:`float`, `numpy.ndarray`_, optional
        A scale factor, :math:`s`, that *has already been applied* to the
        provided science image.  For example, if the image has been flat-field
        corrected, this is the inverse of the flat-field counts.  If None, set
        to 1.  If a single float, assumed to be constant across the full image.
        If an array, the shape must match ``base_var``.  The variance will be 0
        wherever :math:`s \leq 0`, modulo the provided ``adderr``.  This is one
        of the components needed to construct the model variance; see
        ``model_noise``.
    noise_floor : :obj:`float`, optional
        A fraction of the counts to add to the variance, which has the effect of
        ensuring that the S/N is never greater than ``1/noise_floor``; see
        :func:`~pypeit.core.procimg.variance_model`.  If None, no noise floor is
        added.
    """
    # Setup
    imgminsky = sciimg - skyimg
    nspat = imgminsky.shape[1]
    nspec = imgminsky.shape[0]

    spec_vec = np.arange(nspec)
    spat_vec = np.arange(nspat)

    # TODO This makes no sense for difference imaging? Not sure we need NIVAR anyway
    var_no = None if base_var is None \
                else procimg.variance_model(base_var, counts=skyimg, count_scale=count_scale,
<<<<<<< HEAD
                                            noise_floor=noise_floor, shot_noise=True)
#    var_no = np.abs(skyimg - np.sqrt(2.0) * np.sqrt(rn2_img)) + rn2_img
=======
                                            noise_floor=noise_floor)
>>>>>>> 8321ce02

    ispec, ispat = np.where(oprof > 0.0)

    # Exit gracefully if we have no positive object profiles, since that means something was wrong with object fitting
    if not np.any(oprof > 0.0):
        msgs.warn('Object profile is zero everywhere. This aperture is junk.')
        return

    mincol = np.min(ispat)
    maxcol = np.max(ispat) + 1
    nsub = maxcol - mincol

    mask_sub = mask[:,mincol:maxcol]
    thismask_sub = thismask[:, mincol:maxcol]
    wave_sub = waveimg[:,mincol:maxcol]
    ivar_sub = np.fmax(ivar[:,mincol:maxcol],0.0) # enforce positivity since these are used as weights
    vno_sub = None if var_no is None else np.fmax(var_no[:,mincol:maxcol],0.0)

    base_sub = None if base_var is None else base_var[:,mincol:maxcol]
    img_sub = imgminsky[:,mincol:maxcol]
    sky_sub = skyimg[:,mincol:maxcol]
    oprof_sub = oprof[:,mincol:maxcol]
    # enforce normalization and positivity of object profiles
    norm = np.nansum(oprof_sub,axis = 1)
    norm_oprof = np.outer(norm, np.ones(nsub))
    oprof_sub = np.fmax(oprof_sub/norm_oprof, 0.0)

    ivar_denom = np.nansum(mask_sub*oprof_sub, axis=1)
    mivar_num = np.nansum(mask_sub*ivar_sub*oprof_sub**2, axis=1)
    mivar_opt = mivar_num/(ivar_denom + (ivar_denom == 0.0))
    flux_opt = np.nansum(mask_sub*ivar_sub*img_sub*oprof_sub, axis=1)/(mivar_num + (mivar_num == 0.0))
    # Optimally extracted noise variance (sky + read noise) only. Since
    # this variance is not the same as that used for the weights, we
    # don't get the usual cancellation. Additional denom factor is the
    # analog of the numerator in Horne's variance formula. Note that we
    # are only weighting by the profile (ivar_sub=1) because
    # otherwise the result depends on the signal (bad).
    nivar_num = np.nansum(mask_sub*oprof_sub**2, axis=1) # Uses unit weights
    if vno_sub is None:
        nivar_opt = None
    else:
        nvar_opt = ivar_denom * np.nansum(mask_sub * vno_sub * oprof_sub**2, axis=1) \
                            / (nivar_num**2 + (nivar_num**2 == 0.0))
        nivar_opt = 1.0/(nvar_opt + (nvar_opt == 0.0))
    # Optimally extract sky and (read noise)**2 in a similar way
    sky_opt = ivar_denom*(np.nansum(mask_sub*sky_sub*oprof_sub**2, axis=1))/(nivar_num**2 + (nivar_num**2 == 0.0))
    if base_var is None:
        base_opt = None
    else:
        base_opt = ivar_denom * np.nansum(mask_sub * base_sub * oprof_sub**2, axis=1) \
                        / (nivar_num**2 + (nivar_num**2 == 0.0))
        base_opt = np.sqrt(base_opt)
        base_opt[np.isnan(base_opt)]=0.0

    tot_weight = np.nansum(mask_sub*ivar_sub*oprof_sub, axis=1)
    prof_norm = np.nansum(oprof_sub, axis=1)
    frac_use = (prof_norm > 0.0)*np.nansum((mask_sub*ivar_sub > 0.0)*oprof_sub, axis=1)/(prof_norm + (prof_norm == 0.0))

    # Use the same weights = oprof^2*mivar for the wavelenghts as the flux.
    # Note that for the flux, one of the oprof factors cancels which does
    # not for the wavelengths.
    wave_opt = np.nansum(mask_sub*ivar_sub*wave_sub*oprof_sub**2, axis=1)/(mivar_num + (mivar_num == 0.0))
    mask_opt = (tot_weight > 0.0) & (frac_use > min_frac_use) & (mivar_num > 0.0) & (ivar_denom > 0.0) & \
               np.isfinite(wave_opt) & (wave_opt > 0.0)

    # Interpolate wavelengths over masked pixels
    badwvs = (mivar_num <= 0) | np.invert(np.isfinite(wave_opt)) | (wave_opt <= 0.0)
    if badwvs.any():
        oprof_smash = np.nansum(thismask_sub*oprof_sub**2, axis=1)
        # Can we use the profile average wavelengths instead?
        oprof_good = badwvs & (oprof_smash > 0.0)
        if oprof_good.any():
            wave_opt[oprof_good] = np.nansum(
                wave_sub[oprof_good,:]*thismask_sub[oprof_good,:]*oprof_sub[oprof_good,:]**2, axis=1)/\
                                   np.nansum(thismask_sub[oprof_good,:]*oprof_sub[oprof_good,:]**2, axis=1)
        oprof_bad = badwvs & ((oprof_smash <= 0.0) | (np.isfinite(oprof_smash) == False) | (wave_opt <= 0.0) | (np.isfinite(wave_opt) == False))
        if oprof_bad.any():
            # For pixels with completely bad profile values, interpolate from trace.
            f_wave = scipy.interpolate.RectBivariateSpline(spec_vec,spat_vec, waveimg*thismask)
            wave_opt[oprof_bad] = f_wave(spec.trace_spec[oprof_bad], spec.TRACE_SPAT[oprof_bad],
                                         grid=False)

    flux_model = np.outer(flux_opt,np.ones(nsub))*oprof_sub
    chi2_num = np.nansum((img_sub - flux_model)**2*ivar_sub*mask_sub,axis=1)
    chi2_denom = np.fmax(np.nansum(ivar_sub*mask_sub > 0.0, axis=1) - 1.0, 1.0)
    chi2 = chi2_num/chi2_denom

    # Fill in the optimally extraction tags
    spec.OPT_WAVE = wave_opt    # Optimally extracted wavelengths
    spec.OPT_COUNTS = flux_opt    # Optimally extracted flux
    spec.OPT_COUNTS_IVAR = mivar_opt   # Inverse variance of optimally extracted flux using modelivar image
    spec.OPT_COUNTS_SIG = np.sqrt(utils.inverse(mivar_opt))
    spec.OPT_COUNTS_NIVAR = nivar_opt  # Optimally extracted noise variance (sky + read noise) only
    spec.OPT_MASK = mask_opt    # Mask for optimally extracted flux
    spec.OPT_COUNTS_SKY = sky_opt      # Optimally extracted sky
    spec.OPT_COUNTS_SIG_DET = base_opt      # Square root of optimally extracted read noise squared
    spec.OPT_FRAC_USE = frac_use    # Fraction of pixels in the object profile subimage used for this extraction
    spec.OPT_CHI2 = chi2            # Reduced chi2 of the model fit for this spectral pixel


def extract_boxcar(sciimg, ivar, mask, waveimg, skyimg, box_radius, spec, base_var=None,
                   count_scale=None, noise_floor=None):
    """
    Perform boxcar extraction for a single SpecObj

    SpecObj is filled in place

    Parameters
    ----------
    sciimg : float `numpy.ndarray`_, shape (nspec, nspat)
        Science frame
    ivar : float `numpy.ndarray`_, shape (nspec, nspat)
        Inverse variance of science frame. Can be a model or deduced from the
        image itself.
    mask : boolean `numpy.ndarray`_, shape (nspec, nspat)
        Good-pixel mask, indicating which pixels are should or should not be
        used. Good pixels = True, Bad Pixels = False
    waveimg : float `numpy.ndarray`_, shape (nspec, nspat)
        Wavelength image.
    skyimg : float `numpy.ndarray`_, shape (nspec, nspat)
        Image containing our model of the sky
    box_radius : :obj:`float`
        Size of boxcar window in floating point pixels in the spatial direction.
    spec : :class:`~pypeit.specobj.SpecObj`
        This is the container that holds object, trace, and extraction
        information for the object in question. This routine operates one object
        at a time.  **This object is altered in place!**
    base_var : `numpy.ndarray`_, shape is (nspec, nspat), optional
        The "base-level" variance in the data set by the detector properties and
        the image processing steps.  See
        :func:`~pypeit.core.procimg.base_variance`.
    count_scale : :obj:`float`, `numpy.ndarray`_, optional
        A scale factor, :math:`s`, that *has already been applied* to the
        provided science image.  For example, if the image has been flat-field
        corrected, this is the inverse of the flat-field counts.  If None, set
        to 1.  If a single float, assumed to be constant across the full image.
        If an array, the shape must match ``base_var``.  The variance will be 0
        wherever :math:`s \leq 0`, modulo the provided ``adderr``.  This is one
        of the components needed to construct the model variance; see
        ``model_noise``.
    noise_floor : :obj:`float`, optional
        A fraction of the counts to add to the variance, which has the effect of
        ensuring that the S/N is never greater than ``1/noise_floor``; see
        :func:`~pypeit.core.procimg.variance_model`.  If None, no noise floor is
        added.
    """
    # Setup
    imgminsky = sciimg - skyimg
    nspat = imgminsky.shape[1]
    nspec = imgminsky.shape[0]

    spec_vec = np.arange(nspec)
    spat_vec = np.arange(nspat)
    if spec.trace_spec is None:
        spec.trace_spec = spec_vec

    # TODO This makes no sense for difference imaging? Not sure we need NIVAR anyway
    var_no = None if base_var is None \
                else procimg.variance_model(base_var, counts=skyimg, count_scale=count_scale,
<<<<<<< HEAD
                                            noise_floor=noise_floor, shot_noise=True)
#    var_no = np.abs(skyimg - np.sqrt(2.0) * np.sqrt(rn2_img)) + rn2_img
=======
                                            noise_floor=noise_floor)
>>>>>>> 8321ce02

    # Fill in the boxcar extraction tags
    flux_box = moment1d(imgminsky*mask, spec.TRACE_SPAT, 2*box_radius, row=spec.trace_spec)[0]
    # Denom is computed in case the trace goes off the edge of the image
    box_denom = moment1d(waveimg*mask > 0.0, spec.TRACE_SPAT, 2*box_radius,
                         row=spec.trace_spec)[0]
    wave_box = moment1d(waveimg*mask, spec.TRACE_SPAT, 2*box_radius,
                        row=spec.trace_spec)[0] / (box_denom + (box_denom == 0.0))
    varimg = 1.0/(ivar + (ivar == 0.0))
    var_box = moment1d(varimg*mask, spec.TRACE_SPAT, 2*box_radius, row=spec.trace_spec)[0]
    nvar_box = None if var_no is None \
                else moment1d(var_no*mask, spec.TRACE_SPAT, 2*box_radius, row=spec.trace_spec)[0]
    sky_box = moment1d(skyimg*mask, spec.TRACE_SPAT, 2*box_radius, row=spec.trace_spec)[0]
    if base_var is None:
        base_box = None
    else:
        _base_box = moment1d(base_var*mask, spec.TRACE_SPAT, 2*box_radius, row=spec.trace_spec)[0]
        base_posind = (_base_box > 0.0)
        base_box = np.zeros(_base_box.shape, dtype=float)
        base_box[base_posind] = np.sqrt(_base_box[base_posind])
    pixtot = moment1d(ivar*0 + 1.0, spec.TRACE_SPAT, 2*box_radius, row=spec.trace_spec)[0]
    pixmsk = moment1d(ivar*mask == 0.0, spec.TRACE_SPAT, 2*box_radius, row=spec.trace_spec)[0]
    # If every pixel is masked then mask the boxcar extraction
    mask_box = (pixmsk != pixtot) & np.isfinite(wave_box) & (wave_box > 0.0)
    bad_box = (wave_box <= 0.0) | np.invert(np.isfinite(wave_box)) | (box_denom == 0.0)
    # interpolate bad wavelengths over masked pixels
    if bad_box.any():
        f_wave = scipy.interpolate.RectBivariateSpline(spec_vec, spat_vec, waveimg)
        wave_box[bad_box] = f_wave(spec.trace_spec[bad_box], spec.TRACE_SPAT[bad_box], grid=False)

    ivar_box = 1.0/(var_box + (var_box == 0.0))
    nivar_box = None if nvar_box is None else 1.0/(nvar_box + (nvar_box == 0.0))

    # Fill em up!
    spec.BOX_WAVE = wave_box
    spec.BOX_COUNTS = flux_box*mask_box
    spec.BOX_COUNTS_IVAR = ivar_box*mask_box
    spec.BOX_COUNTS_SIG = np.sqrt(utils.inverse(ivar_box*mask_box))
    spec.BOX_COUNTS_NIVAR = None if nivar_box is None else nivar_box*mask_box
    spec.BOX_MASK = mask_box
    spec.BOX_COUNTS_SKY = sky_box
    spec.BOX_COUNTS_SIG_DET = base_box
    spec.BOX_RADIUS = box_radius
    # TODO - Confirm this should be float, not int
    spec.BOX_NPIX = pixtot-pixmsk


def findfwhm(model, sig_x):
    """ Calculate the spatial FWHM from an object profile. Utitlit routine for fit_profile

    Parameters
    ----------
    model :   numpy float 2-d array [nspec, nspat]
    x :

    Returns
    -------
    peak :  Peak value of the profile model
    peak_x:  sig_x location where the peak value is obtained
    lwhm:   Value of sig_x at the left width at half maximum
    rwhm:   Value of sig_x at the right width at half maximum

    Notes
    -----
    Revision History
        - 11-Mar-2005  Written by J. Hennawi and S. Burles David Schlegel, Princeton.
        - 28-May-2018  Ported to python by J. Hennawi
    """


    peak = (model*(np.abs(sig_x) < 1.)).max()
    peak_x = sig_x[(model*(np.abs(sig_x) < 1.)).argmax()]

    lrev = ((sig_x < peak_x) & (model < 0.5*peak))[::-1]
    lind, = np.where(lrev)
    if(lind.size > 0):
        lh = lind.min()
        lwhm = (sig_x[::-1])[lh]
    else:
        lwhm = -0.5*2.3548

    rind, = np.where((sig_x > peak_x) & (model < 0.5*peak))
    if(rind.size > 0):
        rh = rind.min()
        rwhm = sig_x[rh]
    else:
        rwhm = 0.5 * 2.3548

    return (peak, peak_x, lwhm, rwhm)



def qa_fit_profile(x_tot,y_tot, model_tot, l_limit = None, r_limit = None, ind = None,
                   title =' ', xtrunc = 1e6, xlim = None, ylim = None, qafile = None):

    # Plotting pre-amble
    plt.close("all")
    #plt.clf()
#    plt.rc('text', usetex=True)
#    plt.rc('font', family='serif')
    width = 10.0 # Golden ratio 1.618
    fig, ax = plt.subplots(1, figsize=(width, width/1.618))

    if ind is None:
        indx = np.slice(x_tot.size)
    else:
        if len(ind) == 0:
            indx = np.slice(x_tot.size)
            title = title + ': no good pixels, showing all'
        else:
            indx = ind

    x = x_tot.flat[indx]
    y = y_tot.flat[indx]
    model = model_tot.flat[indx]

    ax.plot(x,y,color='k',marker='o',markersize= 0.3, mfc='k',fillstyle='full',linestyle='None')


    max_model = np.fmin(model.max(), 2.0)
    if xlim is None:
        goodpix = model > 0.001*max_model
        if goodpix.any():
            minx = np.fmax(1.1*(x[goodpix]).min(), -xtrunc)
            maxx = np.fmin(1.1*(x[goodpix]).max(),  xtrunc)
        else:
            minx = -5.0
            maxx = 5.0
    else:
        minx = -xlim
        maxx = xlim
    xlimit = (minx, maxx)

    nsamp = 150
    half_bin = (maxx - minx)/nsamp/2.0
    if ylim is None:
        ymax = np.fmax(1.5*model.max(), 0.1)
        ymin = np.fmin(-0.1*ymax, -0.05)
        ylim = (ymin, ymax)
    plot_mid = (np.arange(nsamp) + 0.5)/nsamp*(maxx - minx) + minx

    y20 = np.zeros(nsamp)
    y80 = np.zeros(nsamp)
    y50 = np.zeros(nsamp)
    model_samp = np.zeros(nsamp)
    nbin = np.zeros(nsamp)

    for i in range(nsamp):
        dist = np.abs(x - plot_mid[i])
        close = dist < half_bin
        yclose = y[close]
        nclose = close.sum()
        nbin[i] = nclose
        if close.any():
            closest = (dist[close]).argmin()
            model_samp[i] = (model[close])[closest]
        if nclose > 3:
            s = yclose.argsort()
            y50[i] = yclose[s[int(np.rint((nclose - 1)*0.5))]]
            y80[i] = yclose[s[int(np.rint((nclose - 1)*0.8))]]
            y20[i] = yclose[s[int(np.rint((nclose - 1)*0.2))]]
            ax.plot([plot_mid[i],plot_mid[i]], [y20[i],y80[i]], linewidth=1.2, color='orange')

    icl = nbin > 3
    if icl.any():
        ax.plot(plot_mid[icl],y50[icl],marker = 'o', color='lime', markersize=2, fillstyle='full', linestyle='None')
    else:
        ax.plot(plot_mid, y50, marker='o', color='lime', markersize=2, fillstyle = 'full', linestyle='None')

    isort = x.argsort()
    ax.plot(x[isort], model[isort], color='red', linewidth=1.0)



    if l_limit is not None:
        ax.axvline(x =l_limit, color='cornflowerblue',linewidth=2.0)
    if r_limit is not None:
        ax.axvline(x=r_limit, color='cornflowerblue',linewidth=2.0)

    ax.set_xlim(xlimit)
    ax.set_ylim(ylim)
    ax.set_title(title)
    ax.set_xlabel(r'$x/\sigma$')
    ax.set_ylabel('Normalized Profile')

    fig.subplots_adjust(left=0.15, right=0.9, top=0.9, bottom=0.15)
    plt.show()
    return


def return_gaussian(sigma_x, norm_obj, fwhm, med_sn2, obj_string, show_profile,
                    ind = None, l_limit = None, r_limit=None, xlim = None, xtrunc = 1e6):

    """
    Utility function to return Gaussian object profile in the case of low S/N ratio or too many rejected pixels.

    Args:
        sigma_x: ndarray (nspec, nspat)
            Spatial of gaussian
        norm_obj: ndarray (nspec, nspat)
            Normalized 2-d spectrum.
        fwhm: float
            FWHM parameter for Gaussian profile
        med_sn2: float
            Median (S/N)^2 used only for QA
        obj_string: str
            String identifying object. Used only for QA.
        show_profile: bool
            Is set, qa plot will be shown to screen
        ind: array, int
            Good indices in object profile. Used by QA routine.
        l_limit: float
            Left limit of profile fit where derivative is evaluated for Gaussian apodization. Used by QA routine.
        r_limit: float
            Right limit of profile fit where derivative is evaluated for Gaussian apodization. Used by QA routine.
        xlim: float
            Spatial location to trim object profile for plotting in QA routine.
        xtrunc: float
            Spatial nsigma to truncate object profile for plotting in QA routine.

    Returns:

    """

    profile_model = np.exp(-0.5*sigma_x**2)/np.sqrt(2.0 * np.pi)*(sigma_x ** 2 < 25.)
    info_string = "FWHM=" + "{:6.2f}".format(fwhm) + ", S/N=" + "{:8.3f}".format(np.sqrt(med_sn2))
    title_string = obj_string + ', ' + info_string
    msgs.info(title_string)
    inf = np.isfinite(profile_model) == False
    ninf = np.sum(inf)
    if (ninf != 0):
        msgs.warn("Nan pixel values in object profile... setting them to zero")
        profile_model[inf] = 0.0
    # JFH Not sure we need this normalization.
    #nspat = profile_model.shape[1]
    #norm_spec = np.sum(profile_model, 1)
    #norm = np.outer(norm_spec, np.ones(nspat))
    #if np.sum(norm) > 0.0:
    #    profile_model = profile_model*(norm > 0.0)/(norm + (norm <= 0.0))
    if show_profile:
        qa_fit_profile(sigma_x, norm_obj, profile_model, title = title_string, l_limit = l_limit, r_limit = r_limit,
                       ind=ind, xlim = xlim, xtrunc=xtrunc)
    return profile_model


def fit_profile(image, ivar, waveimg, thismask, spat_img, trace_in, wave, flux, fluxivar,
                inmask=None, thisfwhm=4.0, max_trace_corr=2.0, sn_gauss=4.0, percentile_sn2=70.0,
                prof_nsigma=None, no_deriv=False, gauss=False, obj_string='',
                show_profile=False):

    """
    Fit a non-parametric object profile to an object spectrum, unless
    the S/N ratio is low (> sn_gauss) in which fit a simple Gaussian.
    Port of IDL LOWREDUX long_gprofile.pro

    Parameters
    ----------
    image : numpy float 2-d array (nspec, nspat)
        sky-subtracted image
    ivar : numpy float 2-d array (nspec, nspat)
        inverse variance of sky-subtracted image
    waveimg numpy float 2-d array (nspec, nspat)
        2-d wavelength map
    spat_img: float ndarray, shape (nspec, nspat)
        Image containing the spatial location of pixels. If not input,
        it will be computed via spat_img = np.outer(np.ones(nspec), np.arange(nspat))
    trace_in : numpy 1-d array (nspec,)
        object trace
    wave : numpy 1-d array (nspec,)
        extracted wavelength of spectrum
    flux : numpy 1-d array (nspec,)
        extracted flux of spectrum
    fluxivar : numpy 1-d array (nspec,)
        inverse variance of extracted flux spectrum
    thisfwhm : float, optional
        fwhm of the object trace
    max_trace_corr : float [default = 2.0], optional
        maximum trace correction to apply
    sn_gauss : float [default = 3.0], optional
        S/N ratio below which code just uses a Gaussian
    percentile_sn2: float [default = 70.0], optional
        Estimates the S/N of an object from pixels in the upper percentile_sn2 percentile of wavelength values.
        For example if percentile_sn2 = 70.0 then the upper 30% of spectrals are used.
        This ensures the code can still fit line only objects and/or high redshift quasars which might only have
        signal in reddest part of a spectrum.
    maskwidth : float [default = None], optional
        object maskwidth determined from object finding algorithm. If = None,
        code defaults to use 3.0*(np.max(thisfwhm) + 1.0)
        THIS PARAMETER IS NOT USED IN THIS METHOD
    prof_nsigma : float [default = None], optional
        Number of sigma to include in the profile fitting. This option is only needed for bright objects that are not
        point sources, which allows the profile fitting to fit the high S/N wings (rather than the default behavior
        which truncates exponentially). This allows for extracting all the flux and results in better sky-subtraction
        for bright extended objects.
    no_deriv : boolean [default = False]
        disables determination of derivatives and exponential apodization

    Returns
    -------
    sset: object
        bspline object
    outmask: : :class:`numpy.ndarray`
        output mask which the same size as xdata
    yfit  : :class:`numpy.ndarray`
        result of the bspline fit (same size as xdata)
    reduced_chi: float
        value of the reduced chi^2
    """

    if inmask is None:
        inmask = (ivar > 0.0) & thismask

    totmask = inmask & (ivar > 0.0) & thismask

    if prof_nsigma is not None:
        no_deriv = True


    thisfwhm = np.fmax(thisfwhm,1.0) # require the FWHM to be greater than 1 pixel

    nspat = image.shape[1]
    nspec = image.shape[0]

    # dspat is the spatial position along the image centered on the object trace
    dspat = spat_img - np.outer(trace_in, np.ones(nspat))
    # create some images we will need
    sn2_img = np.zeros((nspec,nspat))
    spline_img = np.zeros((nspec,nspat))

    flux_sm = scipy.ndimage.filters.median_filter(flux, size=5, mode = 'reflect')
    fluxivar_sm0 =  scipy.ndimage.filters.median_filter(fluxivar, size = 5, mode = 'reflect')
    fluxivar_sm0 = fluxivar_sm0*(fluxivar > 0.0)
    wave_min = waveimg[thismask].min()
    wave_max = waveimg[thismask].max()

    # This adds an error floor to the fluxivar_sm, preventing too much rejection at high-S/N (i.e. standard stars)
    # TODO implement the ivar_cap function here in utils.
    sn_cap = 100.0
    fluxivar_sm = utils.clip_ivar(flux_sm, fluxivar_sm0, sn_cap)
    indsp = (wave >= wave_min) & (wave <= wave_max) & \
             np.isfinite(flux_sm) & \
             (flux_sm > -1000.0) & (fluxivar_sm > 0.0)
    b_answer, bmask   = fitting.iterfit(wave[indsp], flux_sm[indsp], invvar = fluxivar_sm[indsp],
                                     kwargs_bspline={'everyn': 1.5}, kwargs_reject={'groupbadpix':True,'maxrej':1})
    b_answer, bmask2  = fitting.iterfit(wave[indsp], flux_sm[indsp], invvar = fluxivar_sm[indsp]*bmask,
                                     kwargs_bspline={'everyn': 1.5}, kwargs_reject={'groupbadpix':True,'maxrej':1})
    c_answer, cmask   = fitting.iterfit(wave[indsp], flux_sm[indsp], invvar = fluxivar_sm[indsp]*bmask2,
                                     kwargs_bspline={'everyn': 30}, kwargs_reject={'groupbadpix':True,'maxrej':1})
    spline_flux, _ = b_answer.value(wave[indsp])
    try:
        cont_flux, _ = c_answer.value(wave[indsp])
    except:
        embed()

    sn2 = (np.fmax(spline_flux*(np.sqrt(np.fmax(fluxivar_sm[indsp], 0))*bmask2),0))**2
    ind_nonzero = (sn2 > 0)
    nonzero = np.sum(ind_nonzero)
    if(nonzero >0):
        ## Select the top 30% data for estimating the med_sn2. This ensures the code still fit line only object and/or
        ## high redshift quasars which might only have signal in part of the spectrum.
        sn2_percentile = np.percentile(sn2,percentile_sn2)
        mean, med_sn2, stddev = stats.sigma_clipped_stats(sn2[sn2>sn2_percentile],sigma_lower=3.0,sigma_upper=5.0)
    else:
        med_sn2 = 0.0

    #min_wave = np.min(wave[indsp])
    #max_wave = np.max(wave[indsp])
    # TODO -- JFH document this
    spline_flux1 = np.zeros(nspec)
    cont_flux1 = np.zeros(nspec)
    sn2_1 = np.zeros(nspec)
    ispline = (wave >= wave_min) & (wave <= wave_max)
    spline_tmp, _ = b_answer.value(wave[ispline])
    spline_flux1[ispline] = spline_tmp
    cont_tmp, _ = c_answer.value(wave[ispline])
    cont_flux1[ispline] = cont_tmp
    isrt = np.argsort(wave[indsp])
    s2_1_interp = scipy.interpolate.interp1d(wave[indsp][isrt], sn2[isrt],assume_sorted=False, bounds_error=False,fill_value = 0.0)
    sn2_1[ispline] = s2_1_interp(wave[ispline])
    bmask = np.zeros(nspec,dtype='bool')
    bmask[indsp] = bmask2
    spline_flux1 = pydl.djs_maskinterp(spline_flux1,(bmask == False))
    cmask2 = np.zeros(nspec,dtype='bool')
    cmask2[indsp] = cmask
    cont_flux1 = pydl.djs_maskinterp(cont_flux1,(cmask2 == False))
    (_, _, sigma1) = stats.sigma_clipped_stats(flux[indsp],sigma_lower=3.0,sigma_upper=5.0)

    sn2_med_filt = scipy.ndimage.filters.median_filter(sn2, size=9, mode='reflect')
    if np.any(totmask):
        sn2_interp = scipy.interpolate.interp1d(wave[indsp][isrt],sn2_med_filt[isrt],assume_sorted=False,
                                                bounds_error=False,fill_value = 'extrapolate')
        sn2_img[totmask] = sn2_interp(waveimg[totmask])
    else:
        msgs.warn('All pixels are masked')

    msgs.info('sqrt(med(S/N)^2) = ' + "{:5.2f}".format(np.sqrt(med_sn2)))

    # TODO -- JFH document this
    if(med_sn2 <= 2.0):
        spline_img[totmask]= np.fmax(sigma1,0)
    else:
        if((med_sn2 <=5.0) and (med_sn2 > 2.0)):
            spline_flux1 = cont_flux1
        # Interp over points <= 0 in boxcar flux or masked points using cont model
        badpix = (spline_flux1 <= 0.5) | (bmask == False)
        goodval = (cont_flux1 > 0.0) & (cont_flux1 < 5e5)
        indbad1 = badpix & goodval
        nbad1 = np.sum(indbad1)
        if(nbad1 > 0):
            spline_flux1[indbad1] = cont_flux1[indbad1]
        indbad2 = badpix & np.invert(goodval)
        nbad2 = np.sum(indbad2)
        ngood0 = np.sum(np.invert(badpix))
        if((nbad2 > 0) or (ngood0 > 0)):
            spline_flux1[indbad2] = np.median(spline_flux1[np.invert(badpix)])
        # take a 5-pixel median to filter out some hot pixels
        spline_flux1 = scipy.ndimage.filters.median_filter(spline_flux1,size=5,mode ='reflect')

        # Create the normalized object image
        if np.any(totmask):
            igd = (wave >= wave_min) & (wave <= wave_max)
            isrt1 = np.argsort(wave[igd])
            #plt.plot(wave[igd][isrt1], spline_flux1[igd][isrt1])
            #plt.show()
            spline_img_interp = scipy.interpolate.interp1d(wave[igd][isrt1],spline_flux1[igd][isrt1],assume_sorted=False,
                                                           bounds_error=False,fill_value = 'extrapolate')
            spline_img[totmask] = spline_img_interp(waveimg[totmask])
        else:
            spline_img[totmask] = np.fmax(sigma1, 0)

    # TODO -- JFH document this
    norm_obj = (spline_img != 0.0)*image/(spline_img + (spline_img == 0.0))
    norm_ivar = ivar*spline_img**2

    # Cap very large inverse variances
    ivar_mask = (norm_obj > -0.2) & (norm_obj < 0.7) & totmask & np.isfinite(norm_obj) & np.isfinite(norm_ivar)
    norm_ivar = norm_ivar*ivar_mask
    good = (norm_ivar.flatten() > 0.0)
    ngood = np.sum(good)

    xtemp = (np.cumsum(np.outer(4.0 + np.sqrt(np.fmax(sn2_1, 0.0)),np.ones(nspat)))).reshape((nspec,nspat))
    xtemp = xtemp/xtemp.max()

    sigma = np.full(nspec, thisfwhm/2.3548)
    fwhmfit = sigma*2.3548
    trace_corr = np.zeros(nspec)
    msgs.info("Gaussian vs b-spline of width " + "{:6.2f}".format(thisfwhm) + " pixels")
    area = 1.0
    # sigma_x represents the profile argument, i.e. (x-x0)/sigma
    sigma_x = dspat/np.outer(sigma, np.ones(nspat)) - np.outer(trace_corr, np.ones(nspat))

    # If we have too few pixels to fit a profile or S/N is too low, just use a Gaussian profile
    if((ngood < 10) or (med_sn2 < sn_gauss**2) or (gauss is True)):
        msgs.info("Too few good pixels or S/N <" + "{:5.1f}".format(sn_gauss) + " or gauss flag set")
        msgs.info("Returning Gaussian profile")
        profile_model = return_gaussian(sigma_x, norm_obj, thisfwhm, med_sn2, obj_string,show_profile,ind=good,xtrunc=7.0)
        return (profile_model, trace_in, fwhmfit, med_sn2)

    mask = np.full(nspec*nspat, False, dtype=bool)

    # The following lines set the limits for the b-spline fit
    limit = scipy.special.erfcinv(0.1/np.sqrt(med_sn2))*np.sqrt(2.0)
    if(prof_nsigma is None):
        sinh_space = 0.25*np.log10(np.fmax((1000./np.sqrt(med_sn2)),10.))
        abs_sigma = np.fmin((np.abs(sigma_x.flat[good])).max(),2.0*limit)
        min_sigma = np.fmax(sigma_x.flat[good].min(), (-abs_sigma))
        max_sigma = np.fmin(sigma_x.flat[good].max(), (abs_sigma))
        nb = (np.arcsinh(abs_sigma)/sinh_space).astype(int) + 1
    else:
        msgs.info("Using prof_nsigma= " + "{:6.2f}".format(prof_nsigma) + " for extended/bright objects")
        nb = np.round(prof_nsigma > 10)
        max_sigma = prof_nsigma
        min_sigma = -1*prof_nsigma
        sinh_space = np.arcsinh(prof_nsigma)/nb

    rb = np.sinh((np.arange(nb) + 0.5) * sinh_space)
    bkpt = np.concatenate([(-rb)[::-1], rb])
    keep = ((bkpt >= min_sigma) & (bkpt <= max_sigma))
    bkpt = bkpt[keep]

    # Attempt B-spline first
    GOOD_PIX = (sn2_img > sn_gauss**2) & (norm_ivar > 0)
    IN_PIX   = (sigma_x >= min_sigma) & (sigma_x <= max_sigma) & (norm_ivar > 0)
    ngoodpix = np.sum(GOOD_PIX)
    ninpix     = np.sum(IN_PIX)

    if (ngoodpix >= 0.2*ninpix):
        inside,  = np.where((GOOD_PIX & IN_PIX).flatten())
    else:
        inside, = np.where(IN_PIX.flatten())


    si = inside[np.argsort(sigma_x.flat[inside])]
    sr = si[::-1]

    bset, bmask = fitting.iterfit(sigma_x.flat[si],norm_obj.flat[si], invvar = norm_ivar.flat[si],
                                      nord = 4, bkpt = bkpt, maxiter = 15, upper = 1, lower = 1)
    mode_fit, _ = bset.value(sigma_x.flat[si])
    median_fit = np.median(norm_obj[norm_ivar > 0.0])

    # TODO I don't follow the logic behind this statement but I'm leaving it for now. If the median is large it is used, otherwise we  user zero???
    if (np.abs(median_fit) > 0.01):
        msgs.info("Median flux level in profile is not zero: median = " + "{:7.4f}".format(median_fit))
    else:
        median_fit = 0.0

    # Find the peak and FWHM based this profile fit
    (peak, peak_x, lwhm, rwhm) = findfwhm(mode_fit - median_fit, sigma_x.flat[si])
    trace_corr = np.full(nspec, peak_x)
    min_level = peak*np.exp(-0.5*limit**2)

    bspline_fwhm = (rwhm - lwhm)*thisfwhm/2.3548
    msgs.info("Bspline FWHM: " + "{:7.4f}".format(bspline_fwhm) + ", compared to initial object finding FWHM: " + "{:7.4f}".format(thisfwhm) )
    sigma = sigma * (rwhm-lwhm)/2.3548

    limit = limit * (rwhm-lwhm)/2.3548

    rev_fit = mode_fit[::-1]
    lind, = np.where(((rev_fit < (min_level+median_fit)) & (sigma_x.flat[sr] < peak_x)) | (sigma_x.flat[sr] < (peak_x-limit)))
    if (lind.size > 0):
        lp = lind.min()
        l_limit = sigma_x.flat[sr[lp]]
    else:
        l_limit = min_sigma

    rind, = np.where(((mode_fit < (min_level+median_fit)) & (sigma_x.flat[si] > peak_x)) | (sigma_x.flat[si] > (peak_x+limit)))
    if (rind.size > 0):
        rp = rind.min()
        r_limit = sigma_x.flat[si[rp]]
    else:
        r_limit = max_sigma

    msgs.info("Trace limits: limit = " + "{:7.4f}".format(limit) + ", min_level = " + "{:7.4f}".format(min_level) +
              ", l_limit = " + "{:7.4f}".format(l_limit) + ", r_limit = " + "{:7.4f}".format(r_limit))

    # Just grab the data points within the limits
    mask[si]=((norm_ivar.flat[si] > 0) & (np.abs(norm_obj.flat[si] - mode_fit) < 0.1))
    inside, = np.where((sigma_x.flat[si] > l_limit) & (sigma_x.flat[si] < r_limit) & mask[si])
    ninside = inside.size

    # If we have too few pixels after this step, then again just use a Gaussian profile and return.
    if(ninside < 10):
        msgs.info("Too few pixels inside l_limit and r_limit")
        msgs.info("Returning Gaussian profile")
        profile_model = return_gaussian(sigma_x, norm_obj, bspline_fwhm, med_sn2, obj_string,show_profile,
                                                          ind=good, l_limit=l_limit, r_limit=r_limit, xlim=7.0)
        return (profile_model, trace_in, fwhmfit, med_sn2)

    sigma_iter = 3
    isort = (xtemp.flat[si[inside]]).argsort()
    inside = si[inside[isort]]
    pb = np.ones(inside.size)

    for iiter in range(1,sigma_iter + 1):
        mode_zero, _ = bset.value(sigma_x.flat[inside])
        mode_zero = mode_zero*pb

        mode_min05, _ = bset.value(sigma_x.flat[inside]-0.5)
        mode_plu05, _ = bset.value(sigma_x.flat[inside]+0.5)
        mode_shift = (mode_min05  - mode_plu05)*pb*((sigma_x.flat[inside] > (l_limit + 0.5)) &
                                                (sigma_x.flat[inside] < (r_limit - 0.5)))

        mode_by13, _ = bset.value(sigma_x.flat[inside]/1.3)
        mode_stretch = mode_by13*pb/1.3 - mode_zero

        nbkpts = (np.log10(np.fmax(med_sn2, 11.0))).astype(int)

        xx = np.sum(xtemp, 1)/nspat
        profile_basis = np.column_stack((mode_zero,mode_shift))

        mode_shift_out = fitting.bspline_profile(xtemp.flat[inside], norm_obj.flat[inside],
                                               norm_ivar.flat[inside], profile_basis,
                                               maxiter=1, kwargs_bspline={'nbkpts':nbkpts})
        # Check to see if the mode fit failed, if so punt and return a Gaussian
        if not np.any(mode_shift_out[1]):
            msgs.info('B-spline fit to trace correction failed for fit to ninside = {:}'.format(ninside) + ' pixels')
            msgs.info("Returning Gaussian profile")
            profile_model = return_gaussian(sigma_x, norm_obj, bspline_fwhm, med_sn2, obj_string,
                                            show_profile, ind=good, l_limit=l_limit, r_limit=r_limit, xlim=7.0)
            return (profile_model, trace_in, fwhmfit, med_sn2)


        mode_shift_set = mode_shift_out[0]
        temp_set = bspline.bspline(None, fullbkpt=mode_shift_set.breakpoints,
                                   nord=mode_shift_set.nord)
        temp_set.coeff = mode_shift_set.coeff[0, :]
        h0, _ = temp_set.value(xx)
        temp_set.coeff = mode_shift_set.coeff[1, :]
        h1, _ = temp_set.value(xx)
        ratio_10 = (h1/(h0 + (h0 == 0.0)))
        delta_trace_corr = ratio_10/(1.0 + np.abs(ratio_10)/0.1)
        trace_corr = trace_corr + delta_trace_corr

        profile_basis = np.column_stack((mode_zero,mode_stretch))
        mode_stretch_out = fitting.bspline_profile(xtemp.flat[inside], norm_obj.flat[inside],
                                                 norm_ivar.flat[inside], profile_basis, maxiter=1,
                                                 fullbkpt=mode_shift_set.breakpoints)
        if not np.any(mode_stretch_out[1]):
            msgs.info('B-spline fit to width correction failed for fit to ninside = {:}'.format(ninside) + ' pixels')
            msgs.info("Returning Gaussian profile")
            profile_model  = return_gaussian(sigma_x, norm_obj, bspline_fwhm, med_sn2, obj_string,
                                                              show_profile,ind=good, l_limit=l_limit, r_limit=r_limit, xlim=7.0)
            return (profile_model, trace_in, fwhmfit, med_sn2)

        mode_stretch_set = mode_stretch_out[0]
        temp_set = bspline.bspline(None, fullbkpt=mode_stretch_set.breakpoints,
                                   nord=mode_stretch_set.nord)
        temp_set.coeff = mode_stretch_set.coeff[0, :]
        h0, _ = temp_set.value(xx)
        temp_set.coeff = mode_stretch_set.coeff[1, :]
        h2, _ = temp_set.value(xx)
        h0 = np.fmax(h0 + h2*mode_stretch.sum()/mode_zero.sum(),0.1)
        ratio_20 = (h2 / (h0 + (h0 == 0.0)))
        sigma_factor = 0.3 * ratio_20 / (1.0 + np.abs(ratio_20))

        msgs.info("Iteration# " + "{:3d}".format(iiter))
        msgs.info("Median abs value of trace correction = " + "{:8.3f}".format(np.median(np.abs(delta_trace_corr))))
        msgs.info("Median abs value of width correction = " + "{:8.3f}".format(np.median(np.abs(sigma_factor))))

        sigma = sigma*(1.0 + sigma_factor)
        area = area * h0/(1.0 + sigma_factor)

        sigma_x = dspat/np.outer(sigma, np.ones(nspat)) - np.outer(trace_corr, np.ones(nspat))

        # Update the profile B-spline fit for the next iteration
        if iiter < sigma_iter-1:
            ss = sigma_x.flat[inside].argsort()
            pb = (np.outer(area, np.ones(nspat,dtype=float))).flat[inside]
            keep = (bkpt >= sigma_x.flat[inside].min()) & (bkpt <= sigma_x.flat[inside].max())
            if keep.sum() == 0:
                keep = np.ones(bkpt.size, dtype=bool)
            bset_out = fitting.bspline_profile(sigma_x.flat[inside[ss]], norm_obj.flat[inside[ss]],
                                             norm_ivar.flat[inside[ss]],pb[ss], nord=4,
                                             bkpt=bkpt[keep], maxiter=2)
            if not np.any(bset_out[1]):
                msgs.info('B-spline to profile in trace and width correction loop failed for fit to ninside = {:}'.format(ninside) + ' pixels')
                msgs.info("Returning Gaussian profile")
                profile_model = return_gaussian(sigma_x, norm_obj, bspline_fwhm, med_sn2, obj_string,
                                                                  show_profile, ind=good, l_limit=l_limit,r_limit=r_limit, xlim=7.0)
                return (profile_model, trace_in, fwhmfit, med_sn2)

            bset = bset_out[0] # This updated bset used for the next set of trace corrections

    # Apply trace corrections only if they are small (added by JFH)
    if np.median(np.abs(trace_corr*sigma)) < max_trace_corr:
        xnew = trace_corr * sigma + trace_in
    else:
        xnew = trace_in

    fwhmfit = sigma*2.3548
    ss=sigma_x.flatten().argsort()
    inside, = np.where((sigma_x.flat[ss] >= min_sigma) &
                       (sigma_x.flat[ss] <= max_sigma) &
                       mask[ss] &
                       np.isfinite(norm_obj.flat[ss]) &
                       np.isfinite(norm_ivar.flat[ss]))
    pb = (np.outer(area, np.ones(nspat,dtype=float)))
    bset_out = fitting.bspline_profile(sigma_x.flat[ss[inside]], norm_obj.flat[ss[inside]],
                                     norm_ivar.flat[ss[inside]], pb.flat[ss[inside]], nord=4,
                                     bkpt=bkpt, upper=10, lower=10)
    bset = bset_out[0]
    outmask = bset_out[1]

    # igood = False for pixels within (min_sigma, max_sigma), True outside
    igood = (sigma_x.flatten() > min_sigma) & (sigma_x.flatten() < max_sigma)
    full_bsp = np.zeros(nspec*nspat, dtype=float)
    sigma_x_igood = sigma_x.flat[igood]
    yfit_out, _  = bset.value(sigma_x_igood)
    full_bsp[igood] = yfit_out
    isrt2 = sigma_x_igood.argsort()
    (peak, peak_x, lwhm, rwhm) = findfwhm(yfit_out[isrt2] - median_fit, sigma_x_igood[isrt2])


    left_bool = (((full_bsp[ss] < (min_level+median_fit)) & (sigma_x.flat[ss] < peak_x)) | (sigma_x.flat[ss] < (peak_x-limit)))[::-1]
    ind_left, = np.where(left_bool)
    if ind_left.size == 0:
        lp = 0
    else:
        lp = np.fmax(ind_left.min(), 0)
    righ_bool = ((full_bsp[ss] < (min_level+median_fit)) & (sigma_x.flat[ss] > peak_x))  | (sigma_x.flat[ss] > (peak_x+limit))
    ind_righ, = np.where(righ_bool)
    if ind_righ.size == 0:
        rp = 0
    else:
        rp = np.fmax(ind_righ.min(), 0)

    l_limit = ((sigma_x.flat[ss])[::-1])[lp] - 0.1
    r_limit = sigma_x.flat[ss[rp]] + 0.1

    # Determine the left and right locations (l_limit and r_limit) where the profile logarithmic derivative crosses 1.0 for apodization
    # of the object profiles. If the profile slope is never actually one, then just find the maximum value in the interval between
    # (l_limit, -1.0) or (1.0, r_limit)
    l_lim_vec = np.arange(l_limit+0.1,-1.0, 0.1)
    l_lim_vec = np.asarray([-1.1]) if len(l_lim_vec) == 0 else l_lim_vec
    l_fit1, _ = bset.value(l_lim_vec)
    l_fit2, _ = bset.value(l_lim_vec*0.9)
    l_deriv_vec = (np.log(l_fit2) - np.log(l_fit1))/(0.1*l_lim_vec)
    l_deriv_max = np.fmax(l_deriv_vec.min(), -1.0)

    r_lim_vec = np.arange(r_limit-0.1,1.0, -0.1)
    r_lim_vec = np.asarray([1.1]) if len(r_lim_vec) == 0 else r_lim_vec

    r_fit1, _ = bset.value(r_lim_vec)
    r_fit2, _ = bset.value(r_lim_vec*0.9)
    r_deriv_vec = (np.log(r_fit2) - np.log(r_fit1))/(0.1*r_lim_vec)
    r_deriv_max = np.fmin(r_deriv_vec.max(), 1.0)


    while True:
        l_limit += 0.1
        l_fit, _ = bset.value(np.asarray([l_limit]))
        l2, _ = bset.value(np.asarray([l_limit])* 0.9)
        l_deriv = (np.log(l2[0]) - np.log(l_fit[0]))/(0.1*l_limit)
        if (l_deriv <= l_deriv_max) | (l_limit >= -1.0):
            break

    while True:
        r_limit -= 0.1
        r_fit, _ = bset.value(np.asarray([r_limit]))
        r2, _ = bset.value(np.asarray([r_limit])* 0.9)
        r_deriv = (np.log(r2[0]) - np.log(r_fit[0]))/(0.1*r_limit)
        if (r_deriv >= r_deriv_max) | (r_limit <= 1.0):
            break

    # JXP kludge
    if prof_nsigma is not None:
       #By setting them to zero we ensure QA won't plot them in the profile QA.
       l_limit = 0.0
       r_limit = 0.0

    # Apodization of object profiles with exponential, ensuring continuity of first derivative
    if (l_deriv < 0) and (r_deriv > 0) and no_deriv is False:
        left = sigma_x.flatten() < l_limit
        full_bsp[left] =  np.exp(-(sigma_x.flat[left]-l_limit)*l_deriv) * l_fit[0]
        right = sigma_x.flatten() > r_limit
        full_bsp[right] = np.exp(-(sigma_x.flat[right] - r_limit) * r_deriv) * r_fit[0]

    # Final object profile
    full_bsp = full_bsp.reshape(nspec,nspat)
    profile_model = full_bsp*pb
    res_mode = (norm_obj.flat[ss[inside]] - profile_model.flat[ss[inside]])*np.sqrt(norm_ivar.flat[ss[inside]])
    chi_good = (outmask == True) & (norm_ivar.flat[ss[inside]] > 0)
    chi_med = np.median(res_mode[chi_good]**2)
    chi_zero = np.median(norm_obj.flat[ss[inside]]**2*norm_ivar.flat[ss[inside]])

    msgs.info("--------------------  Results of Profile Fit --------------------")
    msgs.info(" min(fwhmfit)={:5.2f}".format(fwhmfit.min()) +
              " max(fwhmfit)={:5.2f}".format(fwhmfit.max()) + " median(chi^2)={:5.2f}".format(chi_med) +
              " nbkpts={:2d}".format(bkpt.size))
    msgs.info("-----------------------------------------------------------------")

    nxinf = np.sum(np.isfinite(xnew) == False)
    if (nxinf != 0):
        msgs.warn("Nan pixel values in trace correction")
        msgs.warn("Returning original trace....")
        xnew = trace_in
    inf = np.isfinite(profile_model) == False
    ninf = np.sum(inf)
    if (ninf != 0):
        msgs.warn("Nan pixel values in object profile... setting them to zero")
        profile_model[inf] = 0.0
    # Normalize profile
    norm = np.outer(np.sum(profile_model, 1), np.ones(nspat))
    if (np.sum(norm) > 0.0):
        profile_model = (norm > 0.0)*profile_model/(norm + (norm == 0.0))

    info_string = "FWHM range:" + "{:5.2f}".format(fwhmfit.min()) + " - {:5.2f}".format(fwhmfit.max()) \
                  + ", S/N=" + "{:8.3f}".format(np.sqrt(med_sn2)) + ", median(chi^2)={:8.3f}".format(chi_med)
    title_string = obj_string + ' ' + info_string
    if(show_profile):
        qa_fit_profile(sigma_x, norm_obj/(pb + (pb == 0.0)), full_bsp,
                       l_limit = l_limit, r_limit = r_limit, ind = ss[inside], xlim = prof_nsigma, title = title_string)

    return (profile_model, xnew, fwhmfit, med_sn2)


def parse_hand_dict(hand_extract_dict):
    """ Utility routine for objfind to parse the hand_extract_dict dictionary for hand selected apertures

    Parameters
    ----------
    hand_extract_dict:   dictionary

    Returns
    -------
    hand_spec:  spectral pixel location, numpy float 1-d array with size equal to number of hand aperatures requested

    hand_spat:  spatial pixel location, numpy float 1-d array with size equal to number of hand aperatures requested

    hand_det:   Detector for hand apertures. This should either be ba numpy float 1-d array with size equal to number of hand
                apertures requested, or a single number which applies to all the hand apertures provied by hand_spec, hand_spat

    hand_fwhm:  hand aperture fwhm for extraction. This should either be ba numpy float 1-d array with size equal to number of hand
                apertures requested, or a single number which applies to all the hand apertures provied by hand_spec, hand_spat

    Notes
    -----
    Revision History
        - 23-June-2018  Written by J. Hennawi

    """


    if ('hand_extract_spec' not in hand_extract_dict.keys() | 'hand_extract_spat' not in hand_extract_dict.keys()):
        msgs.error('hand_extract_spec and hand_extract_spat must be set in the hand_extract_dict')

    hand_extract_spec=np.asarray(hand_extract_dict['hand_extract_spec'])
    hand_extract_spat=np.asarray(hand_extract_dict['hand_extract_spat'])
    hand_extract_det = np.asarray(hand_extract_dict['hand_extract_det'])
    if(hand_extract_spec.size == hand_extract_spat.size == hand_extract_det.size) == False:
        msgs.error('hand_extract_spec, hand_extract_spat, and hand_extract_det must have the same size in the hand_extract_dict')
    nhand = hand_extract_spec.size

    hand_extract_fwhm = np.asarray(hand_extract_dict['hand_extract_fwhm'])
    # hand_extract_fwhm = hand_extract_dict.get('hand_extract_fwhm')
    # if hand_extract_fwhm is not None:
    #     hand_extract_fwhm = np.asarray(hand_extract_fwhm)
    #     if(hand_extract_fwhm.size==hand_extract_spec.size):
    #         pass
    #     elif (hand_extract_fwhm.size == 1):
    #         hand_extract_fwhm = np.full(nhand, hand_extract_fwhm)
    #     else:
    #         raise ValueError('hand_extract_fwhm must either be a number of have the same size as hand_extract_spec and hand_extract_spat')
    # else:
    #     hand_extract_fwhm = np.full(nhand, None)
    return hand_extract_spec, hand_extract_spat, hand_extract_det, hand_extract_fwhm


def create_skymask_fwhm(sobjs, thismask, box_pix=None):
    """
    Creates a skymask from a SpecObjs object using the fwhm of each object
    and or the boxcar radius

    Args:
        sobjs (:class:`pypeit.specobjs.SpecObjs`):
            Objects for which you would like to create the mask
        thismask (np.ndarray): bool, shape (nspec, nspat)
            Boolean image indicating pixels which are on the slit
        box_pix (float, optional):
            If set, the skymask will be at least as wide as this radius.

    Returns:
        `numpy.ndarray`_: skymask, bool, shape (nspec, nspat) Boolean image with
            the same size as thismask indicating which pixels are usable for
            global sky subtraction.  True = usable for sky subtraction,
            False = should be masked when sky subtracting.
    """
    nobj = len(sobjs)
    skymask = np.copy(thismask)
    if nobj == 0:
        return skymask
    else:
        nspec, nspat = thismask.shape
        # spatial position everywhere along image
        spat_img = np.outer(np.ones(nspec, dtype=int),np.arange(nspat, dtype=int))
        all_fwhm = sobjs.FWHM
        med_fwhm = np.median(all_fwhm)
        # Boxcar radius?
        if box_pix is not None:
            med_fwhm = max(med_fwhm, box_pix)
        msgs.info("Masking around the object with {} pixels".format(med_fwhm))
        # Loop me
        for iobj in range(nobj):
            # Create a mask for the pixels that will contribute to the object
            slit_img = np.outer(sobjs[iobj].TRACE_SPAT, np.ones(nspat))  # central trace replicated spatially
            objmask_now = thismask & (spat_img > (slit_img - med_fwhm)) & (spat_img < (slit_img + med_fwhm))
            skymask = skymask & np.invert(objmask_now)

        # Check that we have not performed too much masking
        if (np.sum(skymask)/np.sum(thismask) < 0.10):
            msgs.warn('More than 90% of  usable area on this slit would be masked and not used by global sky subtraction. '
                      'Something is probably wrong with object finding for this slit. Not masking object for global sky subtraction.')
            return np.copy(thismask)
        else:
            return skymask


def objfind(image, thismask, slit_left, slit_righ, inmask=None, fwhm=3.0, use_user_fwhm=False, maxdev=2.0, has_negative=False, spec_min_max=None,
            hand_extract_dict=None, std_trace=None, ncoeff=5, nperslit=None,
            extract_maskwidth=4.0, sig_thresh=10.0, peak_thresh=0.0, abs_thresh=0.0, trim_edg=(5,5),
            boxcar_rad_skymask=None, cont_sig_thresh=2.0,
            skymask_nthresh=1.0, specobj_dict=None, cont_fit=True, npoly_cont=1, find_min_max=None,
            show_peaks=False, show_fits=False, show_trace=False, show_cont=False, debug_all=False,
            qa_title='objfind'):

    """
    Find the location of objects in a slitmask slit or a echelle order.

    Args:
        image (ndarray):
            Image to search for objects from. This image has shape
            (nspec, nspat) image.shape where the first dimension (nspec)
            is spectral, and second dimension (nspat) is spatial. Note
            this image can either have the sky background in it, or have
            already been sky subtracted.  Object finding works best on
            sky-subtracted images, but often one runs on the frame with
            sky first to identify the brightest objects which are then
            masked (see skymask below) in sky subtraction.
        thismask (`numpy.ndarray`_): gpm
            Boolean mask image specifying the pixels which lie on the
            slit/order to search for objects on.  The convention is:
            True = on the slit/order, False = off the slit/order
        slit_left:  float ndarray
            Left boundary of slit/order to be extracted (given as
            floating pt pixels). This a 1-d array with shape (nspec, 1)
            or (nspec)
        slit_righ:  float ndarray
            Left boundary of slit/order to be extracted (given as
            floating pt pixels). This a 1-d array with shape (nspec, 1)
            or (nspec)
        inmask: float ndarray, default = None
            Input mask image.
        spec_min_max: tuple of float or int, (2), default=None.
            This is tuple of two elements which defines the minimum and
            maximum of the SLIT in the spectral direction on the
            detector. If not passed in it will be determined
            automatically from the thismask
        find_min_max: tuple of int, (2), default=None. It defines the minimum and maximum of your OBJECT
                      in the spectral direction on the detector. It is only used for object finding.
                      This parameter is helpful if your object only has emission lines or at high redshift
                      and the trace only shows in part of the detector.
        fwhm: float, default = 3.0
            Estimated fwhm of the objects in pixels
        use_user_fwhm: bool, default = False
            If True PypeIt will use the spatial profile fwm input by the user (i.e. the fwhm parameter above)
            rather than determine the spatial fwhm from the smashed spatial profile via the automated algorithm. 
        maxdev (float): default=2.0
            Maximum deviation of pixels from polynomial fit to trace
            used to reject bad pixels in trace fitting.
        hand_extract_dict: dict, default = None
            Dictionary containing information about apertures requested
            by user that should be place by hand in the object list.
            This option is useful for cases like an emission line obect
            that the code fails to find with its significance threshold
        std_trace: float ndarray, shape = (nspec,), default = None
            This is a one dimensioal array containing the standard star
            trace which is used as a crutch for tracing. If the no
            standard star is provided the code uses the the slit
            boundaries as the crutch.
        ncoeff: int, default = 5
            Order of legendre polynomial fits to the trace
        nperslit: int, default = 10
            Maximum number of objects allowed per slit. The code will
            take the nperslit most significant detections.
        extract_maskwidth: float, default = 3.0
            This parameter determines the initial size of the region in
            units of fwhm that will be used for local sky subtraction in
            the routine skysub.local_skysub_extract.
        sig_thresh: float, default = 5.0
            Significance threshold for object detection. The code uses
            the maximum of the thresholds defined by sig_thresh,
            peak_thresh, and abs_thresh.  For the default behavior
            peak_thresh and abs_thresh are zero, so sig_thresh defines
            the threshold.
        peak_thresh: float, default = 0.0
            Peak threshold for object detection. This is a number
            between 0 and 1 and represents the fraction of the brightest
            object on the slit that will be kept as an object, i.e. if
            ymax is the brightest object of the spectrum smashed out in
            the spectral direction, all objects with ypeak >
            peak_thresh*ymak are kept. The code uses the maximum of the
            thresholds defined by sig_thresh, peak_thers, and
            abs_thresh.
        abs_thresh: float, defalt = 0.0.
            Absolute threshold for object detection.  Objects are found
            by smashing out the spectral direction along the curved
            slit/order traces, and abs_thresh is in the units of this
            smashed profile.  The code uses the maximum of the
            thresholds defined by sig_thresh, peak_thers, and
            abs_thresh.
        cont_sig_thresh (float, optional):
            Significance threshold for peak detection for determinining which pixels to use for the iteratively
            fit continuum of the spectral direction smashed image. This is passed as the sigthresh parameter
            to core.arc.iter_continum. For extremely narrow slits that are almost filled by the object trace set
            this to a smaller number like 1.0 or disable continuum fitting altogether with cont_fit=False below.
            Default = 2.0
        trim_edg: tuple of integers or float, default = (3,3)
            Ignore objects within this many pixels of the left and right
            slit boundaries, where the first element refers to the left
            and second refers to the right.
        skymask_nthresh: float, default = 2.0
            The multiple of the final object finding threshold (see
            above) which is used to create the skymask using the value
            of the peak flux in the slit profile (image with the
            spectral direction smashed out).
        has_negative (bool, optional):
            Image has negative object traces, i.e. for IR difference imaging. This impacts how the
            iterative conntinuum is fit to the spectral directoin smashed image for object finding. Default=False
        cont_fit (bool): default=True:
            Fit a continuum to the illumination pattern across the slit when peak finding
        boxcar_rad_skymask (float, optional): Boxcar radius; only for sky masking. Needs to be in pixels
            If set, the skymask will be at least as wide as this radius.
            Passed to create_skymask_fwhm()
        npoly_cont (int): default=1
            Order of polynomial fit to the illumination pattern across the slit when peak finding
        specobj_dict: dict, default = None
            Dictionary containing meta-data for the objects that will be
            propgated into the SpecObj objects, i.e. SLITID,
            detector, object type, and pipeline. The default is None, in
            which case the following dictionary will be used::
            
                specobj_dict = {'SLITID': 999, 'det': 1,
                                'objtype': 'unknown', 'pypeline': 'unknown'}

    Returns:
        tuple: Returns the following:
            - sobjs: SpecoObjs object: Object containing the
              information about the objects found on the slit/order
            - np.ndarray: Skymask image

    Note:
        Revision History:
            - 10-Mar-2005 -- First version written by D. Schlegel, LBL
            - 2005-2018 -- Improved by J. F. Hennawi and J. X. Prochaska
            - 23-June-2018 -- Ported to python by J. F. Hennawi and
              significantly improved

    """

    #debug_all=True
    if debug_all:
        show_peaks=True
        show_fits = True
        show_trace = True
        show_cont = True

    if specobj_dict is None:
        specobj_dict = dict(SLITID=999, DET=1, OBJTYPE='unknown', PYPELINE='MultiSlit')

    # Check that peak_thresh values make sense
    if ((peak_thresh >=0.0) & (peak_thresh <=1.0)) == False:
        msgs.error('Invalid value of peak_thresh. It must be between 0.0 and 1.0')

    frameshape = image.shape
    nspec = frameshape[0]
    nspat = frameshape[1]
    specmid = nspec//2

    # Some information about this slit we need for later when we instantiate specobj objects
    spec_vec = np.arange(nspec)
    spat_vec = np.arange(nspat)
    #slit_spec_pos = nspec/2.0

    #slit_spat_pos = (np.interp(slit_spec_pos, spec_vec, slit_left), np.interp(slit_spec_pos, spec_vec, slit_righ))

    ximg, edgmask = pixels.ximg_and_edgemask(slit_left, slit_righ, thismask, trim_edg=trim_edg)

    # If a mask was not passed in, create it
    if inmask is None:
        inmask = thismask

    # If spec_min_max was not passed in, determine it from the thismask
    if spec_min_max is None or np.any([s is None for s in spec_min_max]):
        if spec_min_max is None:
            spec_min_max = [None, None]
        ispec, ispat = np.where(thismask)
        if spec_min_max[0] is None:
            spec_min_max[0] = ispec.min()
        if spec_min_max[1] is None:
            spec_min_max[1] = ispec.max()

    totmask = thismask & inmask & np.invert(edgmask)
    thisimg = image*totmask
    #  Smash the image (for this slit) into a single flux vector.  How many pixels wide is the slit at each Y?
    xsize = slit_righ - slit_left
    #nsamp = np.ceil(np.median(xsize)) # JFH Changed 07-07-19
    nsamp = np.ceil(xsize.max())
    # Mask skypixels with 2 fwhm of edge
    left_asym = np.outer(slit_left,np.ones(int(nsamp))) + np.outer(xsize/nsamp, np.arange(nsamp))
    righ_asym = left_asym + np.outer(xsize/nsamp, np.ones(int(nsamp)))
    # This extract_asymbox2 call smashes the image in the spectral direction along the curved object traces
    # TODO Should we be passing the mask here with extract_asymbox or not?
    flux_spec = moment1d(thisimg, (left_asym+righ_asym)/2, (righ_asym-left_asym),
                         fwgt=totmask.astype(float))[0]
    mask_spec = moment1d(totmask, (left_asym+righ_asym)/2, (righ_asym-left_asym),
                         fwgt=totmask.astype(float))[0] < 0.3
    if find_min_max is not None:
        find_spec_min,find_spec_max = int(find_min_max[0]), int(find_min_max[1])
        flux_spec = flux_spec[find_spec_min:find_spec_max,:]
        mask_spec = mask_spec[find_spec_min:find_spec_max,:]

    flux_mean, flux_median, flux_sig \
            = stats.sigma_clipped_stats(flux_spec, mask=mask_spec, axis=0, sigma=3.0,
                                        cenfunc='median', stdfunc=utils.nan_mad_std)
    # In some cases flux_spec can be totally masked and the result of sigma_clipped_stats is "masked"
    # and that would crush in the following lines
    # TODO investigate and fix this bug
    if flux_mean is np.ma.core.MaskedConstant():
        msgs.info('No objects found')
        # Instantiate a null specobj
        return specobjs.SpecObjs(), thismask[thismask]

    ##   New CODE
    # 1st iteration
    smash_mask = np.isfinite(flux_mean)
    flux_mean_med0 = np.median(flux_mean[smash_mask])
    flux_mean[np.invert(smash_mask)] = flux_mean_med0
    fluxsub0 = flux_mean - flux_mean_med0
    fluxconv0 = scipy.ndimage.filters.gaussian_filter1d(fluxsub0, fwhm/2.3548, mode='nearest')

    cont_samp = np.fmin(int(np.ceil(nsamp/(fwhm/2.3548))), 30)
    cont, cont_mask0 = arc.iter_continuum(
        fluxconv0, inmask=smash_mask, fwhm=fwhm,cont_frac_fwhm=2.0, sigthresh=cont_sig_thresh, sigrej=2.0, cont_samp=cont_samp,
        npoly=(0 if (nsamp/fwhm < 20.0) else npoly_cont), cont_mask_neg=has_negative, debug=show_cont,
        qa_title='Smash Image Background, 1st iteration: Slit# {:d}'.format(specobj_dict['SLITID']))

    # Second iteration
    flux_mean_med = np.median(flux_mean[cont_mask0])
    fluxsub = flux_mean - flux_mean_med
    fluxconv = scipy.ndimage.filters.gaussian_filter1d(fluxsub, fwhm/2.3548, mode='nearest')

    cont, cont_mask = arc.iter_continuum(
        fluxconv, inmask=smash_mask, fwhm=fwhm, cont_frac_fwhm=2.0, sigthresh=cont_sig_thresh, sigrej=2.0, cont_samp=cont_samp,
        npoly=(0 if (nsamp/fwhm < 20.0) else npoly_cont), cont_mask_neg=has_negative, debug=show_cont,
        qa_title='Smash Image Background: 2nd iteration: Slit# {:d}'.format(specobj_dict['SLITID']))
    fluxconv_cont = (fluxconv - cont) if cont_fit else fluxconv
    # JFH TODO Do we need a running median as was done in the OLD code? Maybe needed for long slits. We could use
    #  use the cont_mask to isolate continuum pixels, and then interpolate the unmasked pixels.
    ##   New CODE

# TODO: Leave this in!
##   OLD CODE
#    smash_mask = np.isfinite(flux_mean)
#    flux_mean_med = np.median(flux_mean[smash_mask])
#    flux_mean[np.invert(smash_mask)] = 0.0
#    if (nsamp < 3.0*bg_smth*fwhm):
#        # This may lead to many negative fluxsub values..
#        # TODO: Calculate flux_mean_med by avoiding the peak
#        fluxsub = flux_mean - flux_mean_med
#    else:
#        kernel_size= int(np.ceil(bg_smth*fwhm) // 2 * 2 + 1) # This ensure kernel_size is odd
#        # TODO should we be using  scipy.ndimage.filters.median_filter to better control the boundaries?
#        fluxsub = flux_mean - scipy.signal.medfilt(flux_mean, kernel_size=kernel_size)
#        # This little bit below deals with degenerate cases for which the slit gets brighter toward the edge, i.e. when
#        # alignment stars saturate and bleed over into other slits. In this case the median smoothed profile is the nearly
#        # everywhere the same as the profile itself, and fluxsub is full of zeros (bad!). If 90% or more of fluxsub is zero,
#        # default to use the unfiltered case
#        isub_bad = (fluxsub == 0.0)
#        frac_bad = np.sum(isub_bad)/nsamp
#        if frac_bad > 0.9:
#            fluxsub = flux_mean - flux_mean_med
#
#    fluxconv = scipy.ndimage.filters.gaussian_filter1d(fluxsub, fwhm/2.3548, mode='nearest')
#
#    cont_samp = np.fmin(int(np.ceil(nsamp/(fwhm/2.3548))), 30)
#    cont, cont_mask = arc.iter_continuum(fluxconv, inmask=smash_mask, fwhm=fwhm,
#                                         cont_frac_fwhm=2.0, sigthresh=2.0,
#                                         sigrej=2.0, cont_samp=cont_samp,
#                                         npoly=(0 if (nsamp/fwhm < 20.0) else npoly_cont),
#                                         cont_mask_neg=has_negative, debug=debug_all)
#    fluxconv_cont = (fluxconv - cont) if cont_fit else fluxconv
## OLD CODE

    if not np.any(cont_mask):
        cont_mask = np.ones(int(nsamp),dtype=bool) # if all pixels are masked for some reason, don't mask

    mean_sky, med_sky, skythresh = stats.sigma_clipped_stats(fluxconv_cont[cont_mask], sigma=1.5)
    mean, med, sigma = stats.sigma_clipped_stats(fluxconv_cont[cont_mask], sigma=2.5)

    if(skythresh == 0.0) & (sigma != 0.0):
        skythresh = sigma
    elif(skythresh == 0.0) & (sigma == 0.0):  # if both SKYTHRESH and sigma are zero mask out the zero pixels and reavaluate
        good = fluxconv_cont > 0.0
        if np.any(good):
            mean_sky, med_sn2_sky, skythresh = stats.sigma_clipped_stats(fluxconv_cont[good], sigma=1.5)
            mean, med_sn2, sigma = stats.sigma_clipped_stats(fluxconv_cont[good], sigma=2.5)
        else:
            msgs.error('Object finding failed. All the elements of the fluxconv_cont spatial profile array are zero')
    else:
        pass

    # Now find all the peaks without setting any threshold
    ypeak, _, xcen, sigma_pk, _, good_indx, _, _ = arc.detect_lines(fluxconv_cont, cont_subtract = False, fwhm = fwhm,
                                                                    max_frac_fwhm = 5.0, input_thresh = 'None', debug=False)
    ypeak = ypeak[good_indx]
    xcen = xcen[good_indx]
    # Get rid of peaks within trim_edg of slit edge which are almost always spurious, this should have been handled
    # with the edgemask, but we do it here anyway
    not_near_edge = (xcen > trim_edg[0]) & (xcen < (nsamp - trim_edg[1]))
    if np.any(np.invert(not_near_edge)):
        msgs.warn('Discarding {:d}'.format(np.sum(np.invert(not_near_edge))) +
                  ' at spatial pixels spat = {:}'.format(xcen[np.invert(not_near_edge)]) +
                  ' which land within trim_edg = (left, right) = {:}'.format(trim_edg) +
                  ' pixels from the slit boundary for this nsamp = {:5.2f}'.format(nsamp) + ' wide slit')
        msgs.warn('You must decrease from the current value of trim_edg in order to keep them')
        msgs.warn('Such edge objects are often spurious')

    xcen = xcen[not_near_edge]
    ypeak = ypeak[not_near_edge]

    # If the user requested the nperslit most significant peaks have been requested, then grab and return only these lines
    if nperslit is not None:
        #if nperslit > len(ypeak):
        #    msgs.warn('Requested nperslit = {:}'.format(nperslit) + ' most significant objects but only npeak = {:}'.format(len(xcen)) +
        #              ' were found. Returning all the objects found.')
        #else:
        ikeep = (ypeak.argsort()[::-1])[0:nperslit]
        xcen = xcen[ikeep]
        ypeak = ypeak[ikeep]

    npeak = len(xcen)
    # Instantiate a null specobj
    sobjs = specobjs.SpecObjs()
    # Choose which ones to keep and discard based on threshold params. Create SpecObj objects

    # Possible thresholds    [significance,  fraction of brightest, absolute]
    thresh_peak = peak_thresh * ypeak.max() if len(ypeak) > 0 else 0.0
    threshvec = np.array([mean + sig_thresh * sigma, thresh_peak, abs_thresh])
    threshold = threshvec.max()
    #if specobj_dict['SLITID'] == 1240:
    #    embed()
    if npeak > 0:
        if threshvec.argmax() == 0:
            msgs.info('Used SIGNIFICANCE threshold: sig_thresh = {:3.1f}'.format(sig_thresh) +
                      ' * sigma = {:5.2f}'.format(sigma))
        elif threshvec.argmax() == 1:
            msgs.info('Used FRACTION of BRIGHTEST threshold: peak_thresh = {:3.1f}'.format(peak_thresh) +
                      ' * ypeak_max = {:5.2f}'.format(ypeak.max()))
        elif threshvec.argmax() == 2:
            msgs.info('Used ABSOLUTE threshold of abs_thresh = {:5.2f}'.format(abs_thresh))
        msgs.info('Object finding threshold of: {:5.2f}'.format(threshold))
        # Trim to only objects above this threshold
        ikeep = (ypeak >= threshold)
        xcen = xcen[ikeep]
        ypeak = ypeak[ikeep]
        nobj_reg = len(xcen)
        # Now create SpecObj objects for all of these
        for iobj in range(nobj_reg):
            thisobj = specobj.SpecObj(**specobj_dict)
            #
            thisobj.SPAT_FRACPOS = xcen[iobj]/nsamp
            thisobj.smash_peakflux = ypeak[iobj]
            thisobj.smash_nsig = ypeak[iobj]/sigma
            sobjs.add_sobj(thisobj)
    else:
        nobj_reg = 0

    # ToDo Also plot the edge trimming boundaries on the QA here.
    if show_peaks:
        spat_approx_vec = slit_left[specmid] + xsize[specmid]*np.arange(nsamp)/nsamp
        spat_approx = slit_left[specmid] + xsize[specmid]*xcen/nsamp
        # Define the plotting function
        #plt.plot(spat_approx_vec, fluxsub/sigma, color ='cornflowerblue',linestyle=':', label='Collapsed Flux')
        plt.plot(spat_approx_vec, fluxconv_cont/sigma, color='black', label = 'Collapsed flux (FWHM convol)')
        plt.plot(spat_approx_vec[cont_mask], fluxconv_cont[cont_mask]/sigma, color='red', markersize=3.0,
                 mfc='red', linestyle='None', fillstyle='full',
                 zorder=9, marker='o', label = 'Used for threshold')
        plt.hlines(threshold/sigma,spat_approx_vec.min(),spat_approx_vec.max(), color='red',linestyle='--', label='Threshold')
        plt.hlines(1.0,spat_approx_vec.min(),spat_approx_vec.max(), color='green',linestyle=':', label='+- 1 sigma')
        plt.hlines(-1.0,spat_approx_vec.min(),spat_approx_vec.max(), color='green',linestyle=':')

        plt.plot(spat_approx, ypeak/sigma, color='red', marker='o', markersize=10.0, mfc='lawngreen', fillstyle='full',
        linestyle='None', zorder = 10,label='Object Found')
        plt.legend()
        plt.xlabel('Approximate Spatial Position (pixels)')
        plt.ylabel('F/sigma (significance)')
        plt.title(qa_title + ': Slit# {:d}'.format(specobj_dict['SLITID']))
        viewer, ch = display.show_image(image*(thismask*inmask))
        plt.show()

    # Now loop over all the regular apertures and assign preliminary traces to them.
    for iobj in range(nobj_reg):
        # Was a standard trace provided? If so, use that as a crutch.
        if std_trace is not None:
            if iobj == 0:
                msgs.info('Using input STANDARD star trace as crutch for object tracing')
            x_trace = np.interp(specmid, spec_vec, std_trace)
            shift = np.interp(specmid, spec_vec,
                              slit_left + xsize * sobjs[iobj].SPAT_FRACPOS) - x_trace
            sobjs[iobj].TRACE_SPAT = std_trace + shift
        else:    # If no standard is provided shift left slit boundary over to be initial trace
            # ToDO make this the average left and right boundary instead. That would be more robust.
            sobjs[iobj].TRACE_SPAT = slit_left + xsize*sobjs[iobj].SPAT_FRACPOS
        sobjs[iobj].trace_spec = spec_vec
        sobjs[iobj].SPAT_PIXPOS = sobjs[iobj].TRACE_SPAT[specmid]
        # Set the idx for any prelminary outputs we print out. These will be updated shortly
        sobjs[iobj].set_name()

        if use_user_fwhm:
            sobjs[iobj].FWHM = fwhm

        else:
            # Determine the fwhm max
            yhalf = 0.5*sobjs[iobj].smash_peakflux
            xpk = sobjs[iobj].SPAT_FRACPOS*nsamp
            x0 = int(np.rint(xpk))
            # TODO It seems we have two codes that do similar things, i.e. findfwhm in arextract.py. Could imagine having one
            # Find right location where smash profile croses yhalf
            if x0 < (int(nsamp)-1):
                ind_righ, = np.where(fluxconv_cont[x0:] < yhalf)
                if len(ind_righ) > 0:
                    i2 = ind_righ[0]
                    if i2 == 0:
                        xrigh = None
                    else:
                        xrigh_int = scipy.interpolate.interp1d(fluxconv_cont[x0 + i2-1:x0 + i2 + 1], x0 + np.array([i2-1,i2],dtype=float),assume_sorted=False)
                        xrigh = xrigh_int([yhalf])[0]
                else:
                    xrigh = None
            else:
                xrigh = None
            # Find left location where smash profile crosses yhalf
            if x0 > 0:
                ind_left, = np.where(fluxconv_cont[0:np.fmin(x0+1,int(nsamp)-1)] < yhalf)
                if len(ind_left) > 0:
                    i1 = (ind_left[::-1])[0]
                    if i1 == (int(nsamp)-1):
                        xleft = None
                    else:
                        xleft_int = scipy.interpolate.interp1d(fluxconv_cont[i1:i1+2],np.array([i1,i1+1],dtype=float), assume_sorted= False)
                        xleft = xleft_int([yhalf])[0]
                else:
                    xleft = None
            else:
                xleft = None

            # Set FWHM for the object
            if (xleft is None) & (xrigh is None):
                fwhm_measure = None
            elif xrigh is None:
                fwhm_measure = 2.0*(xpk- xleft)
            elif xleft is None:
                fwhm_measure = 2.0*(xrigh - xpk)
            else:
                fwhm_measure = (xrigh - xleft)

            if fwhm_measure is not None:
                sobjs[iobj].FWHM = np.sqrt(np.fmax(fwhm_measure**2 - fwhm**2, (fwhm/2.0)**2)) # Set a floor of fwhm/2 on fwhm
            else:
                sobjs[iobj].FWHM = fwhm


    if (len(sobjs) == 0) & (hand_extract_dict is None):
        msgs.info('No objects found')
        skymask = create_skymask_fwhm(sobjs,thismask)
        return specobjs.SpecObjs(), skymask[thismask]
    else:
        msgs.info("Automatic finding routine found {0:d} objects".format(len(sobjs)))

    msgs.info('Fitting the object traces')

    if len(sobjs) > 0:
        # Note the transpose is here to pass in the TRACE_SPAT correctly.
        xinit_fweight = np.copy(sobjs.TRACE_SPAT.T)
        spec_mask = (spec_vec >= spec_min_max[0]) & (spec_vec <= spec_min_max[1])
        trc_inmask = np.outer(spec_mask, np.ones(len(sobjs), dtype=bool))
        xfit_fweight = fit_trace(image, xinit_fweight, ncoeff, bpm=np.invert(inmask),
                                 trace_bpm=np.invert(trc_inmask), fwhm=fwhm, maxdev=maxdev,
                                 idx=sobjs.NAME, debug=show_fits)[0]
        xinit_gweight = np.copy(xfit_fweight)
        xfit_gweight = fit_trace(image, xinit_gweight, ncoeff, bpm=np.invert(inmask),
                                 trace_bpm=np.invert(trc_inmask), fwhm=fwhm, maxdev=maxdev,
                                 weighting='gaussian', idx=sobjs.NAME, debug=show_fits)[0]

        # assign the final trace
        for iobj in range(nobj_reg):
            sobjs[iobj].TRACE_SPAT = xfit_gweight[:, iobj]
            sobjs[iobj].SPAT_PIXPOS = sobjs[iobj].TRACE_SPAT[specmid]
            sobjs[iobj].set_name()

    # Now deal with the hand apertures if a hand_extract_dict was passed in. Add these to the SpecObj objects
    if hand_extract_dict is not None:
        # First Parse the hand_dict
        hand_extract_spec, hand_extract_spat, hand_extract_det, hand_extract_fwhm = parse_hand_dict(hand_extract_dict)
        # Determine if these hand apertures land on the slit in question
        hand_on_slit = np.where(np.array(thismask[np.rint(hand_extract_spec).astype(int),
                                                  np.rint(hand_extract_spat).astype(int)]))[0]
        hand_extract_spec = hand_extract_spec[hand_on_slit]
        hand_extract_spat = hand_extract_spat[hand_on_slit]
        hand_extract_det  = hand_extract_det[hand_on_slit]
        hand_extract_fwhm = hand_extract_fwhm[hand_on_slit]
        nobj_hand = len(hand_extract_spec)
        msgs.info("Implementing hand apertures for {} sources on the slit".format(nobj_hand))

        # Decide how to assign a trace to the hand objects
        if nobj_reg > 0:  # Use brightest object on slit?
            smash_peakflux = sobjs.smash_peakflux
            ibri = smash_peakflux.argmax()
            trace_model = sobjs[ibri].TRACE_SPAT
            med_fwhm_reg = np.median(sobjs.FWHM)
        elif std_trace is not None:   # If no objects found, use the standard?
            trace_model = std_trace
        else:  # If no objects or standard use the slit boundary
            msgs.warn("No source to use as a trace.  Using the slit boundary")
            trace_model = slit_left

        # Loop over hand_extract apertures and create and assign specobj
        for iobj in range(nobj_hand):
            # Proceed
            thisobj = specobj.SpecObj(**specobj_dict)
            thisobj.hand_extract_spec = hand_extract_spec[iobj]
            thisobj.hand_extract_spat = hand_extract_spat[iobj]
            thisobj.hand_extract_det = hand_extract_det[iobj]
            thisobj.hand_extract_fwhm = hand_extract_fwhm[iobj]
            thisobj.hand_extract_flag = True
            # SPAT_FRACPOS
            f_ximg = scipy.interpolate.RectBivariateSpline(spec_vec, spat_vec, ximg)
            thisobj.SPAT_FRACPOS = float(f_ximg(thisobj.hand_extract_spec, thisobj.hand_extract_spat, grid=False)) # interpolate from ximg
            thisobj.smash_peakflux = np.interp(thisobj.SPAT_FRACPOS*nsamp,np.arange(nsamp),fluxconv_cont) # interpolate from fluxconv
            # assign the trace
            spat_0 = np.interp(thisobj.hand_extract_spec, spec_vec, trace_model)
            shift = thisobj.hand_extract_spat - spat_0
            thisobj.TRACE_SPAT = trace_model + shift
            thisobj.trace_spec = spec_vec
            thisobj.SPAT_PIXPOS = thisobj.TRACE_SPAT[specmid]
            thisobj.set_name()
            # TODO -- I think FWHM *has* to be input
            if hand_extract_fwhm[iobj] is not None: # If a hand_extract_fwhm was input use that for the fwhm
                thisobj.FWHM = hand_extract_fwhm[iobj]
            elif nobj_reg > 0: # Otherwise is None was input, then use the median of objects on this slit if they are present
                thisobj.FWHM = med_fwhm_reg
            else:  # Otherwise just use the FWHM parameter input to the code (or the default value)
                thisobj.FWHM = fwhm
            # Finish
            sobjs.add_sobj(thisobj)

    nobj = len(sobjs)
    # If there are no regular aps and no hand aps, just return
    #if nobj == 0:
    #    return (None, skymask, objmask)

    ## Okay now loop over all the regular aps and exclude any which within the fwhm of the hand_extract_APERTURES
    if nobj_reg > 0 and hand_extract_dict is not None:
        spat_pixpos = sobjs.SPAT_PIXPOS
        hand_flag = sobjs.hand_extract_flag
        spec_fwhm = sobjs.FWHM
        #spat_pixpos = np.array([spec.SPAT_PIXPOS for spec in specobjs])
        #hand_flag = np.array([spec.hand_extract_flag for spec in specobjs])
        #spec_fwhm = np.array([spec.FWHM for spec in specobjs])
        reg_ind, = np.where(np.invert(hand_flag))
        hand_ind, = np.where(hand_flag)
        #med_fwhm = np.median(spec_fwhm[~hand_flag])
        #spat_pixpos_hand = spat_pixpos[hand_ind]
        keep = np.ones(nobj, dtype=bool)
        for ihand in hand_ind:
            close = np.abs(sobjs[reg_ind].SPAT_PIXPOS - spat_pixpos[ihand]) <= 0.6*spec_fwhm[ihand]
            if np.any(close):
                # Print out a warning
                msgs.warn('Deleting object(s) {}'.format(sobjs[reg_ind[close]].NAME) +
                          ' because it collides with a user specified hand_extract aperture')
                #for ihand in range(len(close)):
                #    if close[ihand] is True:
                #        msgs.warn('Hand aperture at (hand_extract_spec, hand_extract_spat) = ({:6.2f}'.format(sobjs[hand_ind[ihand]].hand_extract_spec) +
                #                  ',{:6.2f})'.format(sobjs[hand_ind[ihand]].hand_extract_spat) +
                #                  ' lands within 0.6*med_fwhm = {:4.2f}'.format(0.6*med_fwhm) + ' pixels of this object')
                keep[reg_ind[close]] = False

        sobjs = sobjs[keep]

    #
    if len(sobjs) == 0:
        msgs.info('No hand or normal objects found on this slit. Returning')
        skymask = create_skymask_fwhm(sobjs,thismask, box_pix=boxcar_rad_skymask)
        return specobjs.SpecObjs(), skymask[thismask]

    # Sort objects according to their spatial location
    nobj = len(sobjs)
    spat_pixpos = sobjs.SPAT_PIXPOS
    sobjs = sobjs[spat_pixpos.argsort()]
    # Assign integer objids
    sobjs.OBJID = np.arange(nobj) + 1

    # Assign the maskwidth and compute some inputs for the object mask
    xtmp = (np.arange(nsamp) + 0.5)/nsamp
    qobj = np.zeros_like(xtmp)
    for iobj in range(nobj):
        # TODO -- This parameter may not be used anywhere
        if skythresh > 0.0:
            sobjs[iobj].maskwidth = extract_maskwidth*sobjs[iobj].FWHM*(1.0 + 0.5*np.log10(np.fmax(sobjs[iobj].smash_peakflux/skythresh,1.0)))
        else:
            sobjs[iobj].maskwidth = extract_maskwidth*sobjs[iobj].FWHM
        sep = np.abs(xtmp-sobjs[iobj].SPAT_FRACPOS)
        sep_inc = sobjs[iobj].maskwidth/nsamp
        close = sep <= sep_inc
        qobj[close] += sobjs[iobj].smash_peakflux*np.exp(np.fmax(-2.77*(sep[close]*nsamp)**2/sobjs[iobj].FWHM**2,-9.0))

    # Create an objmask. This is created here in case we decide to use it later, but it is not currently used
    skymask_objflux = np.copy(thismask)
    skymask_objflux[thismask] = np.interp(ximg[thismask],xtmp,qobj) < (skymask_nthresh*threshold)
    # Still have to make the skymask
    skymask_fwhm = create_skymask_fwhm(sobjs,thismask, box_pix=boxcar_rad_skymask)
    if boxcar_rad_skymask is None:
        skymask = skymask_objflux | skymask_fwhm
    else:  # Enforces boxcar radius masking
        skymask = skymask_objflux & skymask_fwhm
    # If requested display the resulting traces on top of the image
    if show_trace:
        viewer, ch = display.show_image(image*(thismask*inmask))
        display.show_slits(viewer, ch, slit_left.T, slit_righ.T, slit_ids = sobjs[0].SLITID)
        for iobj in range(nobj):
            if sobjs[iobj].hand_extract_flag == False:
                color = 'orange'
            else:
                color = 'blue'
            display.show_trace(viewer, ch,sobjs[iobj].TRACE_SPAT, trc_name = sobjs[iobj].NAME, color=color)

    msgs.info("Successfully traced a total of {0:d} objects".format(len(sobjs)))

    # Vette
    for sobj in sobjs:
        if not sobj.ready_for_extraction():
            msgs.error("Bad SpecObj.  Can't proceed")

    # Return
    return sobjs, skymask[thismask]


def remap_orders(xinit, spec_min_max, inverse=False):

    """
    This code remaps echelle orders to all extend over the same numer of pixels. It is meant to deal with cases
    where the echelle orders do not completely span the detector. Initial tests with PCA using this remapping
    indicate (for vlt_xshooter_nir) that the remapping does not work as well as simply linear extroplating the traces
    in the PCA. The traces appear to compress better onto a PCA when they are not remapped. So this functionality
    is experimemtnal and not currently used.


    Args:
        xinit: ndarray, (nspec, norders)
           Array of input traces that one wants to remap.
        spec_min_max: ndarray, (2, norders)
           Array containing the spec_min and spec_max defined for each order
        inverse: bool, default = False,
           If True, perform the inverse re-mapping rather than the re-mapping.

    Returns:

    """

    nspec, norders = xinit.shape
    spec_vec = np.arange(nspec)
    spec_vec_norm = spec_vec/float(nspec-1)
    xinit_remap = np.zeros_like(xinit)
    for iord in range(norders):
        igood = (spec_vec >= spec_min_max[0,iord]) & (spec_vec <= spec_min_max[1,iord])
        spec_norm_iord = (spec_vec - spec_vec[igood].min())/(spec_vec[igood].max()  - spec_vec[igood].min())
        if inverse:
            xinit_remap[:, iord] = scipy.interpolate.interp1d(spec_vec_norm, xinit[:, iord], kind='linear',
                                                              bounds_error=False, fill_value='extrapolate')(spec_norm_iord)
        else:
            xinit_remap[:,iord] = scipy.interpolate.interp1d(spec_norm_iord[igood], xinit[igood,iord], kind='linear',
                                                             bounds_error=False, fill_value='extrapolate')(spec_vec_norm)
    return xinit_remap


def ech_objfind(image, ivar, slitmask, slit_left, slit_righ, order_vec, maskslits, det=1,
                inmask=None, spec_min_max=None,
                fof_link=1.5, plate_scale=0.2, has_negative=False,
                std_trace=None, ncoeff=5, npca=None, coeff_npoly=None, max_snr=2.0, min_snr=1.0, nabove_min_snr=2,
                pca_explained_var=99.0, box_radius=2.0, fwhm=3.0, use_user_fwhm=False, maxdev=2.0, hand_extract_dict=None, nperslit=5,
                extract_maskwidth=3.0, sig_thresh = 10.0, peak_thresh=0.0, abs_thresh=0.0, cont_sig_thresh=2.0, specobj_dict=None,
                trim_edg=(5,5), cont_fit=True, npoly_cont=1, show_peaks=False, show_fits=False, show_single_fits=False,
                show_trace=False, show_single_trace=False, debug=False, show_pca=False,
                debug_all=False, skymask_by_boxcar=False, boxcar_rad=None):
    """
    Object finding routine for Echelle spectrographs. This routine:
       1) runs object finding on each order individually
       2) Links the objects found together using a friends-of-friends algorithm on fractional order position.
       3) For objects which were only found on some orders, the standard (or the slit boundaries) are placed at the appropriate
          fractional position along the order.
       4) A PCA fit to the traces is performed using the routine above pca_fit

    Args:
        image:  float ndarray, shape (nspec, nspat)
            Image to search for objects from. This image has shape
            (nspec, nspat) where the first dimension (nspec) is
            spectral, and second dimension (nspat) is spatial. Note this
            image can either have the sky background in it, or have
            already been sky subtracted.  Object finding works best on
            sky-subtracted images. Ideally objfind would be run in
            another routine, global sky-subtraction performed, and then
            this code should be run. However, it is also possible to run
            this code on non sky subtracted images.
        ivar: float ndarray, shape (nspec, nspat)
            Inverse variance image for the input image.
        slitmask: int ndarray, shape (nspec, nspat)
            Integer image indicating the pixels that belong to each
            order. Pixels that are not on an order have value -1, and
            those that are on an order have a value equal to the slit
            number (i.e. 0 to nslits-1 from left to right on the image)
        slit_left:  float ndarray
            Left boundary of orders to be extracted (given as floating
            pt pixels). This a 2-d array with shape (nspec, norders)
        slit_righ:  float ndarray
            Left boundary of orders to be extracted (given as floating
            pt pixels). This a 2-d array with shape (nspec, norders)
        order_vec (`numpy.ndarray`_):
            Echelle orders.  This is written to the SpecObj objects.
            It is ok, but not recommended to provide np.arange(norders)
        maskslits (`numpy.ndarray`_):
        det (:obj:`int`, optional):
            Need for hand object
        inmask (`numpy.ndarray`_): bool, shape (nspec, nspat), default = None
            Input mask for the input image.
        fwhm: float, default = 3.0
            Estimated fwhm of the objects in pixels
        use_user_fwhm: bool, default = False
            If True PypeIt will use the spatial profile fwm input by the user (i.e. the fwhm parameter above)
            rather than determine the spatial fwhm from the smashed spatial profile via the automated algorithm.
        hand_extract_dict (dict, optional):
        maxdev (float): default=2.0
            Maximum deviation of pixels from polynomial fit to trace
            used to reject bad pixels in trace fitting.
        spec_min_max: float or int ndarray, (2, norders), default=None.
            This is a 2-d array which defines the minimum and maximum of
            each order in the spectral direction on the detector. This
            should only be used for echelle spectrographs for which the
            orders do not entirely cover the detector. The pca_trace
            code will re-map the traces such that they all have the same
            length, compute the PCA, and then re-map the orders back.
            This improves performanc for echelle spectrographs by
            removing the nonlinear shrinking of the orders so that the
            linear pca operation can better predict the traces. If not
            passed in it will be determined automitically from the
            slitmask
        fof_link: float, default = 1.5"
            Friends-of-friends linking length in arcseconds used to link
            together traces across orders. The routine links together at
            the same fractional slit position and links them together
            with a friends-of-friends algorithm using this linking
            length.
        plate_scale: float or ndarray, if an ndarray shape is (norders,) default = 0.2
            plate scale of your detector, in unit of arcsec/pix. This
            can either be a single float for every order, or an array
            with size norders indicating the plate scale of each order.
        ncoeff: int, default = 5
            Order of polynomial fit to traces
        npca: int, default = None
            Nmber of PCA components you want to keep. default is None
            and it will be assigned automatically by calculating the
            number of components contains approximately 99% of the
            variance
        coeff_npoly: int, default = None,
            order of polynomial used for PCA coefficients fitting.
            Default is None and this will be determined automatically.
        min_snr: float, default = 0.2
            Minimum SNR for keeping an object. For an object to be kept
            it must have a median S/N ratio above min_snr for at least
            nabove_min_snr orders.
        nabove_min_snr: int, default = 1
            The required number of orders that an object must have with
            median SNR>min_snr in order to be kept.
        cont_sig_thresh (float, optional):
            Significance threshold for peak detection for determinining which pixels to use for the iteratively
            fit continuum of the spectral direction smashed image. This is passed to objfind which is then passed as
            the sigthresh parameter to core.arc.iter_continum. For extremely narrow slits that are almost filled by
            the object trace set this to a smaller number like 1.0 or disable continuum fitting altogether with
            cont_fit=False below. Default = 1.0
        box_radius: float,
            box_car extraction radius in arcseconds for SNR calculation and trimming
        sig_thresh: threshord for finding objects
        show_peaks: whether plotting the QA of peak finding of your object in each order
        show_fits: Plot trace fitting for final fits using PCA as crutch
        show_single_fits: Plot trace fitting for single order fits
        show_trace: whether display the resulting traces on top of the image
        debug:
        skymask_by_boxcar: bool, optional
            If True, use the boxcar radius in the skymask
        boxcar_rad: float, optional
            Boxcar radius in arcsec

    Returns:
        tuple: Returns the following:
            - sobjs: object: Specobjs object containing the objects
              detected
            - skymask: float ndarray, same shape as image: Skymask
              indicating which pixels can be used for global sky
              subtraction
    """

    #debug_all=True
    if debug_all:
        show_peaks = True
        #show_fits = True
        #show_single_fits = True
        show_trace = True
        show_pca = True
        #show_single_trace = True
        debug = True


    if specobj_dict is None:
        specobj_dict = {'SLITID': 999, 'ECH_ORDERINDX': 999,
                        'DET': det, 'OBJTYPE': 'unknown', 'PYPELINE': 'Echelle'}


    # TODO Update FOF algorithm here with the one from scikit-learn.

    allmask = slitmask > -1
    if inmask is None:
        inmask = allmask

    frameshape = image.shape
    nspec = frameshape[0]
    nspat = frameshape[1]
    norders = len(order_vec)

    # Find the spat IDs
    gdslit_spat = np.unique(slitmask[slitmask >= 0]).astype(int)  # Unique sorts
    if gdslit_spat.size != norders:
        msgs.error('There is a mismatch between the number of valid orders found by PypeIt and '
                   'the number expected for this spectrograph.  Unable to continue.  Please '
                   'submit an issue on Github: https://github.com/pypeit/PypeIt/issues .')

    if spec_min_max is None:
        spec_min_max = np.zeros(2,norders)
        for iord in range(norders):
            ispec, ispat = np.where(slitmask == gdslit_spat[iord])
            spec_min_max[:,iord] = ispec.min(), ispec.max()

    if isinstance(plate_scale,(float, int)):
        plate_scale_ord = np.full(norders, plate_scale)
    elif isinstance(plate_scale,(np.ndarray, list, tuple)):
        if len(plate_scale) == norders:
            plate_scale_ord = plate_scale
        elif len(plate_scale) == 1:
            plate_scale_ord = np.full(norders, plate_scale[0])
        else:
            msgs.error('Invalid size for plate_scale. It must either have one element or norders elements')
    else:
        msgs.error('Invalid type for plate scale')

    specmid = nspec // 2
    spec_vec = np.arange(nspec)
    slit_width = slit_righ - slit_left
    slit_spec_pos = nspec/2.0
    slit_spat_pos = np.zeros((norders, 2))
    for iord in range(norders):
        slit_spat_pos[iord, :] = (np.interp(slit_spec_pos, spec_vec, slit_left[:,iord]), np.interp(slit_spec_pos, spec_vec, slit_righ[:,iord]))


    # Hand prep
    #   Determine the location of the source on *all* of the orders
    if hand_extract_dict is not None:
        f_spats = []
        for ss, spat, spec in zip(range(len(hand_extract_dict['hand_extract_spec'])),
                              hand_extract_dict['hand_extract_spat'],
                              hand_extract_dict['hand_extract_spec']):
            # Find the input slit
            ispec = int(np.clip(np.round(spec),0,nspec-1))
            ispat = int(np.clip(np.round(spat),0,nspec-1))
            slit = slitmask[ispec, ispat]
            # Fractions
            iord_hand = gdslit_spat.tolist().index(slit)
            f_spat = (spat - slit_left[ispec, iord_hand]) / (
                slit_righ[ispec, iord_hand] - slit_left[ispec, iord_hand])
            f_spats.append(f_spat)

    # create the ouptut images skymask and objmask
    skymask_objfind = np.copy(allmask)
    # Loop over orders and find objects
    sobjs = specobjs.SpecObjs()
    # ToDo replace orderindx with the true order number here? Maybe not. Clean up SLITID and orderindx!
    gdorders = np.arange(norders)[np.invert(maskslits)]
    for iord in gdorders: #range(norders):
        msgs.info('Finding objects on order # {:d}'.format(order_vec[iord]))
        thisslit_gpm = slitmask == gdslit_spat[iord]
        inmask_iord = inmask & thisslit_gpm
        specobj_dict['SLITID'] = gdslit_spat[iord]
        specobj_dict['ECH_ORDERINDX'] = iord
        specobj_dict['ECH_ORDER'] = order_vec[iord]
        try:
            std_in = std_trace[:,iord]
        except TypeError:
            std_in = None
        
        # TODO JFH: Fix this. The way this code works, you should only need to create a single hand object,		
        # not one at every location on the order            
        if hand_extract_dict is not None:
            new_hand_extract_dict = copy.deepcopy(hand_extract_dict)
            for ss, spat, spec, f_spat in zip(range(len(hand_extract_dict['hand_extract_spec'])),
                                      hand_extract_dict['hand_extract_spat'],
                                      hand_extract_dict['hand_extract_spec'], f_spats):
                ispec = int(spec)
                new_hand_extract_dict['hand_extract_spec'][ss] = ispec
                new_hand_extract_dict['hand_extract_spat'][ss] = slit_left[ispec,iord] + f_spat*(
                    slit_righ[ispec,iord]-slit_left[ispec,iord])
        else:
            new_hand_extract_dict = None

        # Masking
        boxcar_rad_skymask = boxcar_rad/plate_scale_ord[iord] if skymask_by_boxcar else None
        # Run
        sobjs_slit, skymask_objfind[thisslit_gpm] = \
            objfind(image, thisslit_gpm, slit_left[:,iord], slit_righ[:,iord], spec_min_max=spec_min_max[:,iord],
                    inmask=inmask_iord,std_trace=std_in, ncoeff=ncoeff, fwhm=fwhm, use_user_fwhm=use_user_fwhm, maxdev=maxdev,
                    hand_extract_dict=new_hand_extract_dict, has_negative=has_negative,
                    nperslit=nperslit, extract_maskwidth=extract_maskwidth, sig_thresh=sig_thresh,
                    peak_thresh=peak_thresh, abs_thresh=abs_thresh, cont_sig_thresh=cont_sig_thresh,
                    trim_edg=trim_edg, cont_fit=cont_fit,
                    npoly_cont=npoly_cont, show_peaks=show_peaks,
                    show_fits=show_single_fits, show_trace=show_single_trace,
                    boxcar_rad_skymask=boxcar_rad_skymask,
                    specobj_dict=specobj_dict )
        sobjs.add_sobj(sobjs_slit)

    nfound = len(sobjs)

    if nfound == 0:
        return sobjs, skymask_objfind[allmask]

    FOF_frac = fof_link/(np.median(np.median(slit_width,axis=0)*plate_scale_ord))
    # Run the FOF. We use fake coordinaes
    fracpos = sobjs.SPAT_FRACPOS
    ra_fake = fracpos/1000.0 # Divide all angles by 1000 to make geometry euclidian
    dec_fake = 0.0*fracpos
    if nfound>1:
        inobj_id, multobj_id, firstobj_id, nextobj_id \
                = pydl.spheregroup(ra_fake, dec_fake, FOF_frac/1000.0)
        # TODO spheregroup returns zero based indices but we use one based. We should probably add 1 to inobj_id here,
        # i.e. obj_id_init = inobj_id + 1
        obj_id_init = inobj_id.copy()
    elif nfound==1:
        obj_id_init = np.zeros(1,dtype='int')

    uni_obj_id_init, uni_ind_init = np.unique(obj_id_init, return_index=True)

    # Now loop over the unique objects and check that there is only one object per order. If FOF
    # grouped > 1 objects on the same order, then this will be popped out as its own unique object
    obj_id = obj_id_init.copy()
    nobj_init = len(uni_obj_id_init)
    for iobj in range(nobj_init):
        for iord in range(norders):
            on_order = (obj_id_init == uni_obj_id_init[iobj]) & (sobjs.ECH_ORDERINDX == iord)
            if (np.sum(on_order) > 1):
                msgs.warn('Found multiple objects in a FOF group on order iord={:d}'.format(iord) + msgs.newline() +
                          'Spawning new objects to maintain a single object per order.')
                off_order = (obj_id_init == uni_obj_id_init[iobj]) & (sobjs.ECH_ORDERINDX != iord)
                ind = np.where(on_order)[0]
                if np.any(off_order):
                    # Keep the closest object to the location of the rest of the group (on other orders)
                    # as corresponding to this obj_id, and spawn new obj_ids for the others.
                    frac_mean = np.mean(fracpos[off_order])
                    min_dist_ind = np.argmin(np.abs(fracpos[ind] - frac_mean))
                else:
                    # If there are no other objects with this obj_id to compare to, then we simply have multiple
                    # objects grouped together on the same order, so just spawn new object IDs for them to maintain
                    # one obj_id per order
                    min_dist_ind = 0
                ind_rest = np.setdiff1d(ind,ind[min_dist_ind])
                obj_id[ind_rest] = (np.arange(len(ind_rest)) + 1) + obj_id_init.max()

    uni_obj_id, uni_ind = np.unique(obj_id, return_index=True)
    nobj = len(uni_obj_id)
    msgs.info('FOF matching found {:d}'.format(nobj) + ' unique objects')

    gfrac = np.zeros(nfound)
    for jj in range(nobj):
        this_obj_id = obj_id == uni_obj_id[jj]
        gfrac[this_obj_id] = np.median(fracpos[this_obj_id])

    uni_frac = gfrac[uni_ind]

    # Sort with respect to fractional slit location to guarantee that we have a similarly sorted list of objects later
    isort_frac = uni_frac.argsort()
    uni_obj_id = uni_obj_id[isort_frac]
    uni_frac = uni_frac[isort_frac]

    sobjs_align = sobjs.copy()
    # Loop over the orders and assign each specobj a fractional position and a obj_id number
    for iobj in range(nobj):
        for iord in range(norders):
            on_order = (obj_id == uni_obj_id[iobj]) & (sobjs_align.ECH_ORDERINDX == iord)
            sobjs_align[on_order].ECH_FRACPOS = uni_frac[iobj]
            sobjs_align[on_order].ECH_OBJID = uni_obj_id[iobj]
            sobjs_align[on_order].OBJID = uni_obj_id[iobj]
            sobjs_align[on_order].ech_frac_was_fit = False

    # Reset names (just in case)
    sobjs_align.set_names()

    # Now loop over objects and fill in the missing objects and their traces. We will fit the fraction slit position of
    # the good orders where an object was found and use that fit to predict the fractional slit position on the bad orders
    # where no object was found
    for iobj in range(nobj):
        # Grab all the members of this obj_id from the object list
        indx_obj_id = sobjs_align.ECH_OBJID == uni_obj_id[iobj]
        nthisobj_id = np.sum(indx_obj_id)
        # Perform the fit if this objects shows up on more than three orders
        if (nthisobj_id > 3) and (nthisobj_id<norders):
            thisorderindx = sobjs_align[indx_obj_id].ECH_ORDERINDX
            goodorder = np.zeros(norders, dtype=bool)
            goodorder[thisorderindx] = True
            badorder = np.invert(goodorder)
            xcen_good = (sobjs_align[indx_obj_id].TRACE_SPAT).T
            slit_frac_good = (xcen_good-slit_left[:,goodorder])/slit_width[:,goodorder]
            # Fractional slit position averaged across the spectral direction for each order
            frac_mean_good = np.mean(slit_frac_good, 0)
            # Perform a  linear fit to fractional slit position
            #TODO Do this as a S/N weighted fit similar to what is now in the pca_trace algorithm?
            #msk_frac, poly_coeff_frac = fitting.robust_fit(order_vec[goodorder], frac_mean_good, 1,
            pypeitFit = fitting.robust_fit(order_vec[goodorder], frac_mean_good, 1,
                                           function='polynomial', maxiter=20, lower=2, upper=2,
                                           use_mad= True, sticky=False,
                                           minx = order_vec.min(), maxx=order_vec.max())
            frac_mean_new = np.zeros(norders)
            frac_mean_new[badorder] = pypeitFit.eval(order_vec[badorder])#, minx = order_vec.min(),maxx=order_vec.max())
            frac_mean_new[goodorder] = frac_mean_good
            # TODO This QA needs some work
            if show_pca:
                frac_mean_fit = pypeitFit.eval(order_vec)
                plt.plot(order_vec[goodorder][pypeitFit.bool_gpm], frac_mean_new[goodorder][pypeitFit.bool_gpm], 'ko', mfc='k', markersize=8.0, label='Good Orders Kept')
                plt.plot(order_vec[goodorder][np.invert(pypeitFit.bool_gpm)], frac_mean_new[goodorder][np.invert(pypeitFit.bool_gpm)], 'ro', mfc='k', markersize=8.0, label='Good Orders Rejected')
                plt.plot(order_vec[badorder], frac_mean_new[badorder], 'ko', mfc='None', markersize=8.0, label='Predicted Bad Orders')
                plt.plot(order_vec,frac_mean_new,'+',color='cyan',markersize=12.0,label='Final Order Fraction')
                plt.plot(order_vec, frac_mean_fit, 'r-', label='Fractional Order Position Fit')
                plt.xlabel('Order Index', fontsize=14)
                plt.ylabel('Fractional Slit Position', fontsize=14)
                plt.title('Fractional Slit Position Fit')
                plt.legend()
                plt.show()
        else:
            frac_mean_new = np.full(norders, uni_frac[iobj])

        # Now loop over the orders and add objects on the ordrers for which the current object was not found
        for iord in range(norders):
            # Is the current object detected on this order?
            on_order = (sobjs_align.ECH_OBJID == uni_obj_id[iobj]) & (sobjs_align.ECH_ORDERINDX == iord)
            if not np.any(on_order):
                # Add this to the sobjs_align, and assign required tags
                thisobj = specobj.SpecObj('Echelle', sobjs_align[0].DET,
                                             OBJTYPE=sobjs_align[0].OBJTYPE,
                                             ECH_ORDERINDX=iord,
                                             ECH_ORDER=order_vec[iord])
                #thisobj.ECH_ORDERINDX = iord
                #thisobj.ech_order = order_vec[iord]
                thisobj.SPAT_FRACPOS = uni_frac[iobj]
                # Assign traces using the fractional position fit above
                if std_trace is not None:
                    x_trace = np.interp(slit_spec_pos, spec_vec, std_trace[:,iord])
                    shift = np.interp(slit_spec_pos, spec_vec,slit_left[:,iord] + slit_width[:,iord]*frac_mean_new[iord]) - x_trace
                    thisobj.TRACE_SPAT = std_trace[:,iord] + shift
                else:
                    thisobj.TRACE_SPAT = slit_left[:, iord] + slit_width[:, iord] * frac_mean_new[iord]  # new trace
                thisobj.trace_spec = spec_vec
                thisobj.SPAT_PIXPOS = thisobj.TRACE_SPAT[specmid]
                # Use the real detections of this objects for the FWHM
                this_obj_id = obj_id == uni_obj_id[iobj]
                # Assign to the fwhm of the nearest detected order
                imin = np.argmin(np.abs(sobjs_align[this_obj_id].ECH_ORDERINDX - iord))
                thisobj.FWHM = sobjs_align[imin].FWHM
                thisobj.maskwidth = sobjs_align[imin].maskwidth
                thisobj.ECH_FRACPOS = uni_frac[iobj]
                thisobj.ECH_OBJID = uni_obj_id[iobj]
                thisobj.OBJID = uni_obj_id[iobj]
                thisobj.SLITID = gdslit_spat[iord]
                thisobj.ech_frac_was_fit = True
                thisobj.set_name()
                sobjs_align.add_sobj(thisobj)
                obj_id = np.append(obj_id, uni_obj_id[iobj])
                gfrac = np.append(gfrac, uni_frac[iobj])

    # Loop over the objects and perform a quick and dirty extraction to assess S/N.
    varimg = utils.calc_ivar(ivar)
    flux_box = np.zeros((nspec, norders, nobj))
    ivar_box = np.zeros((nspec, norders, nobj))
    mask_box = np.zeros((nspec, norders, nobj))
    SNR_arr = np.zeros((norders, nobj))
    slitfracpos_arr = np.zeros((norders, nobj))
    for iobj in range(nobj):
        for iord in range(norders):
            iorder_vec = order_vec[iord]
            indx = sobjs_align.slitorder_objid_indices(iorder_vec, uni_obj_id[iobj])
            #indx = (sobjs_align.ECH_OBJID == uni_obj_id[iobj]) & (sobjs_align.ECH_ORDERINDX == iord)
            #spec = sobjs_align[indx][0]
            thismask = slitmask == gdslit_spat[iord]
            inmask_iord = inmask & thismask
            # TODO make the snippet below its own function quick_extraction()
            box_rad_pix = box_radius/plate_scale_ord[iord]

            # TODO -- We probably shouldn't be operating on a SpecObjs but instead a SpecObj
            flux_tmp  = moment1d(image*inmask_iord, sobjs_align[indx][0].TRACE_SPAT, 2*box_rad_pix,
                                 row=sobjs_align[indx][0].trace_spec)[0]
            var_tmp  = moment1d(varimg*inmask_iord, sobjs_align[indx][0].TRACE_SPAT, 2*box_rad_pix,
                                row=sobjs_align[indx][0].trace_spec)[0]
            ivar_tmp = utils.calc_ivar(var_tmp)
            pixtot  = moment1d(ivar*0 + 1.0, sobjs_align[indx][0].TRACE_SPAT, 2*box_rad_pix,
                               row=sobjs_align[indx][0].trace_spec)[0]
            mask_tmp = moment1d(ivar*inmask_iord == 0.0, sobjs_align[indx][0].TRACE_SPAT, 2*box_rad_pix,
                                row=sobjs_align[indx][0].trace_spec)[0] != pixtot

            flux_box[:,iord,iobj] = flux_tmp*mask_tmp
            ivar_box[:,iord,iobj] = np.fmax(ivar_tmp*mask_tmp,0.0)
            mask_box[:,iord,iobj] = mask_tmp
            (mean, med_sn, stddev) = stats.sigma_clipped_stats(flux_box[mask_tmp,iord,iobj]*np.sqrt(ivar_box[mask_tmp,iord,iobj]),
            sigma_lower=5.0,sigma_upper=5.0)
            # ToDO assign this to sobjs_align for use in the extraction
            SNR_arr[iord,iobj] = med_sn
            sobjs_align[indx][0].ech_snr = med_sn
            # For hand extractions
            slitfracpos_arr[iord,iobj] = sobjs_align[indx][0].SPAT_FRACPOS

    # Purge objects with low SNR that don't show up in enough orders, sort the list of objects with respect to obj_id
    # and orderindx
    keep_obj = np.zeros(nobj,dtype=bool)
    sobjs_trim = specobjs.SpecObjs()
    # objids are 1 based so that we can easily asign the negative to negative objects
    iobj_keep = 1
    # TODO JFH: Fix this ugly and dangerous hack that was added to accomodate hand apertures
    hand_frac = [-1000] if hand_extract_dict is None else [int(np.round(ispat*1000)) for ispat in f_spats]
    for iobj in range(nobj):
        if (SNR_arr[:,iobj].max() > max_snr) or (np.sum(SNR_arr[:,iobj] > min_snr) >= nabove_min_snr) \
                or (int(np.round(slitfracpos_arr[0, iobj]*1000)) in hand_frac):
            keep_obj[iobj] = True
            ikeep = sobjs_align.ECH_OBJID == uni_obj_id[iobj]
            sobjs_keep = sobjs_align[ikeep].copy()
            sobjs_keep.ECH_OBJID = iobj_keep
            sobjs_keep.OBJID = iobj_keep
#            for spec in sobjs_keep:
#                spec.ECH_OBJID = iobj_keep
#                #spec.OBJID = iobj_keep
            sobjs_trim.add_sobj(sobjs_keep[np.argsort(sobjs_keep.ECH_ORDERINDX)])
            iobj_keep += 1
        else:
            msgs.info('Purging object #{:d}'.format(iobj) + ' which does not satisfy max_snr > {:5.2f} OR min_snr > {:5.2f}'.format(max_snr, min_snr) +
                      ' on at least nabove_min_snr >= {:d}'.format(nabove_min_snr) + ' orders')

    nobj_trim = np.sum(keep_obj)

    if nobj_trim == 0:
        sobjs_final = specobjs.SpecObjs()
        skymask = create_skymask_fwhm(sobjs_final, allmask)
        return sobjs_final, skymask[allmask]

    SNR_arr_trim = SNR_arr[:,keep_obj]


    sobjs_final = sobjs_trim.copy()
    # Loop over the objects one by one and adjust/predict the traces
    pca_fits = np.zeros((nspec, norders, nobj_trim))

    # Create the trc_inmask for iterative fitting below
    trc_inmask = np.zeros((nspec, norders), dtype=bool)
    for iord in range(norders):
        trc_inmask[:,iord] = (spec_vec >= spec_min_max[0,iord]) & (spec_vec <= spec_min_max[1,iord])

    for iobj in range(nobj_trim):
        indx_obj_id = sobjs_final.ECH_OBJID == (iobj + 1)
        # PCA predict all the orders now (where we have used the standard or slit boundary for the bad orders above)
        msgs.info('Fitting echelle object finding PCA for object {:d}\{:d} with median SNR = {:5.3f}'.format(
            iobj + 1,nobj_trim,np.median(sobjs_final[indx_obj_id].ech_snr)))
        pca_fits[:,:,iobj] \
                = tracepca.pca_trace_object(sobjs_final[indx_obj_id].TRACE_SPAT.T,
                                            order=coeff_npoly, npca=npca,
                                            pca_explained_var=pca_explained_var,
                                            trace_wgt=np.fmax(sobjs_final[indx_obj_id].ech_snr, 1.0)**2,
                                            debug=show_pca)

        # Trial and error shows weighting by S/N instead of S/N^2 performs better
        # JXP -- Updated to now be S/N**2, i.e. inverse variance, with fitting fit

        # Perform iterative flux weighted centroiding using new PCA predictions
        xinit_fweight = pca_fits[:,:,iobj].copy()
        inmask_now = inmask & allmask
        xfit_fweight = fit_trace(image, xinit_fweight, ncoeff, bpm=np.invert(inmask_now),
                                 trace_bpm=np.invert(trc_inmask), fwhm=fwhm, maxdev=maxdev,
                                 debug=show_fits)[0]

        # Perform iterative Gaussian weighted centroiding
        xinit_gweight = xfit_fweight.copy()
        xfit_gweight = fit_trace(image, xinit_gweight, ncoeff, bpm=np.invert(inmask_now),
                                 trace_bpm=np.invert(trc_inmask), weighting='gaussian', fwhm=fwhm,
                                 maxdev=maxdev, debug=show_fits)[0]

        #TODO  Assign the new traces. Only assign the orders that were not orginally detected and traced. If this works
        # well, we will avoid doing all of the iter_tracefits above to make the code faster.
        for iord, spec in enumerate(sobjs_final[indx_obj_id]):
            # JFH added the condition on ech_frac_was_fit with S/N cut on 7-7-19.
            # TODO is this robust against half the order being masked?
            if spec.ech_frac_was_fit & (spec.ech_snr > 1.0):
                    spec.TRACE_SPAT = xfit_gweight[:,iord]
                    spec.SPAT_PIXPOS = spec.TRACE_SPAT[specmid]

    #TODO Put in some criterion here that does not let the fractional position change too much during the iterative
    # tracefitting. The problem is spurious apertures identified on one slit can be pulled over to the center of flux
    # resulting in a bunch of objects landing on top of each other.

    # Set the IDs
    sobjs_final[:].ECH_ORDER = order_vec[sobjs_final[:].ECH_ORDERINDX]
    #for spec in sobjs_final:
    #    spec.ech_order = order_vec[spec.ECH_ORDERINDX]
    sobjs_final.set_names()

    skymask_fwhm = create_skymask_fwhm(sobjs_final,allmask)
    skymask = skymask_objfind | skymask_fwhm

    if show_trace:
        viewer, ch = display.show_image(image*allmask)

        for spec in sobjs_trim:
            color = 'red' if spec.ech_frac_was_fit else 'magenta'
            ## Showing the final flux weighted centroiding from PCA predictions
            display.show_trace(viewer, ch, spec.TRACE_SPAT, spec.NAME, color=color)


        for iobj in range(nobj_trim):
            for iord in range(norders):
                ## Showing PCA predicted locations before recomputing flux/gaussian weighted centroiding
                display.show_trace(viewer, ch, pca_fits[:,iord, iobj], str(uni_frac[iobj]), color='yellow')
                ## Showing the final traces from this routine
                display.show_trace(viewer, ch, sobjs_final.TRACE_SPAT[iord].T, sobjs_final.NAME, color='cyan')


        # Labels for the points
        text_final = [dict(type='text', args=(nspat / 2 -40, nspec / 2, 'final trace'),
                           kwargs=dict(color='cyan', fontsize=20))]

        text_pca = [dict(type='text', args=(nspat / 2 -40, nspec / 2 - 30, 'PCA fit'),kwargs=dict(color='yellow', fontsize=20))]

        text_fit = [dict(type='text', args=(nspat / 2 -40, nspec / 2 - 60, 'predicted'),kwargs=dict(color='red', fontsize=20))]

        text_notfit = [dict(type='text', args=(nspat / 2 -40, nspec / 2 - 90, 'originally found'),kwargs=dict(color='magenta', fontsize=20))]

        canvas = viewer.canvas(ch._chname)
        canvas_list = text_final + text_pca + text_fit + text_notfit
        canvas.add('constructedcanvas', canvas_list)
    # TODO two things need to be debugged. 1) For objects which were found and traced, i don't think we should be updating the tracing with
    # the PCA. This just adds a failutre mode. 2) The PCA fit is going wild for X-shooter. Debug that.
    
    # Vette
    for sobj in sobjs:
        if not sobj.ready_for_extraction():
            msgs.error("Bad SpecObj.  Can't proceed")

    return sobjs_final, skymask[allmask]
<|MERGE_RESOLUTION|>--- conflicted
+++ resolved
@@ -99,12 +99,7 @@
     # TODO This makes no sense for difference imaging? Not sure we need NIVAR anyway
     var_no = None if base_var is None \
                 else procimg.variance_model(base_var, counts=skyimg, count_scale=count_scale,
-<<<<<<< HEAD
-                                            noise_floor=noise_floor, shot_noise=True)
-#    var_no = np.abs(skyimg - np.sqrt(2.0) * np.sqrt(rn2_img)) + rn2_img
-=======
                                             noise_floor=noise_floor)
->>>>>>> 8321ce02
 
     ispec, ispat = np.where(oprof > 0.0)
 
@@ -264,12 +259,7 @@
     # TODO This makes no sense for difference imaging? Not sure we need NIVAR anyway
     var_no = None if base_var is None \
                 else procimg.variance_model(base_var, counts=skyimg, count_scale=count_scale,
-<<<<<<< HEAD
-                                            noise_floor=noise_floor, shot_noise=True)
-#    var_no = np.abs(skyimg - np.sqrt(2.0) * np.sqrt(rn2_img)) + rn2_img
-=======
                                             noise_floor=noise_floor)
->>>>>>> 8321ce02
 
     # Fill in the boxcar extraction tags
     flux_box = moment1d(imgminsky*mask, spec.TRACE_SPAT, 2*box_radius, row=spec.trace_spec)[0]
