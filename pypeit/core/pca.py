--- conflicted
+++ resolved
@@ -12,421 +12,6 @@
 
 from pypeit import msgs
 from pypeit import utils
-<<<<<<< HEAD
-=======
-from pypeit.core import qa
-
-from pypeit import debugger
-
-def func_vander(x, func, deg, minx=None, maxx=None):
-    if func == "polynomial":
-        return np.polynomial.polynomial.polyvander(x, deg)
-    elif func == "legendre":
-        if minx is None or maxx is None:
-            if np.size(x) == 1:
-                xmin, xmax = -1.0, 1.0
-            else:
-                xmin, xmax = np.min(x), np.max(x)
-        else:
-            xmin, xmax = minx, maxx
-        xv = 2.0 * (x-xmin)/(xmax-xmin) - 1.0
-        return np.polynomial.legendre.legvander(xv, deg)
-    elif func == "chebyshev":
-        if minx is None or maxx is None:
-            if np.size(x) == 1:
-                xmin, xmax = -1.0, 1.0
-            else:
-                xmin, xmax = np.min(x), np.max(x)
-        else:
-            xmin, xmax = minx, maxx
-        xv = 2.0 * (x-xmin)/(xmax-xmin) - 1.0
-        return np.polynomial.chebyshev.chebvander(xv, deg)
-    else:
-        msgs.error("Fitting function '{0:s}' is not implemented yet" + msgs.newline() +
-                   "Please choose from 'polynomial', 'legendre', 'chebyshev'")
-
-
-def basis(xfit, yfit, coeff, npc, pnpc, weights=None, skipx0=True, x0in=None, mask=None,
-          function='polynomial'):
-    nrow = xfit.shape[0]
-    ntrace = xfit.shape[1]
-    if x0in is None:
-        x0in = np.arange(float(ntrace))
-
-    # Mask out some orders if they are bad
-    if mask is None or mask.size == 0:
-        usetrace = np.arange(ntrace)
-        outmask = np.ones((nrow, ntrace))
-    else:
-        usetrace = np.where(np.in1d(np.arange(ntrace), mask) == False)[0]
-        outmask = np.ones((nrow, ntrace))
-        outmask[:,mask] = 0.0
-
-    # Do the PCA analysis
-    eigc, hidden = get_pc(coeff[1:npc+1, usetrace], npc)
-
-    modl = func_vander(xfit[:,0], function, npc)
-    eigv = np.dot(modl[:,1:], eigc)
-
-    med_hidden = np.median(hidden, axis=1)
-    med_highorder = med_hidden.copy()
-    med_highorder[0] = 0
-
-    high_order_matrix = med_highorder.T[np.newaxis,:].repeat(ntrace, axis=0)
-
-    # y = hidden[0,:]
-    # coeff0 = utils.robust_regression(x0in[usetrace], y, pnpc[1], 0.1, function=function)
-
-    # y = hidden[1,:]
-    # coeff1 = utils.robust_regression(x0in[usetrace], y, pnpc[2], 0.1, function=function)
-
-    coeffstr = []
-    for i in range(1, npc+1):
-        # if pnpc[i] == 0:
-        #     coeffstr.append([-9.99E9])
-        #     continue
-        # coeff0 = utils.robust_regression(x0in[usetrace], hidden[i-1,:], pnpc[i], 0.1, function=function, min=x0in[0], max=x0in[-1])
-        if weights is not None:
-            tmask, coeff0 = utils.robust_polyfit(x0in[usetrace], hidden[i-1, :], pnpc[i],
-                                                   weights=weights[usetrace], sigma=2.0, function=function,
-                                                   minx=x0in[0], maxx=x0in[-1])
-        else:
-            tmask, coeff0 = utils.robust_polyfit(x0in[usetrace], hidden[i-1, :], pnpc[i],
-                                                   sigma=2.0, function=function,
-                                                   minx=x0in[0], maxx=x0in[-1])
-        coeffstr.append(coeff0)
-        high_order_matrix[:, i-1] = utils.func_val(coeff0, x0in, function, minx=x0in[0], maxx=x0in[-1])
-    # high_order_matrix[:,1] = utils.func_val(coeff1, x0in, function)
-    high_fit = high_order_matrix.copy()
-
-    high_order_fit = np.dot(eigv, high_order_matrix.T)
-    sub = (yfit - high_order_fit) * outmask
-
-    numer = np.sum(sub, axis=0)
-    denom = np.sum(outmask, axis=0)
-    x0 = np.zeros(ntrace, dtype=np.float)
-    fitmask = np.zeros(ntrace, dtype=np.float)
-    #fitmask[mask] = 1
-    x0fit = np.zeros(ntrace, dtype=np.float)
-    chisqnu = 0.0
-    chisqold = 0.0
-    robust = True
-    #svx0 = numer/(denom+(denom == 0).astype(np.int))
-    if not skipx0:
-        fitmask = (np.abs(denom) > 10).astype(np.int)
-        if robust:
-            good = np.where(fitmask != 0)[0]
-            bad = np.where(fitmask == 0)[0]
-            x0[good] = numer[good]/denom[good]
-            imask = np.zeros(ntrace, dtype=np.float)
-            imask[bad] = 1.0
-            ttmask, x0res = utils.robust_polyfit(x0in, x0, pnpc[0], weights=weights, sigma=2.0,
-                                                   function=function, minx=x0in[0], maxx=x0in[-1], initialmask=imask)
-            x0fit = utils.func_val(x0res, x0in, function, minx=x0in[0], maxx=x0in[-1])
-            good = np.where(ttmask == 0)[0]
-            xstd = 1.0  # This should represent the dispersion in the fit
-            chisq = ((x0[good]-x0fit[good])/xstd)**2.0
-            chisqnu = np.sum(chisq)/np.sum(ttmask)
-            fitmask = 1.0-ttmask
-            msgs.prindent("  Reduced chi-squared = {0:E}".format(chisqnu))
-        else:
-            for i in range(1, 5):
-                good = np.where(fitmask != 0)[0]
-                x0[good] = numer[good]/denom[good]
-#				x0res = utils.robust_regression(x0in[good],x0[good],pnpc[0],0.2,function=function)
-                x0res = utils.func_fit(x0in[good], x0[good], function, pnpc[0],
-                                         weights=weights, minx=x0in[0], maxx=x0in[-1])
-                x0fit = utils.func_val(x0res, x0in, function, minx=x0in[0], maxx=x0in[-1])
-                chisq = (x0[good]-x0fit[good])**2.0
-                fitmask[good] *= (chisq < np.sum(chisq)/2.0).astype(np.int)
-                chisqnu = np.sum(chisq)/np.sum(fitmask)
-                msgs.prindent("  Reduced chi-squared = {0:E}".format(chisqnu))
-                if chisqnu == chisqold:
-                    break
-                else:
-                    chisqold = chisqnu
-        if chisqnu > 2.0:
-            msgs.warn("PCA has very large residuals")
-        elif chisqnu > 0.5:
-            msgs.warn("PCA has fairly large residuals")
-        #bad = np.where(fitmask==0)[0]
-        #x0[bad] = x0fit[bad]
-    else:
-        x0res = 0.0
-    x3fit = np.dot(eigv,high_order_matrix.T) + np.outer(x0fit,np.ones(nrow)).T
-    outpar = dict({'high_fit': high_fit, 'x0': x0, 'x0in': x0in, 'x0fit': x0fit, 'x0res': x0res, 'x0mask': fitmask,
-                   'hidden': hidden, 'usetrc': usetrace, 'eigv': eigv, 'npc': npc, 'coeffstr': coeffstr})
-    return x3fit, outpar
-
-
-def do_pca(data, cov=False):
-    tolerance = 1.0E-5
-    Nobj, Mattr = data.shape
-
-    if cov:
-        colmean = (np.sum(data,0)/Nobj)[:,np.newaxis]
-        temp = np.ones((Nobj,1))
-        X = data - np.dot(temp,colmean.T)
-    else:
-        msgs.bug("PCA without cov=True is not implemented")
-        msgs.error("Unable to continue")
-    A = np.dot(X.T,X)
-    eigva, eigve = np.linalg.eig(A)
-    indx = np.where(np.abs(eigva) <= tolerance*np.max(eigva))[0]
-    if np.size(indx) != 0: eigva[indx] = 0.0
-    indx = np.where(np.abs(eigve) <= tolerance*np.max(eigve))[0]
-    if np.size(indx) != 0: eigve[indx] = 0.0
-
-    # Sort by increasing eigenvalue
-    indx = np.argsort(eigva)
-    eigva = eigva[indx]
-    eigve = eigve[:,indx]
-    eigva = eigva[::-1]
-    eigve = eigve.T[::-1,:]
-
-    return eigva, eigve
-
-
-def extrapolate(outpar, ords, function='polynomial'):
-    nords = ords.size
-
-    x0ex = utils.func_val(outpar['x0res'], ords, function,
-                            minx=outpar['x0in'][0], maxx=outpar['x0in'][-1])
-
-    # Order centre
-    high_matr = np.zeros((nords, outpar['npc']))
-    for i in range(1, outpar['npc']+1):
-        if outpar['coeffstr'][i-1][0] == -9.99E9:
-            high_matr[:,i-1] = np.ones(nords)*outpar['high_fit'][0,i-1]
-            continue
-        high_matr[:,i-1] = utils.func_val(outpar['coeffstr'][i-1], ords, function,
-                                            minx=outpar['x0in'][0], maxx=outpar['x0in'][-1])
-    extfit = np.dot(outpar['eigv'], high_matr.T) + np.outer(x0ex, np.ones(outpar['eigv'].shape[0])).T
-    outpar['high_matr'] = high_matr
-    return extfit, outpar
-
-
-def refine_iter(outpar, orders, mask, irshft, relshift, fitord, function='polynomial'):
-    fail = False
-    x0ex = utils.func_val(outpar['x0res'], orders, function,  minx=outpar['x0in'][0], maxx=outpar['x0in'][-1])
-    # Make the refinement
-    x0ex[irshft] += relshift
-    # Refit the data to improve the refinement
-    good = np.where(mask != 0.0)[0]
-#	x0res = utils.robust_regression(x0in[good],x0[good],pnpc[0],0.2,function=function)
-    null, x0res = utils.robust_polyfit(orders[good], x0ex[good], fitord, sigma=2.0, function=function,
-                                         minx=outpar['x0in'][0], maxx=outpar['x0in'][-1])
-    #x0res = utils.func_fit(orders[good], x0ex[good], function, fitord, min=outpar['x0in'][0], max=outpar['x0in'][-1])
-    x0fit = utils.func_val(x0res, orders, function, minx=outpar['x0in'][0], maxx=outpar['x0in'][-1])
-    chisq = (x0ex[good]-x0fit[good])**2.0
-    chisqnu = np.sum(chisq)/np.sum(mask)
-    msgs.prindent("  Reduced chi-squared = {0:E}".format(chisqnu))
-    if chisqnu > 0.5: # The refinement went wrong, ignore the refinement
-        fail = True
-    outpar['x0res'] = x0res
-    extfit = np.dot(outpar['eigv'], outpar['high_matr'].T) + np.outer(x0fit, np.ones(outpar['eigv'].shape[0])).T
-    return extfit, outpar, fail
-
-
-def get_pc(data, k, tol=0.0, maxiter=20, nofix=False, noortho=False):
-
-    p = data.shape[0]
-    if p == 0:
-        msgs.error("You need to supply more components in the PCA")
-    #n = np.size(data)/p
-    if k > p:
-        debugger.set_trace()
-        msgs.error("The number of principal components must be less than or equal" + msgs.newline() +
-                   "to the order of the fitting function")
-
-    # Set the initial conditions
-    eigv = np.zeros((p, k))
-    eigv[:k, :k] = np.identity(k)
-
-    niter = 0
-    diff = tol*2.0 + 1.0
-
-    while (niter < maxiter) and (diff > tol):
-        hidden = np.dot(np.dot(np.linalg.inv(np.dot(eigv.T, eigv)), eigv.T), data)
-        oldeigv = eigv.copy()
-        eigv = np.dot(data, np.dot(hidden.T, np.linalg.inv(np.dot(hidden, hidden.T))))
-        if tol > 0.0:
-            diff = 0.0
-            for i in range(k):
-                diff += np.abs( 1.0 - np.sum(oldeigv[:,i]*eigv[:,i])/np.sqrt(np.sum(oldeigv[:,i]**2)*np.sum(eigv[:,i]**2)) )
-        niter += 1
-
-    # Orthonormalize?
-    if not noortho:
-        for b in range(k):
-            # Orthogonalize
-            for bp in range(b):
-                dot = np.sum(eigv[:,b]*eigv[:,bp])
-                eigv[:,b] -= dot*eigv[:,bp]
-            # Normalize
-            dot = np.sum(eigv[:,b]**2)
-            dot = 1.0/np.sqrt(dot)
-            eigv[:,b] *= dot
-        # Project variables onto new coordinates?
-        if not nofix:
-            hidden = np.dot(eigv.T, data)
-            eval_hidden, evec_hidden = do_pca(hidden.T, cov=True)
-            eigv = np.dot(eigv, evec_hidden.T)
-        hidden = np.dot(eigv.T, data)
-    return eigv, hidden
-
-## TODO I think all of this code below is actually deprecated.
-################################################
-# 2D Image PCA
-
-def image_basis(img, numpc=0):
-    """
-    img is a masked array
-    numpc is the number of principal components
-    """
-    # Compute the eigenvalues and eigenvectors of the covariance matrix
-    # First, subtract the median (along the spatial direction)
-    #imgmed = (img.data - img.mean(axis=1).data.reshape((img.data.shape[0],1))).T
-    imgmed = (img.data - np.median(img.data,axis=1).reshape((img.data.shape[0],1))).T
-    imgmed[np.where(img.mask.T)] = 0.0
-    eigval, eigvec = np.linalg.eig(np.cov(imgmed))
-    p = np.size(eigvec, axis=1)
-    # Sort the eigenvalues in ascending order
-    idx = np.argsort(eigval,kind='mergesort')
-    idx = idx[::-1]
-    # Sort eigenvectors according to the sorted eigenvalues
-    eigvec = eigvec[:, idx]
-    eigval = eigval[idx]
-    # Select the first few principal components
-    if (numpc < p) and (numpc >= 0):
-        eigvec = eigvec[:,range(numpc)]
-    # Project the data
-    imgmed[np.where(img.mask.T)] = 0.0
-    score = np.dot(eigvec.T, imgmed)
-    return eigvec, eigval, score
-
-
-def pca2d(img, numpc):
-    # Compute eigenvalues and eigenvectors of covariance matrix
-    imgsub = (img-np.mean(img.T, axis=1)).T  # subtract the mean (along a column)
-    [latent, coeff] = np.linalg.eig(np.cov(imgsub))
-    p = coeff.shape[1]
-    # Sort the eigenvalues/vectors in ascending order
-    idx = np.argsort(latent)
-    idx = idx[::-1]
-    coeff = coeff[:, idx]
-    if numpc < p:
-        coeff = coeff[:, range(numpc)]
-    # projection of the data in the new space
-    proj = np.dot(coeff.T, imgsub)
-    # Reconstruct the image
-    imgpca = np.dot(coeff, proj).T + np.mean(img, axis=0)
-    return imgpca.astype(np.float)
-
-
-def pc_plot_extcenwid(tempcen, cenwid, binval, plotsdir="Plots", pcatype="<unknown>", maxp=25, prefix=""):
-    """
-    Saves a few output png files of the PCA analysis for the target centroid/width definition
-    """
-    npc = tempcen.shape[1]
-    pages, npp = arqa.get_dimen(npc,maxp=maxp)
-    x0=binval*np.arange(cenwid.shape[0])
-    # First calculate the min and max values for the plotting axes, to make sure they are all the same
-    ymin, ymax = None, None
-    """
-    for i in range(npc):
-        w = np.where(tempcen[:,i]!=-999999.9)
-        if np.size(w[0]) == 0: continue
-        medv = np.median(tempcen[:,i][w])
-        madv = 1.4826*np.median(np.abs(medv-tempcen[:,i][w]))
-        vmin, vmax = medv-3.0*madv, medv+3.0*madv
-        tymin = min(vmin,np.min(cenwid[:,i]))
-        tymax = max(vmax,np.max(cenwid[:,i]))
-        if ymin is None: ymin = tymin
-        else:
-            if tymin < ymin: ymin = tymin
-        if ymax is None: ymax = tymax
-        else:
-            if tymax > ymax: ymax = tymax
-    """
-    w = np.where(tempcen!=-999999.9)
-    if np.size(w[0]) != 0:
-        medv = np.median(tempcen[w])
-        madv = 1.4826*np.median(np.abs(medv-tempcen[w]))
-        vmin, vmax = medv-3.0*madv, medv+3.0*madv
-        tymin = min(vmin,np.min(cenwid))
-        tymax = max(vmax,np.max(cenwid))
-        if ymin is None: ymin = tymin
-        else:
-            if tymin < ymin: ymin = tymin
-        if ymax is None: ymax = tymax
-        else:
-            if tymax > ymax: ymax = tymax
-
-    # Check that ymin and ymax are set, if not, return without plotting
-    if ymin is None or ymax is None:
-        msgs.warn("{0:s} fits were not plotted".format(pcatype))
-        return
-    # Generate the plots
-    ndone=0
-    for i in range(len(pages)):
-        f, axes = plt.subplots(pages[i][1], pages[i][0])
-        ipx, ipy = 0, 0
-        for j in range(npp[i]):
-            if pages[i][1] == 1: ind = (ipx)
-            elif pages[i][0] == 1: ind = (ipy)
-            else: ind = (ipy,ipx)
-            w = np.where(tempcen[:,ndone]!=-999999.9)
-            if np.size(w[0]) != 0:
-                rowplt = binval*(0.5 + np.arange(tempcen.shape[0]))
-                axes[ind].plot(rowplt[w],tempcen[:,ndone][w],'bx')
-                axes[ind].plot(x0,cenwid[:,ndone],'r-')
-            axes[ind].axis([0,binval*tempcen.shape[0],ymin,ymax])
-            axes[ind].set_title("Order {0:d}".format(1+ndone))
-            ipx += 1
-            if ipx == pages[i][0]:
-                ipx = 0
-                ipy += 1
-            ndone += 1
-        # Delete the unnecessary axes
-        for j in range(npp[i],axes.size):
-            if pages[i][1] == 1: ind = (ipx)
-            elif pages[i][0] == 1: ind = (ipy)
-            else: ind = (ipy,ipx)
-            f.delaxes(axes[ind])
-            if ipx == pages[i][0]:
-                ipx = 0
-                ipy += 1
-        # Save the figure
-        if pages[i][1] == 1 or pages[i][0] == 1: ypngsiz = 11.0/axes.size
-        else: ypngsiz = 11.0*axes.shape[0]/axes.shape[1]
-        f.set_size_inches(11.0, ypngsiz)
-        f.tight_layout()
-        if prefix != "":
-            f.savefig("{0:s}/{1:s}_PCA_{2:s}_page-{3:d}.png".format(plotsdir,prefix,pcatype,i+1), dpi=200, orientation='landscape')
-        else:
-            f.savefig("{0:s}/PCA_{1:s}_page-{2:d}.png".format(plotsdir,pcatype,i+1), dpi=200, orientation='landscape')
-    f.clf()
-    del f
-    return
-
-
-def pca_plot(setup, inpar, ofit, prefix, maxp=25, pcadesc="", addOne=True,
-             show=False):
-    """ Saves quality control plots for a PCA analysis
-    Parameters
-    ----------
-    inpar
-    ofit
-    prefix : str
-      prefix for the filenames
-    maxp
-    pcadesc
-    addOne
-
-    Returns
-    -------
->>>>>>> 9f2ec85d
 
 def pca_decomposition(vectors, npca=None, pca_explained_var=99.0, mean=None):
     r"""
@@ -488,7 +73,6 @@
 
             np.dot(coeffs, components) + pca_mean[None,:] + vec_mean[:,None]
 
-<<<<<<< HEAD
     """
     # Check input
     if vectors.ndim != 2:
@@ -724,132 +308,4 @@
     # Calculate the predicted vectors and return them
     vectors = np.dot(c, pca_components) + pca_mean[None,:] + mean[:,None]
     return vectors if isinstance(x, np.ndarray) else vectors[0,:]
-=======
-    plt.rcdefaults()
-    plt.rcParams['font.family']= 'times new roman'
-
-    # Setup
-    method = inspect.stack()[0][3]
-    if not show:
-        outroot = qa.set_qa_filename(setup, method, prefix=prefix)
-    npc = inpar['npc']+1
-    pages, npp = qa.get_dimen(npc, maxp=maxp)
-    #
-    x0 = inpar['x0']
-    ordernum = inpar['x0in']
-    x0fit = inpar['x0fit']
-    usetrc = inpar['usetrc']
-    hidden = inpar['hidden']
-    high_fit = inpar['high_fit']
-    nc = np.max(ordernum[usetrc])
-    # Loop through all pages and plot the results
-    ndone = 0
-    for i in range(len(pages)):
-        plt.clf()
-        f, axes = plt.subplots(pages[i][1], pages[i][0])
-        ipx, ipy = 0, 0
-        if i == 0:
-            if pages[i][1] == 1: ind = (0,)
-            elif pages[i][0] == 1: ind = (0,)
-            else: ind = (0,0)
-            axes[ind].plot(ordernum[usetrc], x0[usetrc], 'bx')
-            axes[ind].plot(ordernum, x0fit, 'k-')
-            amn, amx = np.min(x0fit), np.max(x0fit)
-            diff = x0[usetrc]-x0fit[usetrc]
-            tdiffv = np.median(diff)
-            mdiffv = 1.4826*np.median(np.abs(tdiffv-diff))
-            amn -= 2.0*mdiffv
-            amx += 2.0*mdiffv
-            mval = amn-0.15*(amx-amn)
-            dmin, dmax = tdiffv-2.0*mdiffv, tdiffv+2.0*mdiffv
-            diff = mval + diff*0.20*(amx-amn)/(dmax-dmin)
-            wign = np.where(np.abs(diff-np.median(diff))<4.0*1.4826*np.median(np.abs(diff-np.median(diff))))[0]
-            dmin, dmax = np.min(diff[wign]), np.max(diff[wign])
-            axes[ind].plot(ordernum[usetrc], diff, 'rx')
-            if addOne:
-                axes[ind].plot([0, nc+1], [mval,mval], 'k-')
-                axes[ind].axis([0, nc+1, dmin-0.5*(dmax-dmin), amx + 0.05*(amx-amn)])
-            else:
-                axes[ind].plot([0, nc], [mval, mval], 'k-')
-                axes[ind].axis([0, nc, dmin-0.5*(dmax-dmin), amx + 0.05*(amx-amn)])
-            axes[ind].set_title("Mean Value")
-            ipx += 1
-            if ipx == pages[i][0]:
-                ipx = 0
-                ipy += 1
-            npp[0] -= 1
-        for j in range(npp[i]):
-            if pages[i][1] == 1: ind = (ipx,)
-            elif pages[i][0] == 1: ind = (ipy,)
-            else: ind = (ipy, ipx)
-            axes[ind].plot(ordernum[usetrc], hidden[j+ndone,:], 'bx')
-            axes[ind].plot(ordernum, high_fit[:,j+ndone], 'k-')
-            vmin, vmax = np.min(hidden[j+ndone,:]), np.max(hidden[j+ndone,:])
-            if ofit[1+j+ndone] != -1:
-                cmn, cmx = np.min(high_fit[:,j+ndone]), np.max(high_fit[:,j+ndone])
-                diff = hidden[j+ndone,:]-high_fit[:,j+ndone][usetrc]
-                tdiffv = np.median(diff)
-                mdiffv = 1.4826*np.median(np.abs(tdiffv-diff))
-                cmn -= 2.0*mdiffv
-                cmx += 2.0*mdiffv
-                mval = cmn-0.15*(cmx-cmn)
-                dmin, dmax = tdiffv-2.0*mdiffv, tdiffv+2.0*mdiffv
-                #dmin, dmax = np.min(diff), np.max(diff)
-                diff = mval + diff*0.20*(cmx-cmn)/(dmax-dmin)
-                wign = np.where(np.abs(diff-np.median(diff))<4.0*1.4826*np.median(np.abs(diff-np.median(diff))))[0]
-                dmin, dmax = np.min(diff[wign]), np.max(diff[wign])
-                #vmin, vmax = np.min(hidden[j+ndone,:][wign]), np.max(hidden[j+ndone,:][wign])
-                axes[ind].plot(ordernum[usetrc], diff, 'rx')
-                axes[ind].plot([0, 1+nc], [mval, mval], 'k-')
-#				ymin = np.min([(3.0*dmin-dmax)/2.0,vmin-0.1*(vmax-dmin),dmin-0.1*(vmax-dmin)])
-#				ymax = np.max([np.max(high_fit[:,j+ndone]),vmax+0.1*(vmax-dmin),dmax+0.1*(vmax-dmin)])
-                ymin = dmin-0.5*(dmax-dmin)
-                ymax = cmx + 0.05*(cmx-cmn)
-                if addOne: axes[ind].axis([0, nc+1, ymin, ymax])
-                else: axes[ind].axis([0, nc, ymin, ymax])
-            else:
-                if addOne: axes[ind].axis([0, nc+1, vmin-0.1*(vmax-vmin), vmax+0.1*(vmax-vmin)])
-                else: axes[ind].axis([0, nc, vmin-0.1*(vmax-vmin), vmax+0.1*(vmax-vmin)])
-            axes[ind].set_title("PC {0:d}".format(j+ndone))
-            axes[ind].tick_params(labelsize=8)
-            ipx += 1
-            if ipx == pages[i][0]:
-                ipx = 0
-                ipy += 1
-        if i == 0: npp[0] = npp[0] + 1
-        # Delete the unnecessary axes
-        for j in range(npp[i], axes.size):
-            if pages[i][1] == 1: ind = (ipx,)
-            elif pages[i][0] == 1: ind = (ipy,)
-            else: ind = (ipy, ipx)
-            f.delaxes(axes[ind])
-            ipx += 1
-            if ipx == pages[i][0]:
-                ipx = 0
-                ipy += 1
-        ndone += npp[i]
-        # Save the figure
-        if pages[i][1] == 1 or pages[i][0] == 1: ypngsiz = 11.0/axes.size
-        else: ypngsiz = 11.0*axes.shape[0]/axes.shape[1]
-        f.set_size_inches(11.0, ypngsiz)
-        if pcadesc != "":
-            pgtxt = ""
-            if len(pages) != 1:
-                pgtxt = ", page {0:d}/{1:d}".format(i+1, len(pages))
-            f.suptitle(pcadesc + pgtxt, y=1.02, size=16)
-        f.tight_layout()
-        if show:
-            plt.show()
-        else:
-            outfile = outroot+'{:02d}.png'.format(i)
-            f.savefig(outfile, dpi=200)
-        plt.close()
-        f.clf()
-    del f
-
-    plt.rcdefaults()
-
-    return
-
-
->>>>>>> 9f2ec85d
+
