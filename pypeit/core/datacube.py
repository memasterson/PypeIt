--- conflicted
+++ resolved
@@ -1325,15 +1325,10 @@
             msgs.info("Using the following frame for sky subtraction:"+msgs.newline()+this_skysub)
 
         # Extract the information
-<<<<<<< HEAD
-        relscl = spec2DObj.scaleimg/relScaleImg
-        sciimg = (spec2DObj.sciimg-skysubImg)*relscl  # Subtract sky
-=======
         relscl = 1.0
         if cubepar['scale_corr'] is not None or opts['scale_corr'][ff] is not None:
             relscl = spec2DObj.scaleimg/relScaleImg
-        sciimg = (spec2DObj.sciimg-spec2DObj.skymodel)*relscl  # Subtract sky
->>>>>>> b2fa69ba
+        sciimg = (spec2DObj.sciimg-skysubImg)*relscl  # Subtract sky
         ivar = spec2DObj.ivarraw / relscl**2
         waveimg = spec2DObj.waveimg
         bpmmask = spec2DObj.bpmmask
