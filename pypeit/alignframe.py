"""
Module for generating a Bar image to map constant spatial locations

.. include common links, assuming primary doc root is up one directory
.. include:: ../links.rst
"""
import os
import pdb
import copy
import inspect
import numpy as np
from IPython import embed

from pypeit import ginga, msgs, edgetrace
from pypeit import masterframe
from pypeit.par import pypeitpar
from pypeit.images import calibrationimage
from pypeit.images import pypeitimage
from pypeit.core import procimg, extract, arc, pixels, save, load


class AlignFrame(calibrationimage.CalibrationImage, masterframe.MasterFrame):
    """
    Class to generate/load the alignment image

    This class is primarily designed to generate a Alignment frame to map constant
    spatial locations.  It also contains I/O methods for the Master frames
    of PypeIt.  The build_master() method will return a simple command
    (str) if that is the specified parameter (`par['useframe']`).

    Args:
        spectrograph (:class:`pypeit.spectrographs.spectrograph.Spectrograph`):
            Spectrograph used to take the data.

        files (:obj:`list`, optional):
            List of filenames to process.
        det (:obj:`int`, optional):
            The 1-indexed detector number to process.
        par (:class:`pypeit.par.pypeitpar.FrameGroupPar`, optional):
            The parameters used to process the frames.  If None, set
            to::

                pypeitpar.FrameGroupPar('align')

        master_key (:obj:`str`, optional):
            The string identifier for the instrument configuration.  See
            :class:`pypeit.masterframe.MasterFrame`.
        master_dir (:obj:`str`, optional):
            Path to master frames
        reuse_masters (:obj:`bool`, optional):
            Load from disk if possible
    """

    # Frame type is a class attribute
    frametype = 'align'
    master_type = 'Align'

    @classmethod
    def from_master_file(cls, master_file, par=None):
        """
        Instantiate from a master file

        Args:
            master_file (str):
            par (:class:`pypeit.par.pypeitpar.FrameGroupPar`, optional):

        Returns:
            :class:`AlignFrame`: The master align frame is loaded into self.pypeitImage.

        """
        # Spectrograph
        spectrograph, extras = masterframe.items_from_master_file(master_file)
        head0 = extras[0]
        # Master info
        master_dir = head0['MSTRDIR']
        master_key = head0['MSTRKEY']
        # Instantiate
        slf = cls(spectrograph, par=par, master_dir=master_dir, master_key=master_key,
                  reuse_masters=True)
        slf.pypeitImage = slf.load(ifile=master_file)
        # Return
        return slf

    # Keep order same as processimages (or else!)
    def __init__(self, spectrograph, files=None, det=1, par=None, master_key=None,
                 master_dir=None, reuse_masters=False, msbias=None):

        # Parameters unique to this Object
        self.msbias = msbias

        # Parameters
        self.par = pypeitpar.FrameGroupPar(self.frametype) if par is None else par

        # Start us up
        calibrationimage.CalibrationImage.__init__(self, spectrograph, det, self.par['process'], files=files)

        # MasterFrames: Specifically pass the ProcessImages-constructed
        # spectrograph even though it really only needs the string name
        masterframe.MasterFrame.__init__(self, self.master_type, master_dir=master_dir,
                                         master_key=master_key, reuse_masters=reuse_masters)
        # Process steps
        self.process_steps = procimg.init_process_steps(self.msbias, self.par['process'])
        self.process_steps += ['trim']
        self.process_steps += ['orient']
        self.process_steps += ['apply_gain']

    def save(self, outfile=None, overwrite=True):
        """
        Save the master align data.

        Args:
            outfile (:obj:`str`, optional):
                Name for the output file.  Defaults to
                :attr:`file_path`.
            overwrite (:obj:`bool`, optional):
                Overwrite any existing file.
        """
        _outfile = self.master_file_path if outfile is None else outfile
        # Check if it exists
        if os.path.exists(_outfile) and not overwrite:
            msgs.warn('Master file exists: {0}'.format(_outfile) + msgs.newline()
                      + 'Set overwrite=True to overwrite it.')
            return
        #
        hdr = self.build_master_header(steps=self.process_steps, raw_files=self.file_list)
        self.pypeitImage.write(_outfile, hdr=hdr, iext='ALIGN')
        msgs.info('Master frame written to {0}'.format(_outfile))

    def load(self, ifile=None):
        """
        Load the align frame data from a saved master frame.

        Args:
            ifile (:obj:`str`, optional):
                Name of the master frame file.  Defaults to
                :attr:`file_path`.
            return_header (:obj:`bool`, optional):
                Return the header

        Returns:
            Returns a `numpy.ndarray`_ with the align master frame image.
            Also returns the primary header, if requested.
        """
        # Check on whether to reuse and whether the file exists
        master_file = self.chk_load_master(ifile)
        if master_file is None:
            return
        # Load it up
        self.pypeitImage = pypeitimage.PypeItImage.from_file(master_file)
        return self.pypeitImage


class Alignment(masterframe.MasterFrame):
    """
    Class to guide the determination of the alignment traces

    Args:
        msalign (:class:`pypeit.images.pypeitimage.PypeItImage` or None):
            Align image, created by the AlignFrame class
        tslits_dict (dict or None):  TraceSlits dict
        spectrograph (:class:`pypeit.spectrographs.spectrograph.Spectrograph` or None):
            The `Spectrograph` instance that sets the
            instrument used to take the observations.  Used to set
            :attr:`spectrograph`.
        par (:class:`pypeit.par.pypeitpar.AlignPar` or None):
            The parameters used for the align traces
        det (int, optional): Detector number
        master_key (str, optional)
        master_dir (str, optional): Path to master frames
        reuse_masters (bool, optional):  Load from disk if possible
        qa_path (str, optional):  For QA
        msbpm (ndarray, optional): Bad pixel mask image

    Attributes:
        frametype : str
            Hard-coded to 'align_prof'
        steps : list
            List of the processing steps performed
    """
    # Frametype is a class attribute
    frametype = 'alignment'
    master_type = 'Alignment'

    def __init__(self, msalign, slits, spectrograph, par, det=1,
                 binning=None, master_key=None, master_dir=None, reuse_masters=False,
                 qa_path=None, msbpm=None):

        # MasterFrame
        masterframe.MasterFrame.__init__(self, self.master_type, master_dir=master_dir,
                                         master_key=master_key, file_format='fits',
                                         reuse_masters=reuse_masters)

        # Required parameters (but can be None)
        self.msalign = msalign
        self.slits = slits
        self.spectrograph = spectrograph
        self.par = par
        self.binning = binning

        # Optional parameters
        self.bpm = msalign.mask if msbpm is None else msbpm
        self.qa_path = qa_path
        self.det = det
        self.master_key = master_key

        # Attributes
        self.viewer, self.channel = None, None
        self.steps = []  # steps executed

        # Get the non-linear count level
        self.nonlinear_counts = 1e10 if self.spectrograph is None \
            else self.spectrograph.nonlinear_counts(self.det)

        # --------------------------------------------------------------
        # Set the slitmask and slit boundary related attributes that the
        # code needs for execution. This also deals with alignframes that
        # have a different binning then the images used to defined
        # the slits
        if self.slits is not None and self.msalign is not None:
            # NOTE: This uses the internal definition of `pad`
            self.slitmask_science = self.slits.slit_img()
            gpm = (self.bpm == 0) if self.bpm is not None \
                else np.ones_like(self.slitmask_science, dtype=bool)
            self.shape_science = self.slitmask_science.shape
            self.shape_align = self.msalign.image.shape
            self.nslits = self.slits.nslits
            self.slit_left = arc.resize_slits2arc(self.shape_align, self.shape_science,
                                                  self.slits.left)
            self.slit_righ = arc.resize_slits2arc(self.shape_align, self.shape_science,
                                                  self.slits.right)
            self.slitcen = arc.resize_slits2arc(self.shape_align, self.shape_science,
                                                self.slits.center)
            self.slitmask = arc.resize_mask2arc(self.shape_align, self.slitmask_science)
            self.gpm = (arc.resize_mask2arc(self.shape_arc, gpm)) & (self.msbar.image < self.nonlinear_counts)
        else:
            self.slitmask_science = None
            self.shape_science = None
            self.shape_align = None
            self.nslits = 0
            self.slit_left = None
            self.slit_righ = None
            self.slitcen = None
            self.slitmask = None
            self.gpm = None

    def build_traces(self, show_peaks=False, show_trace=False, debug=False):
        """
        Main routine to generate the align profile traces in all slits

        Args:
             show_peaks (bool, optional):
               Generate QA showing peaks identified by object finding
             show_trace (bool, optional):
               Generate QA  showing traces identified. Requires an open ginga RC modules window
             debug (bool, optional):

        Returns:
            dict:  self.align_dict
        """
        align_prof = dict({})
        # Prepare the plotting canvas
        if show_trace:
            self.show('image', image=self.msalign.image, chname='align_traces', slits=True)
        # Go through the slits
        for sl in range(self.nslits):
            specobj_dict = {'setup': "unknown", 'slitid': sl,
<<<<<<< HEAD
                            'det': self.det, 'objtype': "align_profile", 'pypeline': "IFU"}
            msgs.info("Fitting align traces in slit {0:d}".format(sl))
=======
                            'det': self.det, 'objtype': "align_profile", 'pypeline': self.spectrograph.pypeline}
            msgs.info("Fitting alignment traces in slit {0:d}".format(sl))
>>>>>>> 0476b10d
            align_traces, _ = extract.objfind(
                self.msalign.image, self.slitmask == sl,
                self.slit_left[:, sl], self.slit_righ[:, sl],
                ir_redux=False, ncoeff=self.par['trace_npoly'],
                specobj_dict=specobj_dict, sig_thresh=self.par['sig_thresh'],
                show_peaks=show_peaks, show_fits=False,
                trim_edg=self.par['trim_edge'],
                cont_fit=False, npoly_cont=0,
                nperslit=len(self.par['locations']))
            if len(align_traces) != len(self.par['locations']):
                # Align tracing has failed for this slit
                msgs.warn("Alignment tracing has failed on slit {0:d}".format(sl))
            if show_trace:
                self.show('overplot', chname='align_traces', align_traces=align_traces, slits=False)
            align_prof['{0:d}'.format(sl)] = align_traces.copy()

        align_dict = self.generate_dict(align_prof)

        # Steps
        self.steps.append(inspect.stack()[0][3])

        # Return
        return align_dict

    def generate_dict(self, align_prof):
        """
        Generate a dictionary containing all of the information from the profile fitting

        Args:
            align_prof (:obj:`dict`):
                Dictionary of SpecObjs classes (one for each slit)

        Returns:
            dict:  align_dict
        """
        nbars = len(self.par['locations'])
        nspec, nslits = self.slit_left.shape
        # Generate an array containing the centroid of all bars
        alignprof = np.zeros((nspec, nbars, nslits))
        for sl in range(nslits):
            sls = '{0:d}'.format(sl)
            for bar in range(nbars):
                if align_prof[sls][bar].SLITID != sl:
                    msgs.error("Alignment profiling failed to generate dictionary")
                    alignprof[:, bar, sl] = align_prof[sls][bar].TRACE_SPAT
        # Return the profile information as a single dictionary
        return dict(alignments=alignprof)

    def save(self, outfile=None, overwrite=True):
        """
        Save the alignment traces to a master frame.

        Args:
            outfile (:obj:`str`, optional):
                Name of the output file.  Defaults to :attr:`master_file_path`.
            overwrite (:obj:`bool`, optional):
                Overwrite any existing file.
        """
        _outfile = self.master_file_path if outfile is None else outfile
        # Check if it exists
        if os.path.exists(_outfile) and not overwrite:
            msgs.warn('Master file exists: {0}'.format(_outfile) + msgs.newline()
                      + 'Set overwrite=True to overwrite it.')
            return

        # Report and save
        prihdr = self.build_master_header(steps=self.steps)
        #   - Add the binning
        prihdr['BINNING'] = (self.binning, 'PypeIt: Binning')
        #   - Add the detector number
        prihdr['DET'] = (self.det, 'PypeIt: Detector')
        #   - Add the tracing parameters
        self.par.to_header(prihdr)

        # Set the data and extension names
        data = [self.align_dict['alignments']]
        extnames = ['ALIGNMENTS']
        # Write the output to a fits file
        save.write_fits(prihdr, data, _outfile, extnames=extnames)
        msgs.info('Master frame written to {0}'.format(_outfile))

    def load(self, ifile=None):
        """
        Load the profiles of the align frame.

        Args:
            ifile (:obj:`str`, optional):
                Name of the master frame file.  Defaults to
                :attr:`master_file_path`.

        Returns:
            dict or None: self.align_dict
        """
        # Check on whether to reuse and whether the file exists
        master_file = self.chk_load_master(ifile)
        if master_file is None:
            return
        msgs.info('Loading Master frame: {0}'.format(master_file))
        # Load
        extnames = ['ALIGNMENTS']
        *data, head0 = load.load_multiext_fits(master_file, extnames)

        # Fill the dict
        self.align_dict = {}
        keys = []
        for k in keys:
            self.align_dict[k] = head0[k.upper()]
        # Data
        for ii, ext in enumerate(extnames):
            self.align_dict[ext.lower()] = data[ii]
        # Return
        return self.align_dict

    def run(self, show_trace=False, skip_QA=False, debug=False):
        """
        Main driver for alignment profile tracing

        Args:
            skip_QA (bool, optional):
                Skip the QA?

        Returns:
            dict, ndarray:  wv_calib dict and maskslits bool array

        """
        ###############
        # Fill up the calibrations and generate QA
        self.align_dict = self.build_traces(show_trace=show_trace)

        # Pack up
        self.align_dict['steps'] = self.steps
        sv_par = self.par.data.copy()
        self.align_dict['par'] = sv_par

        return self.align_dict

    def show(self, attr, image=None, align_traces=None,
             chname=None, slits=False, clear=False):
        """
        Show one of the class internals

        Parameters
        ----------

        attr : str
            image - plot the master align frame
        image : ndarray
            Image to be plotted (i.e. the master align frame)
        align_traces : list
            The align traces
        chname : str
            The channel name sent to ginga
        slits : bool
            Overplot the slit edges?
        clear : bool
            Clear the plotting window in ginga?

        Returns:

        """
        if attr == 'image':
            ch_name = chname if chname is not None else 'align_traces'
            self.viewer, self.channel = ginga.show_image(image, chname=ch_name, clear=clear, wcs_match=False)
        elif attr == 'overplot':
            pass
        else:
            msgs.warn("Not an option for show")

        if align_traces is not None and self.viewer is not None:
            for spec in align_traces:
                color = 'magenta' if spec.hand_extract_flag else 'orange'
                ginga.show_trace(self.viewer, self.channel, spec.TRACE_SPAT, trc_name="", color=color)

        if slits:
            if self.slits is not None and self.viewer is not None:
                ginga.show_slits(self.viewer, self.channel, self.slit_left, self.slit_righ)
        return

    def __repr__(self):
        # Generate sets string
        txt = '<{:s}: '.format(self.__class__.__name__)
        if len(self.steps) > 0:
            txt += ' steps: ['
            for step in self.steps:
                txt += '{:s}, '.format(step)
            txt = txt[:-2] + ']'  # Trim the trailing comma
        txt += '>'
        return txt<|MERGE_RESOLUTION|>--- conflicted
+++ resolved
@@ -264,13 +264,8 @@
         # Go through the slits
         for sl in range(self.nslits):
             specobj_dict = {'setup': "unknown", 'slitid': sl,
-<<<<<<< HEAD
-                            'det': self.det, 'objtype': "align_profile", 'pypeline': "IFU"}
-            msgs.info("Fitting align traces in slit {0:d}".format(sl))
-=======
                             'det': self.det, 'objtype': "align_profile", 'pypeline': self.spectrograph.pypeline}
             msgs.info("Fitting alignment traces in slit {0:d}".format(sl))
->>>>>>> 0476b10d
             align_traces, _ = extract.objfind(
                 self.msalign.image, self.slitmask == sl,
                 self.slit_left[:, sl], self.slit_righ[:, sl],
