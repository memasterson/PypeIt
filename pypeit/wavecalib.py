"""
Module for guiding 1D Wavelength Calibration

.. include:: ../links.rst
"""
import os
import copy
import inspect
import json

from IPython import embed

import numpy as np

from matplotlib import pyplot as plt

from linetools import utils as ltu

from pypeit import msgs
from pypeit.core import arc, qa
from pypeit.core import fitting
from pypeit.core.wavecal import autoid, waveio, wv_fitting
from pypeit.core.gui.identify import Identify
from pypeit import utils
from pypeit import datamodel

class WaveCalib(datamodel.DataContainer):
    """
    DataContainer for the output from BuildWaveCalib

    All of the items in the datamodel are required for instantiation,
      although they can be None (but shouldn't be)

    """
    minimum_version = '1.0.0'
    version = '1.0.0'

    # I/O
    output_to_disk = None  # This writes all items that are not None
    hdu_prefix = None      # None required for this DataContainer

    # MasterFrame fun
    master_type = 'WaveCalib'
    master_file_format = 'fits'

    datamodel = {
        'wv_fits': dict(otype=np.ndarray, atype=wv_fitting.WaveFit,
                              desc='WaveFit to each 1D wavelength solution'),
        'nslits': dict(otype=int, desc='Total number of slits.  This can include masked slits'),
        'spat_id': dict(otype=np.ndarray, atype=np.integer, desc='Slit spat_id '),
        'PYP_SPEC': dict(otype=str, desc='PypeIt spectrograph name'),
        'strpar': dict(otype=str, desc='Parameters as a string'),
    }

    def __init__(self, wv_fits=None, nslits=None, spat_id=None, PYP_SPEC=None,
                 strpar=None):
        # Parse
        args, _, _, values = inspect.getargvalues(inspect.currentframe())
        d = dict([(k,values[k]) for k in args[1:]])
        # Setup the DataContainer
        datamodel.DataContainer.__init__(self, d=d)

    def _init_internals(self):
        # Master stuff
        self.master_key = None
        self.master_dir = None

    def _bundle(self):
        """
        Over-write default _bundle() method to write one
        HDU per image.  Any extras are in the HDU header of
        the primary image.

        Returns:
            :obj:`list`: A list of dictionaries, each list element is
            written to its own fits extension. See the description
            above.
        """
        _d = []
        for_header = {}

        # Spat_ID first
        if self.spat_id is None:
            msgs.error("Cannot write WaveCalib without spat_id")
        _d.append(dict(spat_id=self.spat_id))

        # Rest of the datamodel
        for key in self.keys():
            if key == 'spat_id':
                continue
            # Skip None
            if self[key] is None:
                continue
            # Array?
            if self.datamodel[key]['otype'] == np.ndarray and key != 'wv_fits':
                _d.append({key: self[key]})
            elif key == 'wv_fits':
                for ss, wv_fit in enumerate(self[key]):
                    # Naming
                    wv_fit.hdu_prefix = 'SPAT_ID-{}_'.format(self.spat_id[ss])
                    dkey = 'WAVEFIT-{}'.format(self.spat_id[ss])
                    # Save
                    _d.append({dkey: wv_fit})
            else: # Add to header of the spat_id image
                _d[0][key] = self[key]
        #import pdb; pdb.set_trace()
        # Return
        return _d

    @classmethod
    def _parse(cls, hdu, ext=None, transpose_table_arrays=False, debug=False,
               hdu_prefix=None):
        # Grab everything but the bspline's
        _d, dm_version_passed, dm_type_passed = super(WaveCalib, cls)._parse(hdu)
        # Now the wave_fits
        list_of_wave_fits = []
        spat_ids = []
        for ihdu in hdu:
            if 'WAVEFIT' in ihdu.name:
                iwavefit = wv_fitting.WaveFit.from_hdu(ihdu)
                if iwavefit.version != wv_fitting.WaveFit.version:
                    msgs.warn("Your WaveFit is out of date!!")
                list_of_wave_fits.append(iwavefit)
                # Grab PypeItFit
                hdname = ihdu.name.replace('WAVEFIT', 'PYPEITFIT')
                if hdname in [khdu.name for khdu in hdu]:
                    iwavefit.pypeitfit = fitting.PypeItFit.from_hdu(hdu[hdname])
                # Grab SPAT_ID for checking
                i0 = ihdu.name.find('ID-')
                i1 = ihdu.name.find('_WAV')
                spat_ids.append(int(ihdu.name[i0+3:i1]))
        # Check
        if spat_ids != _d['spat_id'].tolist():
            msgs.error("Bad parsing of the MasterFlat")
        # Finish
        _d['wv_fits'] = np.asarray(list_of_wave_fits)
        return _d, dm_version_passed, dm_type_passed

    @property
    def par(self):
        return json.loads(self.strpar)

    def chk_synced(self, slits):
        """
        Confirm the slits in WaveCalib are aligned to that in SlitTraceSet

        Barfs if not

        Args:
            slits (:class:`pypeit.slittrace.SlitTraceSet`):

        """
        if not np.array_equal(self.spat_id, slits.spat_id):
            msgs.error("Your wvcalib solutions are out of sync with your slits.  Remove Masters and start from scratch")

    def build_waveimg(self, spectrograph, tilts, slits, spat_flexure=None):
        """
        Main algorithm to build the wavelength image

        Only applied to good slits, which means any non-flagged or flagged
         in the exclude_for_reducing list

        Args:
            spectrograph (:obj:`pypeit.spectrographs.spectrograph.Spectrograph`):
                Spectrograph object
            tilts (`numpy.ndarray`_):
                Image holding tilts
            slits (:class:`pypeit.slittrace.SlitTraceSet`):
            spat_flexure (float, optional):

        Returns:
            `numpy.ndarray`_: The wavelength image.
        """
        # Setup
        #ok_slits = slits.mask == 0
        bpm = slits.mask.astype(bool)
        bpm &= np.invert(slits.bitmask.flagged(slits.mask, flag=slits.bitmask.exclude_for_reducing))
        ok_slits = np.invert(bpm)
        #
        image = np.zeros_like(tilts)
        slitmask = slits.slit_img(flexure=spat_flexure, exclude_flag=slits.bitmask.exclude_for_reducing)

        slit_spat_pos = slits.spatial_coordinates(flexure=spat_flexure)

        # If this is echelle print out a status message and do some error checking
        if self.par['echelle']:
            msgs.info('Evaluating 2-d wavelength solution for echelle....')
            if len(wv_calib['fit2d']['orders']) != np.sum(ok_slits):
                msgs.error('wv_calib and ok_slits do not line up. Something is very wrong!')

        # Unpack some 2-d fit parameters if this is echelle
        for islit in np.where(ok_slits)[0]:
            slit_spat = slits.spat_id[islit]
            thismask = (slitmask == slit_spat)
            if not np.any(thismask):
                msgs.error("Something failed in wavelengths or masking..")
            if self.par['echelle']:
                embed(header='195 of wavecalib')
                # TODO: Put this in `SlitTraceSet`?
                order, indx = spectrograph.slit2order(slit_spat_pos[slits.spatid_to_zero(slit_spat)])
                # evaluate solution
                image[thismask] = utils.func_val(wv_calib['fit2d']['coeffs'],
                                                 tilts[thismask],
                                                 wv_calib['fit2d']['func2d'],
                                                 x2=np.ones_like(tilts[thismask])*order,
                                                 minx=wv_calib['fit2d']['min_spec'],
                                                 maxx=wv_calib['fit2d']['max_spec'],
                                                 minx2=wv_calib['fit2d']['min_order'],
                                                 maxx2=wv_calib['fit2d']['max_order'])
                image[thismask] /= order
            else:
                #iwv_calib = wv_calib[str(slit)]
                iwv_fits = self.wv_fits[islit]
                image[thismask] = iwv_fits.pypeitfit.val(tilts[thismask])
                                                 #minx=iwv_calib['fmin'],
                                                 #maxx=iwv_calib['fmax'])
        # Return
        return image




class BuildWaveCalib(object):
    """
    Class to guide wavelength calibration

    Args:
        msarc (:class:`pypeit.images.pypeitimage.PypeItImage` or None):
            Arc image, created by the ArcImage class
        slits (:class:`pypeit.slittrace.SlitTraceSet`, None):
            Slit edges
        spectrograph (:class:`pypeit.spectrographs.spectrograph.Spectrograph` or None):
            The `Spectrograph` instance that sets the
            instrument used to take the observations.  Used to set
            :attr:`spectrograph`.
        par (:class:`pypeit.par.pypeitpar.WaveSolutionPar` or None):
            The parameters used for the wavelength solution
            Uses ['calibrations']['wavelengths']
        binspectral (int, optional): Binning of the Arc in the spectral dimension
        det (int, optional): Detector number
        msbpm (ndarray, optional): Bad pixel mask image
        qa_path (str, optional):  For QA
        master_key (:obj:`str`, optional):  For naming QA only

    Attributes:
        steps : list
            List of the processing steps performed
        wv_calib : dict
            Primary output.  Keys 0, 1, 2, 3 are solution for individual
            previously slit steps
        arccen (ndarray):
            (nwave, nslit) Extracted arc(s) down the center of the slit(s)
        maskslits : ndarray (nslit); bool
            Slits to ignore because they were not extracted. WARNING:
            Outside of this Class, it is best to regenerate the mask
            using  make_maskslits()
        gpm (`numpy.ndarray`_):
            Good pixel mask
            Eventually, we might attach this to self.msarc although that would then
            require that we write it to disk with self.msarc.image
        nonlinear_counts (float):
            Specifies saturation level for the arc lines
        wvc_bpm (`numpy.ndarray`_):  Mask for slits attempted to have a wv_calib solution
    """

    frametype = 'wv_calib'

    def __init__(self, msarc, slits, spectrograph, par, binspectral=None, det=1,
                 qa_path=None, msbpm=None, master_key=None):

        # Required parameters (but can be None)
        self.msarc = msarc
        self.slits = slits
        self.spectrograph = spectrograph
        self.par = par

        # Optional parameters
        self.bpm = msbpm
        if self.bpm is None:
            if msarc is not None:  # Can be None for load;  will remove this for DataContainer
                self.bpm = msarc.bpm
        self.binspectral = binspectral
        self.qa_path = qa_path
        self.det = det
        self.master_key = master_key

        # Attributes
        self.steps = []     # steps executed
        self.wv_calib = {}  # main output
        self.arccen = None  # central arc spectrum

        # Get the non-linear count level
        self.nonlinear_counts = 1e10 if self.spectrograph is None \
            else self.spectrograph.nonlinear_counts(self.msarc.detector)
            #else self.spectrograph.nonlinear_counts(self.det)

        # --------------------------------------------------------------
        # TODO: Build another base class that does these things for both
        # WaveTilts and WaveCalib?

        # Set the slitmask and slit boundary related attributes that the
        # code needs for execution. This also deals with arcimages that
        # have a different binning then the trace images used to defined
        # the slits
        if self.slits is not None and self.msarc is not None:
            # Load up slits
            # TODO -- Allow for flexure
            all_left, all_right, mask = self.slits.select_edges(initial=True, flexure=None)  # Grabs all, init slits + flexure
            self.spat_coo = self.slits.spatial_coordinates()  # All slits, even masked
            # Internal mask for failed wv_calib analysis
            # TODO -- Allow for an option to re-attempt those previously flagged as BADWVCALIB?
            self.wvc_bpm = np.invert(mask == 0)
            self.wvc_bpm_init = self.wvc_bpm.copy()
            # Slitmask -- Grabs only unmasked, initial slits
            self.slitmask_science = self.slits.slit_img(initial=True, flexure=None)
            # Resize
            self.shape_science = self.slitmask_science.shape
            self.shape_arc = self.msarc.image.shape
            # slitcen is padded to include slits that may be masked, for convenience in coding downstream
            self.slitcen = arc.resize_slits2arc(self.shape_arc, self.shape_science, (all_left+all_right)/2)
            self.slitmask = arc.resize_mask2arc(self.shape_arc, self.slitmask_science)
            # Mask
            gpm = self.bpm == 0 if self.bpm is not None \
                else np.ones_like(self.slitmask_science, dtype=bool)
            self.gpm = arc.resize_mask2arc(self.shape_arc, gpm)
            # We want even the saturated lines in full_template for the cross-correlation
            #   They will be excised in the detect_lines() method on the extracted arc
            if self.par['method'] != 'full_template':
                self.gpm &= self.msarc.image < self.nonlinear_counts

        else:
            self.slitmask_science = None
            self.shape_science = None
            self.shape_arc = None
            self.nslits = 0
            self.slitcen = None
            self.slitmask = None
            self.gpm = None

    def build_wv_calib(self, arccen, method, skip_QA=False):
        """
        Main routine to generate the wavelength solutions in a loop over slits
        Wrapper to arc.simple_calib or arc.calib_with_arclines

        self.maskslits is updated for slits that fail

        Args:
            method : str
              'simple' -- arc.simple_calib
              'arclines' -- arc.calib_with_arclines
              'holy-grail' -- wavecal.autoid.HolyGrail
              'reidentify' -- wavecal.auotid.ArchiveReid
              'identify' -- wavecal.identify.Identify
              'full_template' -- wavecal.auotid.full_template
            skip_QA (bool, optional)

        Returns:
            dict:  self.wv_calib
        """
        # Obtain a list of good slits
        ok_mask_idx = np.where(np.invert(self.wvc_bpm))[0]

        # Obtain calibration for all slits
        if method == 'simple':
            lines = self.par['lamps']
            line_lists = waveio.load_line_lists(lines)

            final_fit = arc.simple_calib_driver(line_lists, arccen, ok_mask_idx,
                                                    n_final=self.par['n_final'],
                                                    sigdetect=self.par['sigdetect'],
                                                    IDpixels=self.par['IDpixels'],
                                                    IDwaves=self.par['IDwaves'])
#        elif method == 'basic':
#            final_fit = {}
#            for slit in ok_mask:
#                status, ngd_match, match_idx, scores, ifinal_fit = \
#                        autoid.basic(arccen[:, slit], self.par['lamps'], self.par['wv_cen'],
#                                     self.par['disp'], nonlinear_counts=self.nonlinear_counts)
#                final_fit[str(slit)] = ifinal_fit.copy()
#                if status != 1:
#                    self.maskslits[slit] = True
        elif method == 'holy-grail':
            # Sometimes works, sometimes fails
            arcfitter = autoid.HolyGrail(arccen, par=self.par, ok_mask=ok_mask_idx, nonlinear_counts=self.nonlinear_counts)
            patt_dict, final_fit = arcfitter.get_results()
        elif method == 'identify':
            final_fit = {}
            # Manually identify lines
            msgs.info("Initializing the wavelength calibration tool")
            embed()
            for slit_idx in ok_mask_idx:
                arcfitter = Identify.initialise(arccen, self.slits, slit=slit_idx, par=self.par)
                final_fit[str(slit_idx)] = arcfitter.get_results()
                arcfitter.store_solution(final_fit[str(slit_idx)], "", self.binspectral,
                                         specname=self.spectrograph.spectrograph,
                                         gratname="UNKNOWN", dispangl="UNKNOWN")
        elif method == 'reidentify':
            # Now preferred
            # Slit positions
            arcfitter = autoid.ArchiveReid(arccen, self.spectrograph, self.par, ok_mask=ok_mask_idx,
                                           slit_spat_pos=self.spat_coo,
                                           nonlinear_counts=self.nonlinear_counts)
            patt_dict, final_fit = arcfitter.get_results()
        elif method == 'full_template':
            # Now preferred
            if self.binspectral is None:
                msgs.error("You must specify binspectral for the full_template method!")
            final_fit = autoid.full_template(arccen, self.par, ok_mask_idx, self.det,
                                             self.binspectral, nonlinear_counts=self.nonlinear_counts,
                                             nsnippet=self.par['nsnippet'])
        else:
            msgs.error('Unrecognized wavelength calibration method: {:}'.format(method))

        # Build the DataContainer
        tmp = []
        for idx in range(self.slits.nslits):
            tmp.append(final_fit.pop(str(idx)))
        self.wv_calib = WaveCalib(wv_fits=np.asarray(tmp),
                                  nslits=self.slits.nslits,
                                  spat_id=self.slits.spat_id,
                                  PYP_SPEC=self.spectrograph.spectrograph,
                                  )

        # Update mask
        self.update_wvmask()

        #TODO For generalized echelle (not hard wired) assign order number here before, i.e. slits.ech_order

        # QA
        if not skip_QA:
            ok_mask_idx = np.where(np.invert(self.wvc_bpm))[0]
            for slit_idx in ok_mask_idx:
                outfile = qa.set_qa_filename(self.master_key, 'arc_fit_qa', slit=self.slits.slitord_id[slit_idx],
                                             out_dir=self.qa_path)
                #
                #autoid.arc_fit_qa(self.wv_calib[str(self.slits.slitord_id[slit_idx])],
                #                  outfile=outfile)
                autoid.arc_fit_qa(self.wv_calib.wv_fits[slit_idx],
                                  #str(self.slits.slitord_id[slit_idx]),
                                  outfile=outfile)


        # Return
        self.steps.append(inspect.stack()[0][3])
        return self.wv_calib

    def echelle_2dfit(self, wv_calib, debug=False, skip_QA=False):
        """
        Evaluate 2-d wavelength solution for echelle data. Unpacks
        wv_calib for slits to be input into  arc.fit2darc

        Args:
            wv_calib (dict): Wavelength calibration
            debug (bool, optional):  Show debugging info
            skip_QA (bool, optional): Skip QA

        Returns:
            dict: dictionary containing information from 2-d fit

        """
        msgs.info('Fitting 2-d wavelength solution for echelle....')
        all_wave = np.array([], dtype=float)
        all_pixel = np.array([], dtype=float)
        all_order = np.array([],dtype=float)

        # Obtain a list of good slits
        ok_mask_idx = np.where(np.invert(self.wvc_bpm))[0]
        ok_mask_order = self.slits.slitord_id[ok_mask_idx]
        nspec = self.msarc.image.shape[0]
        for iorder in wv_calib.keys():  # Spatial based
            if int(iorder) not in ok_mask_order:
                continue
            #try:
            #    iorder, iindx = self.spectrograph.slit2order(self.spat_coo[self.slits.spatid_to_zero(int(islit))])
            #except:
            #    embed()
            mask_now = wv_calib[iorder]['mask']
            all_wave = np.append(all_wave, wv_calib[iorder]['wave_fit'][mask_now])
            all_pixel = np.append(all_pixel, wv_calib[iorder]['pixel_fit'][mask_now])
            all_order = np.append(all_order, np.full_like(wv_calib[iorder]['pixel_fit'][mask_now],
                                                          float(iorder)))

        # Fit
        fit2d_dict = arc.fit2darc(all_wave, all_pixel, all_order, nspec,
                                  nspec_coeff=self.par['ech_nspec_coeff'],
                                  norder_coeff=self.par['ech_norder_coeff'],
                                  sigrej=self.par['ech_sigrej'], debug=debug)

        self.steps.append(inspect.stack()[0][3])

        # QA
        if not skip_QA:
            outfile_global = qa.set_qa_filename(self.master_key, 'arc_fit2d_global_qa',
                                                out_dir=self.qa_path)
            arc.fit2darc_global_qa(fit2d_dict, outfile=outfile_global)
            outfile_orders = qa.set_qa_filename(self.master_key, 'arc_fit2d_orders_qa',
                                                out_dir=self.qa_path)
            arc.fit2darc_orders_qa(fit2d_dict, outfile=outfile_orders)

        return fit2d_dict

    # TODO: JFH this method is identical to the code in wavetilts.
    # SHould we make it a separate function?
    def extract_arcs(self, slitIDs=None):
        """
        Extract the arcs down each slit/order

        Wrapper to arc.get_censpec()

        Args:
            slitIDs (:obj:`list`, optional):
                A list of the slit IDs to extract (if None, all slits will be extracted)

        Returns:
            tuple: Returns the following:
                - self.arccen: ndarray, (nspec, nslit): arc spectrum for
                  all slits
                - self.arc_maskslit: ndarray, bool (nsit): boolean array
                  containing a mask indicating which slits are good
                  True = masked (bad)

        """
        # Do it on the slits not masked in self.slitmask
        arccen, arccen_bpm, arc_maskslit = arc.get_censpec(
            self.slitcen, self.slitmask, self.msarc.image, gpm=self.gpm, slit_bpm=self.wvc_bpm, slitIDs=slitIDs)
        # Step
        self.steps.append(inspect.stack()[0][3])

        # Update the mask
        self.wvc_bpm |= arc_maskslit

        return arccen, self.wvc_bpm


    def update_wvmask(self):
        """
        (re)Generate the mask for wv_calib based on its contents
        This is the safest way to go...

        Args:
            nslit (int): Number of slits/orders

        Returns:
            `numpy.ndarray`_: self.wvc_bpm, boolean array -- True = masked, i.e. do not use

        """
        # Update mask based on wv_calib
<<<<<<< HEAD
        for kk, fit in enumerate(self.wv_calib.wv_fits):
            if fit is None:
                self.wvc_bpm[kk] = True

=======
        for key in self.wv_calib.keys():
            if key in ['steps', 'par', 'fit2d', 'bpm']:
                continue
            if (self.wv_calib[key] is None) or (len(self.wv_calib[key]) == 0):
                idx = self.slits.slitord_to_zero(int(key))
                self.wvc_bpm[idx] = True
>>>>>>> 418d6d24

    def run(self, skip_QA=False, debug=False):
        """
        Main driver for wavelength calibration

        Code flow:
          1. Extract 1D arc spectra down the center of each unmasked slit/order
          2. Load the parameters guiding wavelength calibration
          3. Generate the 1D wavelength fits
          4. Generate a mask

        Args:
            skip_QA : bool, optional

        Returns:
            dict:  wv_calib dict

        """
        ###############
        # Extract an arc down each slit
        self.arccen, self.wvc_bpm = self.extract_arcs()

        # Fill up the calibrations and generate QA
        self.wv_calib = self.build_wv_calib(self.arccen, self.par['method'], skip_QA=skip_QA)

        # Fit 2D?
        if self.par['echelle'] is True:
            fit2d_dict = self.echelle_2dfit(self.wv_calib, skip_QA = skip_QA, debug=debug)
            self.wv_calib['fit2d'] = fit2d_dict

        # Deal with mask
        self.update_wvmask()

        # Any masked during this analysis?
        wv_masked = np.where(np.invert(self.wvc_bpm_init) & self.wvc_bpm)[0]
        if len(wv_masked) > 0:
            self.slits.mask[wv_masked] = self.slits.bitmask.turn_on(
                    self.slits.mask[wv_masked], 'BADWVCALIB')

        # Pack up
        #self.wv_calib['steps'] = self.steps
        sv_par = self.par.data.copy()
        j_par = ltu.jsonify(sv_par)
        self.wv_calib['strpar'] = json.dumps(j_par)#, sort_keys=True, indent=4, separators=(',', ': '))

        return self.wv_calib

    def show(self, item, slit=None):
        """
        Show one of the class internals

        Args:
            item (str):
              'spec' -- Show the fitted points and solution;  requires slit
              'fit' -- Show fit QA; requires slit
            slit (int, optional):

        Returns:

        """
        if item == 'spec':
            # spec
            spec = self.wv_calib[str(slit)]['spec']
            # tcent
            tcent = self.wv_calib[str(slit)]['tcent']
            yt = np.zeros_like(tcent)
            for jj,t in enumerate(tcent):
                it = int(np.round(t))
                yt[jj] = np.max(spec[it-1:it+1])
            # Plot
            plt.clf()
            ax=plt.gca()
            ax.plot(spec, drawstyle='steps-mid')
            ax.scatter(tcent, yt, color='red', marker='*')
            ax.set_xlabel('Pixel')
            ax.set_ylabel('Counts')
            plt.show()
        elif item == 'fit':
            autoid.arc_fit_qa(self.wv_calib[str(slit)])

    def __repr__(self):
        # Generate sets string
        txt = '<{:s}: '.format(self.__class__.__name__)
        if len(self.steps) > 0:
            txt+= ' steps: ['
            for step in self.steps:
                txt += '{:s}, '.format(step)
            txt = txt[:-2]+']'  # Trim the trailing comma
        txt += '>'
        return txt
<|MERGE_RESOLUTION|>--- conflicted
+++ resolved
@@ -545,19 +545,9 @@
 
         """
         # Update mask based on wv_calib
-<<<<<<< HEAD
         for kk, fit in enumerate(self.wv_calib.wv_fits):
             if fit is None:
                 self.wvc_bpm[kk] = True
-
-=======
-        for key in self.wv_calib.keys():
-            if key in ['steps', 'par', 'fit2d', 'bpm']:
-                continue
-            if (self.wv_calib[key] is None) or (len(self.wv_calib[key]) == 0):
-                idx = self.slits.slitord_to_zero(int(key))
-                self.wvc_bpm[idx] = True
->>>>>>> 418d6d24
 
     def run(self, skip_QA=False, debug=False):
         """
