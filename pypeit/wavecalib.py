--- conflicted
+++ resolved
@@ -27,11 +27,7 @@
     Args:
         msarc (:class:`pypeit.images.pypeitimage.PypeItImage` or None):
             Arc image, created by the ArcImage class
-<<<<<<< HEAD
-        slits (:class:`pypeit.edgetrace.SlitTraceSet`, None):
-=======
         slits (:class:`pypeit.slittrace.SlitTraceSet`, None):
->>>>>>> b2ba6b9e
             Slit edges
         spectrograph (:class:`pypeit.spectrographs.spectrograph.Spectrograph` or None):
             The `Spectrograph` instance that sets the
