
import inspect
import numpy as np

from astropy import stats
from abc import ABCMeta

from pypeit import specobjs
from pypeit import ginga, msgs, edgetrace
from pypeit.core import skysub, extract, pixels, wave

from IPython import embed

class Reduce(object):
    """
     This class will organize and run actions related to
     a Science or Standard star exposure

     Args:
         file_list : list
           List of raw files to produce the flat field
         spectrograph : str
         tslits_dict : dict
           dict from TraceSlits class
         par :
         tilts : ndarray
           tilts from WaveTilts class
           used for sky subtraction and object finding
         det : int
         setup : str
         datasec_img : ndarray
           Identifies pixels to amplifiers
         bpm : ndarray
           Bad pixel mask
         maskslits : ndarray (bool)
           Specifies masked out slits
         pixlocn : ndarray
         objtype : str
           'science'
           'standard'
           'science_coadd2d'
         scidx : int
           Row in the fitstbl corresponding to the exposure

     Attributes:
         frametype : str
           Set to 'science'
         sciframe : ndarray
           Processed 2D frame
         rawvarframe : ndarray
           Variance generated without a sky (or object) model
         modelvarframe : ndarray
           Variance generated with a sky model
         finalvar : ndarray
           Final variance frame
         global_sky : ndarray
           Sky model across the slit/order
         skycorr_box : ndarray
           Local corrections to the sky model
         final_sky : ndarray
           Final sky model; may include 'local' corrections
         obj_model : ndarray
           Model of the object flux
         trcmask : ndarray
           Masks of objects for sky subtraction
         tracelist : list
           List of traces for objects in slits
         inst_name : str
           Short name of the spectrograph, e.g. KASTb
         target_name : str
           Parsed from the Header
         basename : str
           Combination of camera, target, and time
           e.g. J1217p3905_KASTb_2015May20T045733.56
         time : Time
           time object
         specobjs : list
           List of specobjs
         bm: ScienceImageBitMask
           Object used to select bits of a given type
         std_redux (bool, optional):
           Object being reduced is a standard star
     """

    __metaclass__ = ABCMeta

    def __init__(self, sciImg, spectrograph, par, caliBrate,
                 ir_redux=False, det=1, std_redux=False, show=False,
                 objtype='science', binning=None, setup=None, maskslits=None):

        # Setup the parameters sets for this object. NOTE: This uses objtype, not frametype!
        self.objtype = objtype
        self.par = par
        # TODO -- I find it very confusing to break apart the main parset
        self.proc_par = self.par['scienceframe']['process']
        # TODO Rename the scienceimage arset to reduce.
        self.findobj_par = self.par['scienceimage']['findobj']
        self.skysub_par = self.par['scienceimage']['skysub']
        self.extraction_par = self.par['scienceimage']['extraction']
        self.wave_par = self.par['calibrations']['wavelengths']
        self.flex_par = self.par['flexure']

        # Instantiation attributes for this object
        self.sciImg = sciImg
        self.spectrograph = spectrograph
        self.caliBrate = caliBrate
        self.tslits_dict = self.caliBrate.tslits_dict
        self.tilts = self.caliBrate.tilts_dict['tilts']

        self.slitmask = pixels.tslits2mask(self.tslits_dict)
        # Now add the slitmask to the mask (i.e. post CR rejection in proc)
        self.sciImg.update_mask_slitmask(self.slitmask)
        self.maskslits = self._get_goodslits(maskslits)
        self.ir_redux = ir_redux
        self.std_redux = std_redux
        self.det = det
        self.binning = binning
        self.setup = setup
        self.pypeline = spectrograph.pypeline
        self.reduce_show = show

        self.steps = []

        # Other attributes that will be set later during object finding,
        # sky-subtraction, and extraction
        self.waveimage = None  # used by extract

        # Key outputs images for extraction
        self.ivarmodel = None
        self.objimage = None
        self.skyimage = None
        self.global_sky = None
        self.skymask = None
        self.outmask = None
        self.extractmask = None
        # SpecObjs object
        self.sobjs_obj = None  # Only object finding but no extraction
        self.sobjs = None  # Final extracted object list with trace corrections applied

    def _chk_objs(self, items):
        """

        Args:
            items:

        Returns:

        """
        for obj in items:
            if getattr(self, obj) is None:
                msgs.warn('You need to generate {:s} prior to this step..'.format(obj))
                if obj in ['sciimg', 'sciivar', 'rn2_img']:
                    msgs.warn('Run the process() method')
                elif obj in ['sobjs_obj']:
                    msgs.warn('Run the find_objects() method')
                elif obj in['global_sky']:
                    msgs.warn('Run the global_skysub() method')
                elif obj in ['tilts', 'tslits_dict'] :
                    msgs.warn('Calibrations missing: these were required to run find_objects() '
                              'and global_skysub()')
                elif obj in ['waveimg']:
                    msgs.warn('Calibrations missing: waveimg must be input as a parameter. Try '
                              'running calibrations')
                return False
        return True

    def parse_manual_dict(self, manual_dict, neg=False):
        """
        Parse the manual dict
        This method is here mainly to deal with negative images

        Args:
            manual_dict (dict or None):
            neg (bool, optional):

        Returns:
            None or dict:  None if no matches; dict if there are for manual extraction

        """
        if manual_dict is None:
            return None
        #
        dets = manual_dict['hand_extract_det']
        # Grab the ones we want
        gd_det = dets > 0
        if neg:
            gd_det = np.invert(gd_det)
        # Any?
        if not np.any(gd_det):
            return None
        # Fill
        manual_extract_dict = {}
        for key in manual_dict.keys():
            sgn = 1
            if key == 'hand_extract_det':
                sgn = -1
            manual_extract_dict[key] = sgn*manual_dict[key][gd_det]
        # Return
        return manual_extract_dict

<<<<<<< HEAD
    def extract(self):
=======
    def find_objects(self, image, std=False, ir_redux=False, std_trace=None, maskslits=None,
                     show_peaks=False, show_fits=False, show_trace=False, show=False,
                     manual_extract_dict=None, debug=False):
>>>>>>> f73126a7
        """
        Main method to extract spectra from the ScienceImage

        """
        # Init outputs
        # set to first pass global sky
        self.skymodel = self.initial_sky
        self.objmodel = np.zeros_like(self.sciImg.image)
        # Set to sciivar. Could create a model but what is the point?
        self.ivarmodel = np.copy(self.sciImg.ivar)
        # Set to the initial mask in case no objects were found
        self.outmask = self.sciImg.mask
        # empty specobjs object from object finding
        if self.ir_redux:
            self.sobjs_obj.purge_neg()
        self.sobjs = self.sobjs_obj


        # If there are objects, do 2nd round of global_skysub, local_skysub_extract
        if self.sobjs_obj.nobj > 0:
            # Boxcar only??
            if self.par['scienceimage']['extraction']['boxcar_only']:
                msgs.info("Performing boxcar extraction only")
                # Quick loop over the objects
                for iord in range(self.nobj):
                    if self.spectrograph.pypeline == 'Echelle':
                        thisobj = (self.sobjs_obj.ech_orderindx == iord) & (
                                    self.sobjs_obj.ech_objid > 0)  # pos indices of objects for this slit
                        sobj = self.sobjs_obj[np.where(thisobj)[0][0]]
                        plate_scale = self.spectrograph.order_platescale(sobj.ech_order, binning=self.binning)[0]
                    else:
                        thisobj = iord
                        sobj = self.sobjs_obj[thisobj]
                        plate_scale = self.spectrograph.detector[self.det - 1]['platescale']
                    # True  = Good, False = Bad for inmask
                    thismask = (self.slitmask == iord)  # pixels for this slit
                    inmask = (self.sciImg.mask == 0) & thismask
                    # Do it
                    extract.extract_specobj_boxcar(self.sciImg.image, self.sciImg.ivar,
                                                   inmask, self.caliBrate.mswave,
                                                   self.initial_sky, self.sciImg.rn2img,
                                                   self.par['scienceimage']['extraction']['boxcar_radius']/plate_scale,
                                                   sobj)
                # Fill me up
                self.objmodel = np.zeros_like(self.sciImg.image)
                self.ivarmodel = np.copy(self.sciImg.ivar)
                self.outmask = self.sciImg.mask
            else:
                # Global sky subtraction second pass. Uses skymask from object finding
                self.global_sky = self.initial_sky if self.std_redux else \
                    self.global_skysub(skymask=self.skymask, maskslits=self.maskslits,
                                       show=self.reduce_show)

                self.skymodel, self.objmodel, self.ivarmodel, self.outmask, self.sobjs = \
                    self.local_skysub_extract(self.caliBrate.mswave, self.global_sky, self.sobjs_obj,
                                              model_noise=(not self.ir_redux), std=self.std_redux,
                                              maskslits=self.maskslits, show_profile=self.reduce_show,
                                              show=self.reduce_show)
        # Return
        return self.skymodel, self.objmodel, self.ivarmodel, self.outmask, self.sobjs

    def find_objects(self, std_trace=None, manual_extract_dict=None):
        """
        Main driver for finding objects in a set of slits/orders
        of the current Science Image

        Args:
            std_trace:
            manual_extract_dict (dict, optional):

        Returns:
            tuple:
                pypeit.specobjs.SpecObjs
                int
                np.ndarray
        """

        # Do one iteration of object finding, and sky subtract to get initial sky model
        self.sobjs_obj, self.nobj, skymask_init = \
            self._single_find_objects(self.sciImg.image,
                                     std_trace=std_trace,
                                     show=self.reduce_show & (not self.std_redux),
                                     manual_extract_dict=manual_extract_dict)

        # Global sky subtraction, first pass. Uses skymask from object finding step above
        self.initial_sky = \
            self.global_skysub(skymask=skymask_init)

        # Second pass of object finding
        if (not self.std_redux) and (not self.par['scienceimage']['findobj']['skip_second_find']):
            # Object finding, second pass on frame *with* sky subtraction. Show here if requested
            self.sobjs_obj, self.nobj, self.skymask = \
                self._single_find_objects(self.sciImg.image - self.initial_sky,
                                        std_trace=std_trace,
                                        show=self.reduce_show,
                                        manual_extract_dict=manual_extract_dict)
        else:
            msgs.info("Skipping 2nd run of finding objects")
        # Return
        return self.sobjs_obj, self.nobj, self.skymask

    def _single_find_objects(self, image, std_trace=None,
                            show_peaks=False, show_fits=False,
                            show_trace=False, show=False, manual_extract_dict=None,
                            debug=False):
        """
        Single pass at finding objects in the input image

        Args:
            image (np.ndarray):
            std_trace:
            show_peaks:
            show_fits:
            show_trace:
            show:
            manual_extract_dict:
            debug:

        Returns:

        """

        # Positive image
        parse_manual = self.parse_manual_dict(manual_extract_dict, neg=False)
        sobjs_obj_single, nobj_single, skymask_pos = \
            self.find_objects_pypeline(image,
                                       std_trace=std_trace,
                                       show_peaks=show_peaks, show_fits=show_fits,
                                       show_trace=show_trace,
                                       manual_extract_dict=parse_manual, debug=debug)

        # For nobj we take only the positive objects
        if self.ir_redux:
            msgs.info("Finding objects in the negative image")
            # Parses
            parse_manual = self.parse_manual_dict(manual_extract_dict, neg=True)
            sobjs_obj_single_neg, nobj_single_neg, skymask_neg = \
                self.find_objects_pypeline(-image, std_trace=std_trace,
                                           show_peaks=show_peaks, show_fits=show_fits,
                                           show_trace=show_trace,
                                           manual_extract_dict=parse_manual,
                                           debug=debug)
            # Mask
            skymask = skymask_pos & skymask_neg
<<<<<<< HEAD
            # Add
            if sobjs_obj_single_neg.nobj > 0:
                sobjs_obj_single.append_neg(sobjs_obj_single_neg)
            else:
                msgs.warn("No negative objects found..")
=======
            # Add (if there are any)
            sobjs_obj_init.append_neg(sobjs_obj_init_neg)
>>>>>>> f73126a7
        else:
            skymask = skymask_pos

        if show:
            self.show('image', image=image*(self.sciImg.mask == 0), chname='objfind',sobjs=sobjs_obj_single, slits=True)

        # For nobj we take only the positive objects
        return sobjs_obj_single, nobj_single, skymask

<<<<<<< HEAD
    def find_objects_pypeline(self, image, std_trace=None,
                              show_peaks=False, show_fits=False, show_trace=False,
                              show=False, debug=False,
=======
    def find_objects_pypeline(self, image, std=False, ir_redux=False, std_trace=None, maskslits=None,
                              show_peaks=False, show_fits=False, show_trace=False, show=False, debug=False,
>>>>>>> f73126a7
                              manual_extract_dict=None):

        """
         Dummy method for object finding. Overloaded by class specific object finding.

         Returns:

         """
        return None, None, None

    def global_skysub(self, std=False, skymask=None, update_crmask=True, maskslits=None, show_fit=False,
                      show=False, show_objs=False):
        """
        Perform global sky subtraction, slit by slit

        Wrapper to skysub.global_skysub

        Parameters
        ----------
        tslits_dict: dict
           Dictionary containing information on the slits traced for this image

        Optional Parameters
        -------------------
        bspline_spaceing: (float):
           Break-point spacing for bspline

        use_skymask: (bool, optional):
           Mask objects using self.skymask if object finding has been run
           (This requires they were found previously, i.e. that find_objects was already run)

        Returns:
            global_sky: (numpy.ndarray) image of the the global sky model
        """


        # Prep
        self.global_sky = np.zeros_like(self.sciImg.image)
        if std:
            sigrej = 7.0
            update_crmask = False
            if not self.skysub_par['global_sky_std']:
                msgs.info('Skipping global sky-subtraction for standard star.')
                return self.global_sky
        else:
            sigrej = 3.0

        self.maskslits = self.maskslits if maskslits is None else maskslits
        gdslits = np.where(np.invert(self.maskslits))[0]


        # Mask objects using the skymask? If skymask has been set by objfinding, and masking is requested, then do so
        skymask_now = skymask if (skymask is not None) else np.ones_like(self.sciImg.image, dtype=bool)
        # Loop on slits
        for slit in gdslits:
            msgs.info("Global sky subtraction for slit: {:d}".format(slit))
            thismask = (self.slitmask == slit)
            inmask = (self.sciImg.mask == 0) & thismask & skymask_now
            # Find sky
            self.global_sky[thismask] = skysub.global_skysub(self.sciImg.image,
                                                             self.sciImg.ivar,
                                                             self.tilts, thismask,
                                                             self.tslits_dict['slit_left'][:,slit],
                                                             self.tslits_dict['slit_righ'][:,slit],
                                                             inmask=inmask,
                                                             sigrej=sigrej,
                                                             bsp=self.skysub_par['bspline_spacing'],
                                                             no_poly=self.skysub_par['no_poly'],
                                                             pos_mask = (not self.ir_redux),
                                                             show_fit=show_fit)
            # Mask if something went wrong
            if np.sum(self.global_sky[thismask]) == 0.:
                self.maskslits[slit] = True

        if update_crmask:
            self.sciImg.update_mask_cr(subtract_img=self.global_sky)
            #self.crmask = procimg.lacosmic(self.det, self.sciimg-self.global_sky,
            #                               self.spectrograph.detector[self.det-1]['saturation'],
            #                               self.spectrograph.detector[self.det-1]['nonlinear'],
            #                               varframe=utils.calc_ivar(self.sciivar),
            #                               maxiter=self.proc_par['lamaxiter'],
            #                               grow=self.proc_par['grow'],
            #                               remove_compact_obj=self.proc_par['rmcompact'],
            #                               sigclip=self.proc_par['sigclip'],
            #                               sigfrac=self.proc_par['sigfrac'],
            #                               objlim=self.proc_par['objlim'])
            # Rebuild the mask with this new crmask
            #self.mask = procimg.update_mask_cr(self.sciImg.bitmask, self.mask, self.crmask)

        # Step
        self.steps.append(inspect.stack()[0][3])

        if show:
            sobjs_show = None if show_objs else self.sobjs_obj
            # Global skysub is the first step in a new extraction so clear the channels here
            self.show('global', slits=True, sobjs =sobjs_show, clear=False)

        # Return
        return self.global_sky

    def local_skysub_extract(self, waveimg, global_sky, sobjs,
                             maskslits=None, model_noise=True, std=False,
                             show_profile=False, show_resids=False, show=False):

        """
         Dummy method for locak skysubtraction and extraction. Overloaded by class specific skysub and extraction.

         Returns:

         """

        return None, None, None, None, None


    def flexure_correct(self, sobjs, basename):
        """ Correct for flexure

        Spectra are modified in place (wavelengths are shifted)

        Args:
            sobjs: SpecObjs object
            maskslits: ndarray

        """

        if self.flex_par['method'] != 'skip':
            flex_list = wave.flexure_obj(sobjs, self.maskslits, self.flex_par['method'],
                                         self.flex_par['spectrum'],
                                         mxshft=self.flex_par['maxshift'])
            # QA
            wave.flexure_qa(sobjs, self.maskslits, basename, self.det, flex_list,out_dir=self.par['rdx']['redux_path'])
        else:
            msgs.info('Skipping flexure correction.')


    def helio_correct(self, sobjs, radec, obstime):
        """ Perform a heliocentric correction """
        # Helio, correct Earth's motion
        if (self.wave_par['frame'] in ['heliocentric', 'barycentric']) \
                and (self.wave_par['reference'] != 'pixel'):
            # TODO change this keyword to refframe instead of frame
            msgs.info("Performing a {0} correction".format(self.wave_par['frame']))
            vel, vel_corr = wave.geomotion_correct(sobjs, radec, obstime, self.maskslits,
                                                   self.spectrograph.telescope['longitude'],
                                                   self.spectrograph.telescope['latitude'],
                                                   self.spectrograph.telescope['elevation'],
                                                   self.wave_par['frame'])
        else:
            msgs.info('A wavelength reference-frame correction will not be performed.')
            vel_corr = None

        return



    def _get_goodslits(self, maskslits):
        """
        Return the slits to be reduce by going through the maskslits
        logic below. If the input maskslits is None it uses previously
        assigned maskslits

        Returns
        -------
        gdslits
            numpy array of slit numbers to be reduced
        """

        # Identify the slits that we want to consider.
        if maskslits is not None:
            # If maskslits was passed in use it, and update self
            self.maskslits = maskslits
            return self.maskslits
        else:
            try:
                return self.maskslits
            except AttributeError:
                # If maskslits was not passed, and it does not exist in self, reduce all slits
                self.maskslits = np.zeros(self.tslits_dict['slit_left'].shape[1], dtype=bool)
                return self.maskslits


    def show(self, attr, image=None, showmask=False, sobjs=None, chname=None, slits=False,clear=False):
        """
        Show one of the internal images

        .. todo::
            Should probably put some of these in ProcessImages

        Parameters
        ----------
        attr : str
          global -- Sky model (global)
          sci -- Processed science image
          rawvar -- Raw variance image
          modelvar -- Model variance image
          crmasked -- Science image with CRs set to 0
          skysub -- Science image with global sky subtracted
          image -- Input image
        display : str, optional
        image : ndarray, optional
          User supplied image to display

        Returns
        -------

        """

        if showmask:
            mask_in = self.sciImg.mask
            bitmask_in = self.sciImg.bitmask
        else:
            mask_in = None
            bitmask_in = None

        if attr == 'global':
            # global sky subtraction
            if self.sciImg.image is not None and self.global_sky is not None and self.sciImg.mask is not None:
                # sky subtracted image
                image = (self.sciImg.image - self.global_sky)*(self.sciImg.mask == 0)
                mean, med, sigma = stats.sigma_clipped_stats(image[self.sciImg.mask == 0], sigma_lower=5.0,
                                                       sigma_upper=5.0)
                cut_min = mean - 1.0 * sigma
                cut_max = mean + 4.0 * sigma
                ch_name = chname if chname is not None else 'global_sky_{}'.format(self.det)
                viewer, ch = ginga.show_image(image, chname=ch_name, bitmask=bitmask_in,
                                              mask=mask_in, clear=clear, wcs_match=True)
                                              #, cuts=(cut_min, cut_max))
        elif attr == 'local':
            # local sky subtraction
            if self.sciImg.image is not None and self.skymodel is not None and self.sciImg.mask is not None:
                # sky subtracted image
                image = (self.sciImg.image - self.skymodel)*(self.sciImg.mask == 0)
                mean, med, sigma = stats.sigma_clipped_stats(image[self.sciImg.mask == 0], sigma_lower=5.0,
                                                       sigma_upper=5.0)
                cut_min = mean - 1.0 * sigma
                cut_max = mean + 4.0 * sigma
                ch_name = chname if chname is not None else 'local_sky_{}'.format(self.det)
                viewer, ch = ginga.show_image(image, chname=ch_name, bitmask=bitmask_in,
                                              mask=mask_in, clear=clear, wcs_match=True)
                                              #, cuts=(cut_min, cut_max))
        elif attr == 'sky_resid':
            # sky residual map with object included
            if self.sciImg.image is not None and self.skymodel is not None \
                    and self.objmodel is not None and self.ivarmodel is not None \
                    and self.sciImg.mask is not None:
                image = (self.sciImg.image - self.skymodel) * np.sqrt(self.ivarmodel)
                image *= (self.sciImg.mask == 0)
                ch_name = chname if chname is not None else 'sky_resid_{}'.format(self.det)
                viewer, ch = ginga.show_image(image, chname=ch_name, cuts=(-5.0, 5.0),
                                              bitmask=bitmask_in, mask=mask_in, clear=clear,
                                              wcs_match=True)
        elif attr == 'resid':
            # full residual map with object model subtractede
            if self.sciImg.image is not None and self.skymodel is not None \
                    and self.objmodel is not None and self.ivarmodel is not None \
                    and self.sciImg.mask is not None:
                # full model residual map
                image = (self.sciImg.image - self.skymodel - self.objmodel) * np.sqrt(self.ivarmodel)
                image *= (self.sciImg.mask == 0)
                ch_name = chname if chname is not None else 'resid_{}'.format(self.det)
                viewer, ch = ginga.show_image(image, chname=ch_name, cuts=(-5.0, 5.0),
                                              bitmask=bitmask_in, mask=mask_in, clear=clear,
                                              wcs_match=True)
        elif attr == 'image':
            ch_name = chname if chname is not None else 'image'
            viewer, ch = ginga.show_image(image, chname=ch_name, clear=clear, wcs_match=True)
        else:
            msgs.warn("Not an option for show")

        if sobjs is not None:
            for spec in sobjs:
                color = 'magenta' if spec.hand_extract_flag else 'orange'
                ginga.show_trace(viewer, ch, spec.TRACE_SPAT, spec.name, color=color)

        if slits:
            if self.tslits_dict is not None:
                slit_ids = [edgetrace.get_slitid(self.sciImg.mask.shape,
                                                 self.tslits_dict['slit_left'],
                                                 self.tslits_dict['slit_righ'], ii)[0]
                                    for ii in range(self.tslits_dict['slit_left'].shape[1])]
                ginga.show_slits(viewer, ch, self.tslits_dict['slit_left'],
                                 self.tslits_dict['slit_righ'], slit_ids)

    def __repr__(self):
        txt = '<{:s}: nimg={:d}'.format(self.__class__.__name__,
                                        self.nsci)
        if len(self.steps) > 0:
            txt+= ' steps: ['
            for step in self.steps:
                txt += '{:s}, '.format(step)
            txt = txt[:-2]+']'  # Trim the trailing comma
        txt += '>'
        return txt




class MultiSlit(Reduce):
    """
    Child of Reduce for Multislit and Longslit reductions

    """
    def __init__(self, sciImg, spectrograph, par, caliBrate, **kwargs):
        super(MultiSlit, self).__init__(sciImg, spectrograph, par, caliBrate, **kwargs)

<<<<<<< HEAD
    def find_objects_pypeline(self, image, std_trace=None,
=======
    def find_objects_pypeline(self, image, std=False, ir_redux=False, std_trace=None, maskslits=None,
>>>>>>> f73126a7
                              manual_extract_dict=None,
                              show_peaks=False, show_fits=False, show_trace=False,
                              show=False, debug=False):
        """

        Args:
            image:
            std_trace:
            manual_extract_dict:
            show_peaks:
              Generate QA showing peaks identified by object finding
            show_fits:
              Generate QA  showing fits to traces
            show_trace:
              Generate QA  showing traces identified. Requires an open ginga RC modules window
            show:
            debug:

        Returns:
            tuple:
                specobjs : Specobjs object
                    Container holding Specobj objects
                nobj:
                    Number of objects identified
                self.skymask : ndarray
                    Boolean image indicating which pixels are useful for global sky subtraction

        """
        self.maskslits = self.maskslits if self.maskslits is None else self.maskslits
        gdslits = np.where(np.invert(self.maskslits))[0]

        # create the ouptut image for skymask
        skymask = np.zeros_like(image, dtype=bool)
        # Instantiate the specobjs container
        sobjs = specobjs.SpecObjs()

        # Loop on slits
        for slit in gdslits:
            qa_title ="Finding objects on slit # {:d}".format(slit)
            msgs.info(qa_title)
            thismask = (self.slitmask == slit)
            inmask = (self.sciImg.mask == 0) & thismask
            # Find objects
            specobj_dict = {'setup': self.setup, 'slitid': slit, #'orderindx': 999,
                            'det': self.det, 'objtype': self.objtype, 'pypeline': self.pypeline}

            # TODO we need to add QA paths and QA hooks. QA should be
            # done through objfind where all the relevant information
            # is. This will be a png file(s) per slit.

            sobjs_slit, skymask[thismask] = \
                extract.objfind(image, thismask, self.tslits_dict['slit_left'][:,slit],
                                self.tslits_dict['slit_righ'][:,slit], inmask=inmask,
                                ir_redux=self.ir_redux,
                                ncoeff=self.findobj_par['trace_npoly'],
                                std_trace=std_trace,
                                sig_thresh=self.findobj_par['sig_thresh'],
                                hand_extract_dict=manual_extract_dict,
                                specobj_dict=specobj_dict, show_peaks=show_peaks,
                                show_fits=show_fits, show_trace=show_trace,
                                trim_edg=self.findobj_par['find_trim_edge'],
                                cont_fit=self.findobj_par['find_cont_fit'],
                                npoly_cont=self.findobj_par['find_npoly_cont'],
                                fwhm=self.findobj_par['find_fwhm'],
                                maxdev=self.findobj_par['find_maxdev'],
                                qa_title=qa_title, nperslit=self.findobj_par['maxnumber'],
                                debug_all=debug)
            sobjs.add_sobj(sobjs_slit)

        # Steps
        self.steps.append(inspect.stack()[0][3])
        if show:
            self.show('image', image=image*(self.sciImg.mask == 0), chname = 'objfind',
                      sobjs=sobjs, slits=True)

        # Return
        return sobjs, len(sobjs), skymask


    # JFH TODO Should we reduce the number of iterations for standards or near-IR redux where the noise model is not
    # being updated?
    def local_skysub_extract(self, waveimg, global_sky, sobjs,
                             spat_pix=None, maskslits=None, model_noise=True, std = False,
                             show_profile=False, show=False):
        """
        Perform local sky subtraction, profile fitting, and optimal extraction slit by slit

        Wrapper to skysub.local_skysub_extract

        Parameters
        ----------
        sobjs: object
           Specobjs object containing Specobj objects containing information about objects found.
        waveimg: ndarray, shape (nspec, nspat)
           Wavelength map

        Optional Parameters
        -------------------


        Returns:
            global_sky: (numpy.ndarray) image of the the global sky model
        """
        self.waveimg = waveimg
        self.global_sky = global_sky

        # get the good slits and assign self.maskslits
        self.maskslits = self.maskslits if maskslits is None else maskslits
        gdslits = np.where(np.invert(self.maskslits))[0]

        # Allocate the images that are needed
        # Initialize to mask in case no objects were found
        self.outmask = np.copy(self.sciImg.mask)
        # Initialize to input mask in case no objects were found
        self.extractmask = (self.sciImg.mask == 0)
        # Initialize to zero in case no objects were found
        self.objmodel = np.zeros_like(self.sciImg.image)
        # Set initially to global sky in case no objects were found
        self.skymodel  = np.copy(self.global_sky)
        # Set initially to sciivar in case no obects were found.
        self.ivarmodel = np.copy(self.sciImg.ivar)

        # Could actually create a model anyway here, but probably
        # overkill since nothing is extracted
        self.sobjs = sobjs.copy()  # WHY DO WE CREATE A COPY HERE?
        # Loop on slits
        for slit in gdslits:
            msgs.info("Local sky subtraction and extraction for slit: {:d}".format(slit))
            thisobj = (self.sobjs.SLITID == slit) # indices of objects for this slit
            if np.any(thisobj):
                thismask = (self.slitmask == slit) # pixels for this slit
                # True  = Good, False = Bad for inmask
                inmask = (self.sciImg.mask == 0) & thismask
                if self.extraction_par['boxcar_only']:
                    extract.extract_specobj_boxcar(self.sciImg.image, self.sciImg.ivar, inmask,
                                                   self.caliBrate.mswave, self.initial_sky, self.sciImg.rn2img,
                                                   self.par['scienceimage']['boxcar_radius']/plate_scale, sobj)
                else:
                    # Local sky subtraction and extraction
                    self.skymodel[thismask], self.objmodel[thismask], self.ivarmodel[thismask], \
                        self.extractmask[thismask] = skysub.local_skysub_extract(
                        self.sciImg.image, self.sciImg.ivar, self.tilts, self.waveimg, self.global_sky, self.sciImg.rn2img,
                        thismask, self.tslits_dict['slit_left'][:,slit], self.tslits_dict['slit_righ'][:, slit],
                        self.sobjs[thisobj], spat_pix=spat_pix,
                        model_full_slit=self.extraction_par['model_full_slit'],
                        box_rad=self.extraction_par['boxcar_radius']/self.spectrograph.detector[self.det-1]['platescale'],
                        sigrej=self.skysub_par['sky_sigrej'],
                        model_noise=model_noise, std=std, bsp=self.skysub_par['bspline_spacing'],
                        sn_gauss=self.extraction_par['sn_gauss'], inmask=inmask, show_profile=show_profile)

        # Set the bit for pixels which were masked by the extraction.
        # For extractmask, True = Good, False = Bad
        iextract = (self.sciImg.mask == 0) & (self.extractmask == False)
        self.outmask[iextract] = self.sciImg.bitmask.turn_on(self.outmask[iextract], 'EXTRACT')

        # Step
        self.steps.append(inspect.stack()[0][3])

        if show:
            self.show('local', sobjs = self.sobjs, slits= True)
            self.show('resid', sobjs = self.sobjs, slits= True)

        # Return
        return self.skymodel, self.objmodel, self.ivarmodel, self.outmask, self.sobjs


class Echelle(Reduce):
    """
    Child of Reduce for Echelle reductions

    """
<<<<<<< HEAD
    def __init__(self, sciImg, spectrograph, par, caliBrate, **kwargs):
        super(Echelle, self).__init__(sciImg, spectrograph, par, caliBrate, **kwargs)
=======
    def __init__(self, sciImg, spectrograph, tslits_dict, par, tilts, **kwargs):
        super(Echelle, self).__init__(sciImg, spectrograph, tslits_dict, par, tilts, **kwargs)

        # JFH For 2d coadds the orders are no longer located at the standard locations
        if 'coadd2d' in self.objtype:
            self.order_vec = spectrograph.orders
        else:
            slit_spat_pos = edgetrace.slit_spat_pos(self.tslits_dict)
            self.order_vec = self.spectrograph.order_vec(slit_spat_pos)

>>>>>>> f73126a7

    def find_objects_pypeline(self, image, std_trace=None,
                              show=False, show_peaks=False,
                              show_fits=False, show_trace = False, debug=False,
                              manual_extract_dict=None):
<<<<<<< HEAD
        """

        Args:
            image:
            std_trace:
            show:
            show_peaks:
            show_fits:
            show_trace:
            debug:
            manual_extract_dict:

        Returns:

        """
        # For echelle orders
        slit_spat_pos = edgetrace.slit_spat_pos(self.tslits_dict)
=======
>>>>>>> f73126a7

        # create the ouptut image for skymask
        skymask = np.zeros_like(image, dtype=bool)

        plate_scale = self.spectrograph.order_platescale(self.order_vec, binning=self.binning)
        inmask = self.sciImg.mask == 0
        # Find objects
        specobj_dict = {'setup': self.setup, 'slitid': 999, #'orderindx': 999,
                        'det': self.det, 'objtype': self.objtype, 'pypeline': self.pypeline}
        # TODO This is a bad idea -- we want to find everything for standards
        #sig_thresh = 30.0 if std else self.redux_par['sig_thresh']
        sobjs_ech, skymask[self.slitmask > -1] = extract.ech_objfind(
<<<<<<< HEAD
            image, self.sciImg.ivar, self.slitmask, self.tslits_dict['slit_left'],
            self.tslits_dict['slit_righ'],
            spec_min_max=np.vstack((self.tslits_dict['spec_min'],
                                    self.tslits_dict['spec_max'])),
            inmask=inmask, ir_redux=self.ir_redux, ncoeff=self.findobj_par['trace_npoly'],
            order_vec=order_vec,
            hand_extract_dict=manual_extract_dict, plate_scale=plate_scale,
            std_trace=std_trace,
            specobj_dict=specobj_dict,sig_thresh=self.findobj_par['sig_thresh'],
            show_peaks=show_peaks, show_fits=show_fits,
            trim_edg=self.findobj_par['find_trim_edge'],
            cont_fit=self.findobj_par['find_cont_fit'],
            npoly_cont=self.findobj_par['find_npoly_cont'],
            fwhm=self.findobj_par['find_fwhm'],
            maxdev=self.findobj_par['find_maxdev'],
            max_snr=self.findobj_par['ech_find_max_snr'],
            min_snr=self.findobj_par['ech_find_min_snr'],
            nabove_min_snr=self.findobj_par['ech_find_nabove_min_snr'],
=======
            image, self.sciImg.ivar, self.slitmask, self.tslits_dict['slit_left'], self.tslits_dict['slit_righ'],
            spec_min_max=np.vstack((self.tslits_dict['spec_min'],self.tslits_dict['spec_max'])),
            inmask=inmask, ir_redux=ir_redux, ncoeff=self.redux_par['trace_npoly'], order_vec=self.order_vec,
            hand_extract_dict=manual_extract_dict, plate_scale=plate_scale, std_trace=std_trace,
            specobj_dict=specobj_dict,sig_thresh=self.redux_par['sig_thresh'], show_peaks=show_peaks, show_fits=show_fits,
            trim_edg=self.redux_par['find_trim_edge'], cont_fit=self.redux_par['find_cont_fit'],
            npoly_cont=self.redux_par['find_npoly_cont'], fwhm=self.redux_par['find_fwhm'],
            maxdev=self.redux_par['find_maxdev'], max_snr=self.redux_par['ech_find_max_snr'],
            min_snr=self.redux_par['ech_find_min_snr'], nabove_min_snr=self.redux_par['ech_find_nabove_min_snr'],
>>>>>>> f73126a7
            show_trace=show_trace, debug=debug)

        # Steps
        self.steps.append(inspect.stack()[0][3])
        if show:
            self.show('image', image=image*(self.sciImg.mask == 0), chname='ech_objfind',sobjs=sobjs_ech, slits=False)

        return sobjs_ech, len(sobjs_ech), skymask


    # JFH TODO Should we reduce the number of iterations for standards or near-IR redux where the noise model is not
    # being updated?
    def local_skysub_extract(self, waveimg, global_sky, sobjs,
                             spat_pix=None, model_noise=True, min_snr=2.0, std = False, fit_fwhm=False,
                             maskslits=None, show_profile=False, show_resids=False, show_fwhm=False, show=False):
        """
        Perform local sky subtraction, profile fitting, and optimal extraction slit by slit

        Wrapper to skysub.local_skysub_extract

        Parameters
        ----------
        sobjs: object
           Specobjs object containing Specobj objects containing information about objects found.
        waveimg: ndarray, shape (nspec, nspat)
           Wavelength map

        Optional Parameters
        -------------------

        Returns:
            global_sky: (numpy.ndarray) image of the the global sky model
        """

        self.waveimg = waveimg
        self.global_sky = global_sky

        plate_scale = self.spectrograph.order_platescale(self.order_vec, binning=self.binning)
        self.skymodel, self.objmodel, self.ivarmodel, self.outmask, self.sobjs = skysub.ech_local_skysub_extract(
            self.sciImg.image, self.sciImg.ivar, self.sciImg.mask, self.tilts, self.waveimg, self.global_sky,
<<<<<<< HEAD
            self.sciImg.rn2img, self.tslits_dict, sobjs, order_vec, spat_pix=spat_pix,
            std=std, fit_fwhm=fit_fwhm, min_snr=min_snr, bsp=self.skysub_par['bspline_spacing'],
            box_rad_order=self.extraction_par['boxcar_radius']/plate_scale,
            sigrej=self.skysub_par['sky_sigrej'],
            sn_gauss=self.extraction_par['sn_gauss'],
            model_full_slit=self.extraction_par['model_full_slit'],
=======
            self.sciImg.rn2img, self.tslits_dict, sobjs, self.order_vec, spat_pix=spat_pix,
            std=std, fit_fwhm=fit_fwhm, min_snr=min_snr, bsp=self.redux_par['bspline_spacing'],
            box_rad_order=self.redux_par['boxcar_radius']/plate_scale,
            sigrej=self.redux_par['sky_sigrej'],
            sn_gauss=self.redux_par['sn_gauss'], model_full_slit=self.redux_par['model_full_slit'],
>>>>>>> f73126a7
            model_noise=model_noise, show_profile=show_profile, show_resids=show_resids, show_fwhm=show_fwhm)


        # Step
        self.steps.append(inspect.stack()[0][3])

        if show:
            self.show('local', sobjs = self.sobjs, slits= True, chname='ech_local')
            self.show('resid', sobjs = self.sobjs, slits= True, chname='ech_resid')

        return self.skymodel, self.objmodel, self.ivarmodel, self.outmask, self.sobjs


def instantiate_me(sciImg, spectrograph, par, caliBrate, **kwargs):
    """
    Instantiate the Reduce subclass appropriate for the provided
    spectrograph.

    The class must be subclassed from Reduce.  See :class:`Reduce` for
    the description of the valid keyword arguments.

    Args:
        spectrograph
            (:class:`pypeit.spectrographs.spectrograph.Spectrograph`):
            The instrument used to collect the data to be reduced.

        tslits_dict (dict):
            dictionary containing slit/order boundary information
        par:
        tilts (np.ndarray):
        **kwargs
            Passed to Parent init

    Returns:
        :class:`pypeit.reduce.Reduce`:
    """
    indx = [c.__name__ == spectrograph.pypeline for c in Reduce.__subclasses__()]
    if not np.any(indx):
        msgs.error('Pipeline {0} is not defined!'.format(spectrograph.pypeline))
    #return Reduce.__subclasses__()[np.where(indx)[0][0]](sciImg, spectrograph, tslits_dict, par, tilts, **kwargs)
    return Reduce.__subclasses__()[np.where(indx)[0][0]](sciImg, spectrograph,
                                                         par, caliBrate, **kwargs)


<|MERGE_RESOLUTION|>--- conflicted
+++ resolved
@@ -198,16 +198,9 @@
         # Return
         return manual_extract_dict
 
-<<<<<<< HEAD
     def extract(self):
-=======
-    def find_objects(self, image, std=False, ir_redux=False, std_trace=None, maskslits=None,
-                     show_peaks=False, show_fits=False, show_trace=False, show=False,
-                     manual_extract_dict=None, debug=False):
->>>>>>> f73126a7
         """
         Main method to extract spectra from the ScienceImage
-
         """
         # Init outputs
         # set to first pass global sky
@@ -349,16 +342,8 @@
                                            debug=debug)
             # Mask
             skymask = skymask_pos & skymask_neg
-<<<<<<< HEAD
-            # Add
-            if sobjs_obj_single_neg.nobj > 0:
-                sobjs_obj_single.append_neg(sobjs_obj_single_neg)
-            else:
-                msgs.warn("No negative objects found..")
-=======
             # Add (if there are any)
             sobjs_obj_init.append_neg(sobjs_obj_init_neg)
->>>>>>> f73126a7
         else:
             skymask = skymask_pos
 
@@ -368,14 +353,9 @@
         # For nobj we take only the positive objects
         return sobjs_obj_single, nobj_single, skymask
 
-<<<<<<< HEAD
     def find_objects_pypeline(self, image, std_trace=None,
                               show_peaks=False, show_fits=False, show_trace=False,
                               show=False, debug=False,
-=======
-    def find_objects_pypeline(self, image, std=False, ir_redux=False, std_trace=None, maskslits=None,
-                              show_peaks=False, show_fits=False, show_trace=False, show=False, debug=False,
->>>>>>> f73126a7
                               manual_extract_dict=None):
 
         """
@@ -681,11 +661,7 @@
     def __init__(self, sciImg, spectrograph, par, caliBrate, **kwargs):
         super(MultiSlit, self).__init__(sciImg, spectrograph, par, caliBrate, **kwargs)
 
-<<<<<<< HEAD
-    def find_objects_pypeline(self, image, std_trace=None,
-=======
-    def find_objects_pypeline(self, image, std=False, ir_redux=False, std_trace=None, maskslits=None,
->>>>>>> f73126a7
+    def find_objects_pypeline(self, image, std_trace=None, maskslits=None,
                               manual_extract_dict=None,
                               show_peaks=False, show_fits=False, show_trace=False,
                               show=False, debug=False):
@@ -857,12 +833,8 @@
     Child of Reduce for Echelle reductions
 
     """
-<<<<<<< HEAD
     def __init__(self, sciImg, spectrograph, par, caliBrate, **kwargs):
         super(Echelle, self).__init__(sciImg, spectrograph, par, caliBrate, **kwargs)
-=======
-    def __init__(self, sciImg, spectrograph, tslits_dict, par, tilts, **kwargs):
-        super(Echelle, self).__init__(sciImg, spectrograph, tslits_dict, par, tilts, **kwargs)
 
         # JFH For 2d coadds the orders are no longer located at the standard locations
         if 'coadd2d' in self.objtype:
@@ -871,13 +843,11 @@
             slit_spat_pos = edgetrace.slit_spat_pos(self.tslits_dict)
             self.order_vec = self.spectrograph.order_vec(slit_spat_pos)
 
->>>>>>> f73126a7
-
-    def find_objects_pypeline(self, image, std_trace=None,
-                              show=False, show_peaks=False,
-                              show_fits=False, show_trace = False, debug=False,
+
+    def find_objects_pypeline(self, image, std=False, std_trace=None,
+                              show=False, show_peaks=False, show_fits=False,
+                              show_trace = False, debug=False,
                               manual_extract_dict=None):
-<<<<<<< HEAD
         """
 
         Args:
@@ -895,8 +865,6 @@
         """
         # For echelle orders
         slit_spat_pos = edgetrace.slit_spat_pos(self.tslits_dict)
-=======
->>>>>>> f73126a7
 
         # create the ouptut image for skymask
         skymask = np.zeros_like(image, dtype=bool)
@@ -909,13 +877,12 @@
         # TODO This is a bad idea -- we want to find everything for standards
         #sig_thresh = 30.0 if std else self.redux_par['sig_thresh']
         sobjs_ech, skymask[self.slitmask > -1] = extract.ech_objfind(
-<<<<<<< HEAD
             image, self.sciImg.ivar, self.slitmask, self.tslits_dict['slit_left'],
             self.tslits_dict['slit_righ'],
             spec_min_max=np.vstack((self.tslits_dict['spec_min'],
                                     self.tslits_dict['spec_max'])),
             inmask=inmask, ir_redux=self.ir_redux, ncoeff=self.findobj_par['trace_npoly'],
-            order_vec=order_vec,
+            order_vec=self.order_vec,
             hand_extract_dict=manual_extract_dict, plate_scale=plate_scale,
             std_trace=std_trace,
             specobj_dict=specobj_dict,sig_thresh=self.findobj_par['sig_thresh'],
@@ -928,17 +895,6 @@
             max_snr=self.findobj_par['ech_find_max_snr'],
             min_snr=self.findobj_par['ech_find_min_snr'],
             nabove_min_snr=self.findobj_par['ech_find_nabove_min_snr'],
-=======
-            image, self.sciImg.ivar, self.slitmask, self.tslits_dict['slit_left'], self.tslits_dict['slit_righ'],
-            spec_min_max=np.vstack((self.tslits_dict['spec_min'],self.tslits_dict['spec_max'])),
-            inmask=inmask, ir_redux=ir_redux, ncoeff=self.redux_par['trace_npoly'], order_vec=self.order_vec,
-            hand_extract_dict=manual_extract_dict, plate_scale=plate_scale, std_trace=std_trace,
-            specobj_dict=specobj_dict,sig_thresh=self.redux_par['sig_thresh'], show_peaks=show_peaks, show_fits=show_fits,
-            trim_edg=self.redux_par['find_trim_edge'], cont_fit=self.redux_par['find_cont_fit'],
-            npoly_cont=self.redux_par['find_npoly_cont'], fwhm=self.redux_par['find_fwhm'],
-            maxdev=self.redux_par['find_maxdev'], max_snr=self.redux_par['ech_find_max_snr'],
-            min_snr=self.redux_par['ech_find_min_snr'], nabove_min_snr=self.redux_par['ech_find_nabove_min_snr'],
->>>>>>> f73126a7
             show_trace=show_trace, debug=debug)
 
         # Steps
@@ -979,20 +935,12 @@
         plate_scale = self.spectrograph.order_platescale(self.order_vec, binning=self.binning)
         self.skymodel, self.objmodel, self.ivarmodel, self.outmask, self.sobjs = skysub.ech_local_skysub_extract(
             self.sciImg.image, self.sciImg.ivar, self.sciImg.mask, self.tilts, self.waveimg, self.global_sky,
-<<<<<<< HEAD
             self.sciImg.rn2img, self.tslits_dict, sobjs, order_vec, spat_pix=spat_pix,
             std=std, fit_fwhm=fit_fwhm, min_snr=min_snr, bsp=self.skysub_par['bspline_spacing'],
             box_rad_order=self.extraction_par['boxcar_radius']/plate_scale,
             sigrej=self.skysub_par['sky_sigrej'],
             sn_gauss=self.extraction_par['sn_gauss'],
             model_full_slit=self.extraction_par['model_full_slit'],
-=======
-            self.sciImg.rn2img, self.tslits_dict, sobjs, self.order_vec, spat_pix=spat_pix,
-            std=std, fit_fwhm=fit_fwhm, min_snr=min_snr, bsp=self.redux_par['bspline_spacing'],
-            box_rad_order=self.redux_par['boxcar_radius']/plate_scale,
-            sigrej=self.redux_par['sky_sigrej'],
-            sn_gauss=self.redux_par['sn_gauss'], model_full_slit=self.redux_par['model_full_slit'],
->>>>>>> f73126a7
             model_noise=model_noise, show_profile=show_profile, show_resids=show_resids, show_fwhm=show_fwhm)
 
 
