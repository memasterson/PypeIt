--- conflicted
+++ resolved
@@ -276,10 +276,6 @@
         return wave_splice, sensfunc_splice
 
     def show(self):
-<<<<<<< HEAD
-        plt.figure()
-=======
->>>>>>> a413ee5c
         plt.plot(self.wave_sens, self.sensfunc)
         plt.show()
         plt.close()
