#!/usr/bin/env python
#
# See top-level LICENSE file for Copyright information
#
# -*- coding: utf-8 -*-
"""
This script enables the viewing of a processed FITS file
with extras.  Run above the Science/ folder.
"""
import argparse
import os

import numpy as np

from IPython import embed

from astropy.io import fits
from astropy.stats import sigma_clipped_stats

from pypeit import msgs
from pypeit import ginga
from pypeit import edgetrace
from pypeit import specobjs
from pypeit.core import pixels
from pypeit.core.parse import get_dnum
from pypeit.images.maskimage import ImageBitMask
from pypeit.masterframe import MasterFrame


def parser(options=None):
    parser = argparse.ArgumentParser(description='Display sky subtracted, spec2d image in a '
                                                 'Ginga viewer.  Run above the Science/ folder',
                                     formatter_class=argparse.ArgumentDefaultsHelpFormatter)

    parser.add_argument('file', type = str, default = None, help = 'PYPIT spec2d file')
    parser.add_argument('--list', default=False, help='List the extensions only?',
                        action='store_true')
    parser.add_argument('--det', default=1, type=int, help='Detector number')
    parser.add_argument('--showmask', default=False, help='Overplot masked pixels',
                        action='store_true')
    parser.add_argument('--removetrace', default=False, help="Do not overplot traces in the skysub, "
                                                             "sky_resid and resid channels",
                        action = "store_true")
    parser.add_argument('--embed', default=False, help='Upon completion embed in ipython shell',
                        action='store_true')

    return parser.parse_args() if options is None else parser.parse_args(options)


def show_trace(specobjs, det, viewer, ch):

    if specobjs is None:
        return
    in_det = np.where(specobjs.DET == det)[0]
    for kk in in_det:
        trace = specobjs[kk]['TRACE_SPAT']
        obj_id = specobjs[kk].NAME
        ginga.show_trace(viewer, ch, trace, obj_id, color='orange') #hdu.name)


def main(args):

    # List only?
    hdu = fits.open(args.file)
    head0 = hdu[0].header
    if args.list:
        hdu.info()
        return

    # Setup for PYPIT imports
    msgs.reset(verbosity=2)

    # Init
    # TODO: get_dnum needs to be deprecated...
    sdet = get_dnum(args.det, prefix=False)

    # One detector, sky sub for now
    names = [hdu[i].name for i in range(len(hdu))]

    try:
        exten = names.index('DET{:s}-PROCESSED'.format(sdet))
    except:  # Backwards compatability
        msgs.error('Requested detector {:s} was not processed.\n'
                   'Maybe you chose the wrong one to view?\n'
                   'Set with --det= or check file contents with --list'.format(sdet))
    sciimg = hdu[exten].data
    try:
        exten = names.index('DET{:s}-SKY'.format(sdet))
    except:  # Backwards compatability
        msgs.error('Requested detector {:s} has no sky model.\n'
                   'Maybe you chose the wrong one to view?\n'
                   'Set with --det= or check file contents with --list'.format(sdet))
    skymodel = hdu[exten].data
    try:
        exten = names.index('DET{:s}-MASK'.format(sdet))
    except ValueError:  # Backwards compatability
        msgs.error('Requested detector {:s} has no bit mask.\n'
                   'Maybe you chose the wrong one to view?\n'
                   'Set with --det= or check file contents with --list'.format(sdet))
    mask = hdu[exten].data
    try:
        exten = names.index('DET{:s}-IVARMODEL'.format(sdet))
    except ValueError:  # Backwards compatability
        msgs.error('Requested detector {:s} has no IVARMODEL.\n'
                   'Maybe you chose the wrong one to view?\n' +
                   'Set with --det= or check file contents with --list'.format(sdet))
    ivarmodel = hdu[exten].data
    # Read in the object model for residual map
    try:
        exten = names.index('DET{:s}-OBJ'.format(sdet))
    except ValueError:  # Backwards compatability
        msgs.error('Requested detector {:s} has no object model.\n'
                   'Maybe you chose the wrong one to view?\n' +
                   'Set with --det= or check file contents with --list'.format(sdet))
    objmodel = hdu[exten].data
    # Get waveimg
    mdir = head0['PYPMFDIR']
    if not os.path.exists(mdir):
        mdir_base = os.path.join(os.getcwd(), os.path.basename(mdir))
        msgs.warn('Master file dir: {0} does not exist. Using {1}'.format(mdir, mdir_base))
        mdir=mdir_base

    trace_key = '{0}_{1:02d}'.format(head0['TRACMKEY'], args.det)
    trc_file = '{0}.gz'.format(os.path.join(mdir,
                                            MasterFrame.construct_file_name('Edges', trace_key)))

    wave_key = '{0}_{1:02d}'.format(head0['ARCMKEY'], args.det)
    waveimg = os.path.join(mdir, MasterFrame.construct_file_name('Wave', wave_key))

    tslits_dict = edgetrace.EdgeTraceSet.from_file(trc_file).convert_to_tslits_dict()
    slitmask = pixels.tslits2mask(tslits_dict)
    shape = (tslits_dict['nspec'], tslits_dict['nspat'])
    slit_ids = [edgetrace.get_slitid(shape, tslits_dict['slit_left'], tslits_dict['slit_righ'],
                                     ii)[0] for ii in range(tslits_dict['slit_left'].shape[1])]
    # Show the bitmask?
<<<<<<< HEAD
    mask_in = mask if args.showmask else None
    # Unpack the bitmask
    bitMask = ImageBitMask()
    bpm, crmask, satmask, minmask, offslitmask, nanmask, ivar0mask, ivarnanmask, extractmask \
            = bitMask.unpack(mask)
=======
    if args.showmask:
        mask_in = mask
        # Unpack the bitmask
        bitMask = ImageBitMask()
        #bpm, crmask, satmask, minmask, offslitmask, nanmask, ivar0mask, ivarnanmask, extractmask \
        #    = bitMask.unpack(mask)
    else:
        mask_in = None
        bitMask = None
>>>>>>> a413ee5c

    # Object traces from spec1d file
    spec1d_file = args.file.replace('spec2d', 'spec1d')

    if os.path.isfile(spec1d_file):
        sobjs = specobjs.SpecObjs.from_fitsfile(spec1d_file)
    else:
        sobjs = None
        msgs.warn('Could not find spec1d file: {:s}'.format(spec1d_file) + msgs.newline() +
                  '                          No objects were extracted.')


    # Now show each image to a separate channel

    # SCIIMG
    image = sciimg # Raw science image
    (mean, med, sigma) = sigma_clipped_stats(image[mask == 0], sigma_lower=5.0, sigma_upper=5.0)
    cut_min = mean - 1.0 * sigma
    cut_max = mean + 4.0 * sigma
    chname_skysub='sciimg-det{:s}'.format(sdet)
    # Clear all channels at the beginning
<<<<<<< HEAD
    viewer, ch = ginga.show_image(image, chname=chname_skysub, waveimg=waveimg,
                                  bitmask=bitMask, clear=True)
                                  #, cuts=(cut_min, cut_max), wcs_match=True)
=======
    viewer, ch = ginga.show_image(image, chname=chname_skysub, waveimg=waveimg, clear=True)
>>>>>>> a413ee5c
    if sobjs is not None:
        show_trace(sobjs, args.det, viewer, ch)
    ginga.show_slits(viewer, ch, tslits_dict['slit_left'], tslits_dict['slit_righ'], slit_ids)
                     #, args.det)

    # SKYSUB
    image = (sciimg - skymodel) * (mask == 0)  # sky subtracted image
    (mean, med, sigma) = sigma_clipped_stats(image[mask == 0], sigma_lower=5.0, sigma_upper=5.0)
    cut_min = mean - 1.0 * sigma
    cut_max = mean + 4.0 * sigma
    chname_skysub='skysub-det{:s}'.format(sdet)
    # Clear all channels at the beginning
    # TODO: JFH For some reason Ginga crashes when I try to put cuts in here.
    viewer, ch = ginga.show_image(image, chname=chname_skysub, waveimg=waveimg,
<<<<<<< HEAD
                                  bitmask=bitMask) #, cuts=(cut_min, cut_max),wcs_match=True)
=======
                                  bitmask=bitMask, mask=mask_in) #, cuts=(cut_min, cut_max),wcs_match=True)
>>>>>>> a413ee5c
    if not args.removetrace and sobjs is not None:
            show_trace(sobjs, args.det, viewer, ch)
    ginga.show_slits(viewer, ch, tslits_dict['slit_left'], tslits_dict['slit_righ'], slit_ids)


    # SKRESIDS
    chname_skyresids = 'sky_resid-det{:s}'.format(sdet)
    image = (sciimg - skymodel) * np.sqrt(ivarmodel) * (mask == 0)  # sky residual map
    viewer, ch = ginga.show_image(image, chname_skyresids, waveimg=waveimg,
                                  cuts=(-5.0, 5.0), bitmask=bitMask, mask=mask_in)
    if not args.removetrace and sobjs is not None:
            show_trace(sobjs, args.det, viewer, ch)
    ginga.show_slits(viewer, ch, tslits_dict['slit_left'], tslits_dict['slit_righ'], slit_ids)

    # RESIDS
    chname_resids = 'resid-det{:s}'.format(sdet)
    # full model residual map
    image = (sciimg - skymodel - objmodel) * np.sqrt(ivarmodel) * (mask == 0)
    viewer, ch = ginga.show_image(image, chname=chname_resids, waveimg=waveimg,
                                  cuts = (-5.0, 5.0), bitmask=bitMask, mask=mask_in)
    if not args.removetrace and sobjs is not None:
            show_trace(sobjs, args.det, viewer, ch)
    ginga.show_slits(viewer, ch, tslits_dict['slit_left'], tslits_dict['slit_righ'], slit_ids)


    # After displaying all the images sync up the images with WCS_MATCH
    shell = viewer.shell()
    out = shell.start_global_plugin('WCSMatch')
    out = shell.call_global_plugin_method('WCSMatch', 'set_reference_channel', [chname_resids], {})

    if args.embed:
        embed()

        # Playing with some mask stuff
        #out = shell.start_operation('TVMask')
        #maskfile = '/Users/joe/python/PypeIt-development-suite/REDUX_OUT/Shane_Kast_blue/600_4310_d55/shane_kast_blue_setup_A/crmask.fits'
        #out = shell.call_local_plugin_method(chname_resids, 'TVMask', 'load_file', [maskfile], {})

<|MERGE_RESOLUTION|>--- conflicted
+++ resolved
@@ -133,13 +133,6 @@
     slit_ids = [edgetrace.get_slitid(shape, tslits_dict['slit_left'], tslits_dict['slit_righ'],
                                      ii)[0] for ii in range(tslits_dict['slit_left'].shape[1])]
     # Show the bitmask?
-<<<<<<< HEAD
-    mask_in = mask if args.showmask else None
-    # Unpack the bitmask
-    bitMask = ImageBitMask()
-    bpm, crmask, satmask, minmask, offslitmask, nanmask, ivar0mask, ivarnanmask, extractmask \
-            = bitMask.unpack(mask)
-=======
     if args.showmask:
         mask_in = mask
         # Unpack the bitmask
@@ -149,7 +142,6 @@
     else:
         mask_in = None
         bitMask = None
->>>>>>> a413ee5c
 
     # Object traces from spec1d file
     spec1d_file = args.file.replace('spec2d', 'spec1d')
@@ -171,13 +163,7 @@
     cut_max = mean + 4.0 * sigma
     chname_skysub='sciimg-det{:s}'.format(sdet)
     # Clear all channels at the beginning
-<<<<<<< HEAD
-    viewer, ch = ginga.show_image(image, chname=chname_skysub, waveimg=waveimg,
-                                  bitmask=bitMask, clear=True)
-                                  #, cuts=(cut_min, cut_max), wcs_match=True)
-=======
     viewer, ch = ginga.show_image(image, chname=chname_skysub, waveimg=waveimg, clear=True)
->>>>>>> a413ee5c
     if sobjs is not None:
         show_trace(sobjs, args.det, viewer, ch)
     ginga.show_slits(viewer, ch, tslits_dict['slit_left'], tslits_dict['slit_righ'], slit_ids)
@@ -192,11 +178,7 @@
     # Clear all channels at the beginning
     # TODO: JFH For some reason Ginga crashes when I try to put cuts in here.
     viewer, ch = ginga.show_image(image, chname=chname_skysub, waveimg=waveimg,
-<<<<<<< HEAD
-                                  bitmask=bitMask) #, cuts=(cut_min, cut_max),wcs_match=True)
-=======
                                   bitmask=bitMask, mask=mask_in) #, cuts=(cut_min, cut_max),wcs_match=True)
->>>>>>> a413ee5c
     if not args.removetrace and sobjs is not None:
             show_trace(sobjs, args.det, viewer, ch)
     ginga.show_slits(viewer, ch, tslits_dict['slit_left'], tslits_dict['slit_righ'], slit_ids)
