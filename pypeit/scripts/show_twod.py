#!/usr/bin/env python
#
# See top-level LICENSE file for Copyright information
#
# -*- coding: utf-8 -*-

"""
This script enables the viewing of a processed FITS file
with extras.  Run above the Science/ folder.
"""
from __future__ import absolute_import
from __future__ import division
from __future__ import print_function
from __future__ import unicode_literals

import argparse
from astropy.table import Table
from pypeit import ginga
<<<<<<< HEAD
=======
from pypeit.spectrographs import util
>>>>>>> bc3f374e
from pypeit.scienceimage import ScienceImageBitMask as bitmask

def parser(options=None):

    parser = argparse.ArgumentParser(description='Display sky subtracted, spec2d image in a Ginga viewer.  Run above the Science/ folder',
                                     formatter_class=argparse.ArgumentDefaultsHelpFormatter)

    parser.add_argument('file', type = str, default = None, help = 'PYPIT spec2d file')
    parser.add_argument("--list", default=False, help="List the extensions only?", action="store_true")
    parser.add_argument('--det', default=1, type=int, help="Detector")
#    parser.add_argument('--resid', default=False, help="Set to show model residuals map: chi = (image - sky - obj)/noise",
#                        action = "store_true",)
#    parser.add_argument('--sky_resid', default=False, help="Set to show sky subtraction residuals map : chi = (image - sky)/noise",
#                        action = "store_true")
    parser.add_argument('--showmask', default=False, help="Overplot masked pixels", action = "store_true")
    parser.add_argument('--embed', default=False, help="Upong completetion embed in ipython shell", action = "store_true")


    if options is None:
        args = parser.parse_args()
    else:
        args = parser.parse_args(options)
    return args

def show_trace(hdulist_1d, det_nm, viewer, ch):

    for hdu in hdulist_1d:
        if det_nm in hdu.name:
            tbl = Table(hdu.data)
            trace = tbl['TRACE']
            obj_id = hdu.name.split('-')[0]
            ginga.show_trace(viewer, ch, trace, obj_id, color='orange') #hdu.name)



def main(args):

    import os
    import numpy as np
    import pdb as debugger
    import IPython

    from astropy.io import fits
    from astropy.stats import sigma_clipped_stats

    from pypeit import msgs
    from pypeit import masterframe
    from pypeit.core.parse import get_dnum
    from pypeit.core import trace_slits
    from pypeit import traceslits


    # List only?
    hdu = fits.open(args.file)
    head0 = hdu[0].header
    if args.list:
        hdu.info()
        return

    # Setup for PYPIT imports
    msgs.reset(verbosity=2)

    # Init
    sdet = get_dnum(args.det, prefix=False)

    # One detector, sky sub for now
    names = [hdu[i].name for i in range(len(hdu))]

    try:
        exten = names.index('DET{:s}-PROCESSED'.format(sdet))
    except:  # Backwards compatability
        msgs.error("Requested detector {:s} was not processed.\n Maybe you chose the wrong one to view? "
                   "Set with --det= or check file contents with --list".format(sdet))
    sciimg = hdu[exten].data
    try:
        exten = names.index('DET{:s}-SKY'.format(sdet))
    except:  # Backwards compatability
        msgs.error("Requested detector {:s} has no sky model.\n Maybe you chose the wrong one to view? "
                   "Set with --det= or check file contents with --list".format(sdet))
    skymodel = hdu[exten].data
    try:
        exten = names.index('DET{:s}-MASK'.format(sdet))
    except ValueError:  # Backwards compatability
        msgs.error("Requested detector {:s} has no bit mask.\n Maybe you chose the wrong one to view?\n" +
                   "Set with --det= or check file contents with --list".format(sdet))
    mask = hdu[exten].data
    try:
        exten = names.index('DET{:s}-IVARMODEL'.format(sdet))
    except ValueError:  # Backwards compatability
        msgs.error("Requested detector {:s} has no IVARMODEL.\n Maybe you chose the wrong one to view?\n" +
                   "Set with --det= or check file contents with --list".format(sdet))
    ivarmodel = hdu[exten].data
    # Read in the object model for residual map
    try:
        exten = names.index('DET{:s}-OBJ'.format(sdet))
    except ValueError:  # Backwards compatability
        msgs.error("Requested detector {:s} has no object model.\n Maybe you chose the wrong one to view?\n" +
                   "Set with --det= or check file contents with --list".format(sdet))
    objmodel = hdu[exten].data
    # Get waveimg
    mdir = head0['PYPMFDIR']+'/'
    waveimg = masterframe.master_name('wave', head0['ARCMKEY'], mdir)
    # Load Tslits
    # THIS WILL BREAK WHEN PYPCALIB varies from calib type to calib type
<<<<<<< HEAD
    master_key = '{:s}_{:s}_{:s}'.format(head0['PYPCNFIG'],head0['PYPCALIB'], str(args.det).zfill(2))
    trc_file = masterframe.master_name('trace', master_key, mdir)
    Tslits = traceslits.TraceSlits.from_master_files(trc_file)
    slit_ids = [trace_slits.get_slitid(Tslits.mstrace.shape, Tslits.lcen, Tslits.rcen, ii)[0] for ii in range(Tslits.lcen.shape[1])]
=======
    master_key = '{:s}'.format(head0['TRACMKEY'])
    trc_file = masterframe.master_name('trace', master_key, mdir)
    tslits_dict = traceslits.load_tslits_dict(trc_file)
    spectrograph = util.load_spectrograph(tslits_dict['spectrograph'])
    slitmask = spectrograph.slitmask(tslits_dict)
    shape = (tslits_dict['nspec'], tslits_dict['nspat'])
    slit_ids = [trace_slits.get_slitid(shape, tslits_dict['lcen'], tslits_dict['rcen'], ii)[0]
                for ii in range(tslits_dict['lcen'].shape[1])]
>>>>>>> bc3f374e
    # Show the bitmask?
    if args.showmask:
        mask_in = mask
    else:
        mask_in = None
    # Object traces
    spec1d_file = args.file.replace('spec2d', 'spec1d')
    hdulist_1d = fits.open(spec1d_file)
    det_nm = 'DET{:s}'.format(sdet)

    # Unpack the bitmask
    bitMask = bitmask()
    bpm, crmask, satmask, minmask, offslitmask, nanmask, ivar0mask, ivarnanmask, extractmask = bitMask.unpack(mask)

    # Now show each image to a separate channel

    # SCIIMG

<<<<<<< HEAD
    image = (sciimg)*(offslitmask == 0)  # sky subtracted image
=======
    image = sciimg # Raw science image
>>>>>>> bc3f374e
    (mean, med, sigma) = sigma_clipped_stats(image[mask == 0], sigma_lower=5.0, sigma_upper=5.0)
    cut_min = mean - 1.0 * sigma
    cut_max = mean + 4.0 * sigma
    chname_skysub='sciimg-det{:s}'.format(sdet)
    # Clear all channels at the beginning
    viewer, ch = ginga.show_image(image, chname=chname_skysub, waveimg=waveimg,
                                  bitmask=mask_in, clear=True) #, cuts=(cut_min, cut_max), wcs_match=True)

    # SKYSUB
    image = (sciimg - skymodel) * (mask == 0)  # sky subtracted image
    (mean, med, sigma) = sigma_clipped_stats(image[mask == 0], sigma_lower=5.0, sigma_upper=5.0)
    cut_min = mean - 1.0 * sigma
    cut_max = mean + 4.0 * sigma
    chname_skysub='skysub-det{:s}'.format(sdet)
    # Clear all channels at the beginning
    viewer, ch = ginga.show_image(image, chname=chname_skysub, waveimg=waveimg,
                                  bitmask=mask_in) #, cuts=(cut_min, cut_max),wcs_match=True)
                                  # JFH For some reason Ginga crashes when I try to put cuts in here.
    show_trace(hdulist_1d, det_nm, viewer, ch)
    ginga.show_slits(viewer, ch, tslits_dict['lcen'], tslits_dict['rcen'], slit_ids)#, args.det)

    # SKRESIDS
    chname_skyresids = 'sky_resid-det{:s}'.format(sdet)
    image = (sciimg - skymodel) * np.sqrt(ivarmodel) * (mask == 0)  # sky residual map
    viewer, ch = ginga.show_image(image, chname_skyresids, waveimg=waveimg,
                                  cuts=(-5.0, 5.0), bitmask = mask_in) #,wcs_match=True)
    show_trace(hdulist_1d, det_nm, viewer, ch)
    ginga.show_slits(viewer, ch, tslits_dict['lcen'], tslits_dict['rcen'], slit_ids)#, args.det)

    # RESIDS
    chname_resids = 'resid-det{:s}'.format(sdet)
    image = (sciimg - skymodel - objmodel) * np.sqrt(ivarmodel) * (mask == 0)  # full model residual map
    viewer, ch = ginga.show_image(image, chname=chname_resids, waveimg=waveimg,
                                  cuts = (-5.0, 5.0), bitmask = mask_in) #,wcs_match=True)
    show_trace(hdulist_1d, det_nm, viewer, ch)
    ginga.show_slits(viewer, ch, tslits_dict['lcen'], tslits_dict['rcen'], slit_ids)#, args.det)


    # After displaying all the images sync up the images with WCS_MATCH
    shell = viewer.shell()
    out = shell.start_global_plugin('WCSMatch')
    out = shell.call_global_plugin_method('WCSMatch', 'set_reference_channel', [chname_resids], {})

    if args.embed:

        IPython.embed()
        # Playing with some mask stuff
        #out = shell.start_operation('TVMask')
        #maskfile = '/Users/joe/python/PypeIt-development-suite/REDUX_OUT/Shane_Kast_blue/600_4310_d55/shane_kast_blue_setup_A/crmask.fits'
        #out = shell.call_local_plugin_method(chname_resids, 'TVMask', 'load_file', [maskfile], {})





<|MERGE_RESOLUTION|>--- conflicted
+++ resolved
@@ -16,10 +16,7 @@
 import argparse
 from astropy.table import Table
 from pypeit import ginga
-<<<<<<< HEAD
-=======
 from pypeit.spectrographs import util
->>>>>>> bc3f374e
 from pypeit.scienceimage import ScienceImageBitMask as bitmask
 
 def parser(options=None):
@@ -124,12 +121,6 @@
     waveimg = masterframe.master_name('wave', head0['ARCMKEY'], mdir)
     # Load Tslits
     # THIS WILL BREAK WHEN PYPCALIB varies from calib type to calib type
-<<<<<<< HEAD
-    master_key = '{:s}_{:s}_{:s}'.format(head0['PYPCNFIG'],head0['PYPCALIB'], str(args.det).zfill(2))
-    trc_file = masterframe.master_name('trace', master_key, mdir)
-    Tslits = traceslits.TraceSlits.from_master_files(trc_file)
-    slit_ids = [trace_slits.get_slitid(Tslits.mstrace.shape, Tslits.lcen, Tslits.rcen, ii)[0] for ii in range(Tslits.lcen.shape[1])]
-=======
     master_key = '{:s}'.format(head0['TRACMKEY'])
     trc_file = masterframe.master_name('trace', master_key, mdir)
     tslits_dict = traceslits.load_tslits_dict(trc_file)
@@ -138,7 +129,6 @@
     shape = (tslits_dict['nspec'], tslits_dict['nspat'])
     slit_ids = [trace_slits.get_slitid(shape, tslits_dict['lcen'], tslits_dict['rcen'], ii)[0]
                 for ii in range(tslits_dict['lcen'].shape[1])]
->>>>>>> bc3f374e
     # Show the bitmask?
     if args.showmask:
         mask_in = mask
@@ -157,11 +147,7 @@
 
     # SCIIMG
 
-<<<<<<< HEAD
-    image = (sciimg)*(offslitmask == 0)  # sky subtracted image
-=======
     image = sciimg # Raw science image
->>>>>>> bc3f374e
     (mean, med, sigma) = sigma_clipped_stats(image[mask == 0], sigma_lower=5.0, sigma_upper=5.0)
     cut_min = mean - 1.0 * sigma
     cut_max = mean + 4.0 * sigma
