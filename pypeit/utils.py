"""
General utility functions.

.. include common links, assuming primary doc root is up one directory
.. include:: ../include/links.rst

"""
import os
import inspect
import pickle
import warnings
import itertools

from IPython import embed

import numpy as np
from numpy.lib.stride_tricks import as_strided
import bottleneck

from scipy import interpolate, ndimage

import matplotlib
from matplotlib import pyplot as plt

from astropy import units
from astropy import stats

from pypeit.core import pydl
from pypeit import msgs

def embed_header():
    """
    Nominal header for an execution of `IPython.embed`_.

    Example:

        To include the returned string::

            from IPython import embed
            from pypeit.utils import embed_header

            embed(header=embed_header())

    Returns:
        :obj:`str`: String with the line in the calling module, the
        name of the calling function, and the name of the calling
        file.
    """
    info = inspect.getframeinfo(inspect.stack()[1][0])
    return '{0} {1} {2}'.format(info.lineno, info.function, os.path.split(info.filename)[1])

# Pulled from `pypeit.par.ParSet`. Maybe move these to
# doc/scripts/util.py?
def to_string(data, use_repr=True, verbatim=False):
    """
    Convert a single datum into a string

    Simply return strings, recursively convert the elements of any
    objects with a :attr:`__len__` attribute, and use the object's
    own :attr:`__repr__` attribute for all other objects.

    Args:
        data (object):
            The object to stringify.
        use_repr (:obj:`bool`, optional):
            Use the objects :attr:`__repr__` method; otherwise, use a
            direct string conversion.
        verbatim (:obj:`bool`, optional):
            Use quotes around the provided string to indicate that
            the string should be represented in a verbatim (fixed
            width) font.
        
    Returns:
        :obj:`str`: A string representation of the provided ``data``.
    """
    if isinstance(data, str):
        return data if not verbatim else '``' + data + '``'
    if hasattr(data, '__len__'):
        return '[]' if isinstance(data, list) and len(data) == 0 \
                    else ', '.join([to_string(d, use_repr=use_repr, verbatim=verbatim) 
                                        for d in data ])
    return data.__repr__() if use_repr else str(data)


def string_table(tbl, delimeter='print'):
    """
    Provided the array of data, format it with equally spaced columns
    and add a header (first row) and contents delimeter.

    Args:
        tbl (`numpy.ndarray`_):
            Array of string representations of the data to print.
        delimeter (:obj:`str`, optional):
            Delimeter between first table row, which should contain
            the column headings, and the column data. Use ``'print'``
            for a simple line of hyphens, anything else results in an
            ``rst`` style table formatting.

    Returns:
        :obj:`str`: Single long string with the data table.
    """
    nrows, ncols = tbl.shape
    col_width = [np.amax([len(dij) for dij in dj]) for dj in tbl.T]
    row_string = ['']*(nrows+1) if delimeter == 'print' else ['']*(nrows+3)
    start = 2 if delimeter == 'print' else 3
    for i in range(start,nrows+start-1):
        row_string[i] = '  '.join([tbl[1+i-start,j].ljust(col_width[j]) for j in range(ncols)])
    if delimeter == 'print':
        # Heading row
        row_string[0] = '  '.join([tbl[0,j].ljust(col_width[j]) for j in range(ncols)])
        # Delimiter
        row_string[1] = '-'*len(row_string[0])
        return '\n'.join(row_string)+'\n'

    # For an rst table
    row_string[0] = '  '.join([ '='*col_width[j] for j in range(ncols)])
    row_string[1] = '  '.join([tbl[0,j].ljust(col_width[j]) for j in range(ncols)])
    row_string[2] = row_string[0]
    row_string[-1] = row_string[0]
    return '\n'.join(row_string)+'\n'


def spec_atleast_2d(wave, flux, ivar, mask):
    """
    Utility routine to repackage spectra to have shape (nspec, norders) or (nspec, ndetectors) or (nspec, nexp)

    Args:
        wave (`numpy.ndarray`_):
            Wavelength array
        flux (`numpy.ndarray`_):
            Flux array
        ivar (`numpy.ndarray`_):
            Inverse variance array
        mask (`numpy.ndarray`_, bool):
            Good pixel mask True=Good.

    Returns:
        wave_arr, flux_arr, ivar_arr, mask_arr, nspec, norders

            Reshaped arrays which all have shape (nspec, norders) or (nspec, ndetectors) or (nspec, nexp) along
            with nspec, and norders = total number of orders, detectors, or exposures


    """
    # Repackage the data into arrays of shape (nspec, norders)
    if flux.ndim == 1:
        nspec = flux.size
        norders = 1
        wave_arr = wave.reshape(nspec, 1)
        flux_arr = flux.reshape(nspec, 1)
        ivar_arr = ivar.reshape(nspec, 1)
        mask_arr = mask.reshape(nspec, 1)
    else:
        nspec, norders = flux.shape
        if wave.ndim == 1:
            wave_arr = np.tile(wave, (norders, 1)).T
        else:
            wave_arr = wave
        flux_arr = flux
        ivar_arr = ivar
        mask_arr = mask

    return wave_arr, flux_arr, ivar_arr, mask_arr, nspec, norders


def nan_mad_std(data, axis=None, func=None):
    """

    Wrapper for astropy.stats.mad_std which ignores nans, so as to
    prevent bugs when using sigma_clipped_stats with the axis keyword
    and stdfunc=astropy.stats.mad_std

    Args:
        data (array-like):
            Data array or object that can be converted to an array.
        axis (int, sequence of int, None, optional):
            Axis along which the robust standard deviations are
            computed.  The default (`None`) is to compute the robust
            standard deviation of the flattened array.

    Returns:
        float, `numpy.ndarray`: The robust standard deviation of the
        input data.  If ``axis`` is `None` then a scalar will be
        returned, otherwise a `~numpy.ndarray` will be returned.
    """
    return stats.mad_std(data, axis=axis, func=func, ignore_nan=True)


def growth_lim(a, lim, fac=1.0, midpoint=None, default=[0., 1.]):
    """
    Calculate bounding limits for an array based on its growth.

    Args:
        a (array-like):
            Array for which to determine limits.
        lim (:obj:`float`):
            Percentage of the array values to cover. Set to 1 if
            provided value is greater than 1.
        fac (:obj:`float`, optional):
            Factor to increase the range based on the growth limits.
            Default is no increase.
        midpoint (:obj:`float`, optional):
            Force the midpoint of the range to be centered on this
            value. Default is the sample median.
        default (:obj:`list`, optional):
            Default limits to return if `a` has no data.

    Returns:
        :obj:`list`: Lower and upper boundaries for the data in `a`.
    """
    # Get the values to plot
    _a = a.compressed() if isinstance(a, np.ma.MaskedArray) else np.asarray(a).ravel()
    if len(_a) == 0:
        # No data so return the default range
        return default

    # Set the starting and ending values based on a fraction of the
    # growth
    _lim = 1.0 if lim > 1.0 else lim
    start, end = (len(_a)*(1.0+_lim*np.array([-1,1]))/2).astype(int)
    if end == len(_a):
        end -= 1

    # Set the full range and multiply it by the provided factor
    srt = np.ma.argsort(_a)
    Da = (_a[srt[end]] - _a[srt[start]])*fac

    # Set the midpoint
    mid = _a[srt[len(_a)//2]] if midpoint is None else midpoint

    # Return the range centered on the midpoint
    return [ mid - Da/2, mid + Da/2 ]


def nearest_unmasked(arr, use_indices=False):
    """
    Return the indices of the nearest unmasked element in a vector.

    .. warning::
        The function *uses the values of the masked data* for masked
        elements. This means that if you want to know the nearest
        unmasked element to one of the *masked* elements, the `data`
        attribute of the provided array should have meaningful values
        for these masked elements.

    Args:
        arr (`numpy.ma.MaskedArray`_):
            Array to analyze. Must be 1D.
        use_indices (:obj:`bool`, optional):
            The proximity of each element in the array is based on
            the difference in the array `data` values. Setting
            `use_indices` to `True` instead bases the calculation on
            the proximity of the element indices; i.e., find the
            index of the nearest unmasked element.

    Returns:
        `numpy.ndarray`_: Integer array with the indices of the
        nearest array elements, the definition of which depends on
        `use_indices`.
    """
    # Check the input
    if not isinstance(arr, np.ma.MaskedArray):
        raise TypeError('Must provide a numpy masked array.')
    if arr.ndim != 1:
        raise ValueError('Must be a 1D array.')
    if use_indices:
        return nearest_unmasked(np.ma.MaskedArray(np.arange(arr.size), mask=arr.mask.copy()))

    # Get the difference of each element with every other element
    nearest = np.absolute(arr[None,:]-arr.data[:,None])
    # Ignore the diagonal
    nearest[np.diag_indices(arr.size)] = np.ma.masked
    # Return the location of the minimum value ignoring the masked values
    return np.ma.argmin(nearest, axis=1)


def boxcar_smooth_rows(img, nave, wgt=None, mode='nearest', replace='original'):
    """
    Boxcar smooth an image along their first axis (rows).

    Constructs a boxcar kernel and uses `scipy.ndimage.convolve` to
    smooth the image.  Smoothing does not account for any masking.

    .. note::
        For images following the PypeIt convention, this smooths the
        data spectrally for each spatial position.

    Args:
        img (`numpy.ndarray`_):
            Image to convolve.
        nave (:obj:`int`):
            Number of pixels along rows for smoothing.
        wgt (`numpy.ndarray`_, optional):
            Image providing weights for each pixel in `img`.  Uniform
            weights are used if none are provided.
        mode (:obj:`str`, optional):
            See `scipy.ndimage.convolve`_.

    Returns:
        `numpy.ndarray`_: The smoothed image
    """
    if nave == 1:
        return img
    if img.ndim != 2:
        raise ValueError('Input image must be 2D.')
    if wgt is not None and img.shape != wgt.shape:
        raise ValueError('Input image to smooth and weights must have the same shape.')
    if nave > img.shape[0]:
        msgs.warn('Smoothing box is larger than the image size!')

    # Construct the kernel for mean calculation
    _nave = np.fmin(nave, img.shape[0])
    kernel = np.ones((_nave, 1))/float(_nave)

    if wgt is None:
        # No weights so just smooth
        return ndimage.convolve(img, kernel, mode='nearest')

    # Weighted smoothing
    cimg = ndimage.convolve(img*wgt, kernel, mode='nearest')
    wimg = ndimage.convolve(wgt, kernel, mode='nearest')
    smoothed_img = np.ma.divide(cimg, wimg)
    if replace == 'original':
        smoothed_img[smoothed_img.mask] = img[smoothed_img.mask]
    elif replace == 'zero':
        smoothed_img[smoothed_img.mask] = 0.0
    else:
        msgs.error('Unrecognized value of replace')
    return smoothed_img.data


# TODO: Could this use bisect?
def index_of_x_eq_y(x, y, strict=False):
    """
    Return an index array that maps the elements of `x` to those of
    `y`.

    This should return the index of the *first* element in array `x`
    equal to the associated value in array `y`. Inspired by:
    https://tinyurl.com/yyrx8acf

    Args:
        x (`numpy.ndarray`_):
            1D parent array
        y (`numpy.ndarray`_):
            1D reference array
        strict (:obj:`bool`, optional):
            Raise an exception unless every element of y is found in
            x. I.e., it must be true that::

                np.array_equal(x[index_of_x_eq_y(x,y)], y)

    Returns:
        `numpy.ndarray`_: An array with index of `x` that is equal to
        the given value of `y`.  Output shape is the same as `y`.
    """
    if y.ndim != 1 or y.ndim != 1:
        raise ValueError('Arrays must be 1D.')
    srt = np.argsort(x)
    indx = np.searchsorted(x[srt], y)
    x2y = np.take(srt, indx, mode='clip')
    if strict and not np.array_equal(x[x2y], y):
        raise ValueError('Not every element of y was found in x.')
    return x2y


def rebin(a, newshape):
    """

    Rebin an array to a new shape using slicing. This routine is taken
    from: https://scipy-cookbook.readthedocs.io/items/Rebinning.html.
    The image shapes need not be integer multiples of each other, but in
    this regime the transformation will not be reversible, i.e. if
    a_orig = rebin(rebin(a,newshape), a.shape) then a_orig will not be
    everywhere equal to a (but it will be equal in most places).

    Args:
        a (ndarray, any dtype):
            Image of any dimensionality and data type
        newshape (tuple):
            Shape of the new image desired. Dimensionality must be the
            same as a.

    Returns:
        ndarray: same dtype as input Image with same values as a
        rebinning to shape newshape
    """
    if not len(a.shape) == len(newshape):
        msgs.error('Dimension of a image does not match dimension of new requested image shape')

    slices = [slice(0, old, float(old) / new) for old, new in zip(a.shape, newshape)]
    coordinates = np.mgrid[slices]
    indices = coordinates.astype('i')  # choose the biggest smaller integer index
    return a[tuple(indices)]

# TODO This function is only used by procimg.lacosmic. Can it be replaced by above?
def rebin_evlist(frame, newshape):
    # This appears to be from
    # https://scipy-cookbook.readthedocs.io/items/Rebinning.html
    shape = frame.shape
    lenShape = len(shape)
    factor = np.asarray(shape)/np.asarray(newshape)
    evList = ['frame.reshape('] + \
             ['int(newshape[%d]),int(factor[%d]),'% (i, i) for i in range(lenShape)] + \
             [')'] + ['.sum(%d)' % (i+1) for i in range(lenShape)] + \
             ['/factor[%d]' % i for i in range(lenShape)]
    return eval(''.join(evList))




def pyplot_rcparams():
    """
    params for pretty matplotlib plots

    Returns:

    """
    # set some plotting parameters
    plt.rcParams["xtick.top"] = True
    plt.rcParams["ytick.right"] = True
    plt.rcParams["xtick.minor.visible"] = True
    plt.rcParams["ytick.minor.visible"] = True
    plt.rcParams["ytick.direction"] = 'in'
    plt.rcParams["xtick.direction"] = 'in'
    plt.rcParams["xtick.major.size"] = 6
    plt.rcParams["ytick.major.size"] = 6
    plt.rcParams["xtick.minor.size"] = 3
    plt.rcParams["ytick.minor.size"] = 3
    plt.rcParams["xtick.major.width"] = 1
    plt.rcParams["ytick.major.width"] = 1
    plt.rcParams["xtick.minor.width"] = 1
    plt.rcParams["ytick.minor.width"] = 1
    plt.rcParams["axes.linewidth"] = 1
    plt.rcParams["lines.linewidth"] = 3
    plt.rcParams["lines.markeredgewidth"] = 2
    plt.rcParams["patch.linewidth"] = 3
    plt.rcParams["hatch.linewidth"] = 3
    plt.rcParams["font.size"] = 13
    plt.rcParams["legend.frameon"] = False
    plt.rcParams["legend.handletextpad"] = 1


def pyplot_rcparams_default():
    """
    restore default rcparams

    Returns:

    """
    matplotlib.rcParams.update(matplotlib.rcParamsDefault)


def smooth(x, window_len, window='flat'):
    """smooth the data using a window with requested size.

    This method is based on the convolution of a scaled window with the signal.
    The signal is prepared by introducing reflected copies of the signal
    (with the window size) in both ends so that edge effects are minimize at the beginning and end part of the signal.

     This code taken from this cookbook and slightly modified: https://scipy-cookbook.readthedocs.io/items/SignalSmooth.html

    .. todo::
        the window parameter could be the window itself if an array instead of a string

    Args:
        x: the input signal
        window_len: the dimension of the smoothing window; should be an odd integer
        window: the type of window from 'flat', 'hanning', 'hamming', 'bartlett', 'blackman'
            flat window will produce a moving average smoothing., default is 'flat'

    Returns:
        the smoothed signal, same shape as x

    Examples:

        >>> t=linspace(-2,2,0.1)
        >>> x=sin(t)+randn(len(t))*0.1
        >>> y=smooth(x)

    Notes:

        - See also: numpy.hanning, numpy.hamming, numpy.bartlett,
          numpy.blackman, numpy.convolve scipy.signal.lfilter

        - length(output) != length(input), to correct this, return
          y[(window_len/2-1):-(window_len/2)] instead of just y.

    """
    if x.ndim != 1:
        raise ValueError("smooth only accepts 1 dimension arrays.")

    if x.size < window_len:
        raise ValueError("Input vector needs to be bigger than window size.")

    if window_len < 3:
        return x

    if not window in ['flat', 'hanning', 'hamming', 'bartlett', 'blackman']:
        raise ValueError("Window is on of 'flat', 'hanning', 'hamming', 'bartlett', 'blackman'")

    s = np.r_[x[window_len - 1:0:-1], x, x[-2:-window_len - 1:-1]]
    # print(len(s))
    if window == 'flat':  # moving average
        w = np.ones(window_len, 'd')
    else:
        w = eval('np.' + window + '(window_len)')

    y = np.convolve(w / w.sum(), s, mode='same')

    return y[(window_len-1):(y.size-(window_len-1))]


def fast_running_median(seq, window_size):
    """

    Compute the median of sequence of numbers with a running window. The
    boundary conditions are identical to the scipy 'reflect' boundary
    codition:

    'reflect' (`d c b a | a b c d | d c b a`)

    The input is extended by reflecting about the edge of the last pixel.

    This code has been confirmed to produce identical results to
    scipy.ndimage.filters.median_filter with the reflect boundary
    condition, but is ~ 100 times faster.

    Args:
        seq (list or 1-d numpy array of numbers):
        window_size (int): size of running window.

    Returns:
        ndarray: median filtered values

    Code originally contributed by Peter Otten, made to be consistent with
    scipy.ndimage.filters.median_filter by Joe Hennawi.

    Now makes use of the Bottleneck library https://pypi.org/project/Bottleneck/.
    """
    # Enforce that the window_size needs to be smaller than the sequence, otherwise we get arrays of the wrong size
    # upon return (very bad). Added by JFH. Should we print out an error here?

    if (window_size > (len(seq)-1)):
        msgs.warn('window_size > len(seq)-1. Truncating window_size to len(seq)-1, but something is probably wrong....')
    if (window_size < 0):
        msgs.warn('window_size is negative. This does not make sense something is probably wrong. Setting window size to 1')

    window_size = int(np.fmax(np.fmin(int(window_size), len(seq)-1),1))
    # pad the array for the reflection
    seq_pad = np.concatenate((seq[0:window_size][::-1],seq,seq[-1:(-1-window_size):-1]))

    result = bottleneck.move_median(seq_pad, window=window_size)

    # This takes care of the offset produced by the original code deducec by trial and error comparison with
    # scipy.ndimage.filters.medfilt

    result = np.roll(result, -window_size//2 + 1)
    return result[window_size:-window_size]


# Taken from stackoverflow
# https://stackoverflow.com/questions/30677241/how-to-limit-cross-correlation-window-width-in-numpy
# slightly modified to return lags

def cross_correlate(x, y, maxlag):
    """

    Cross correlation with a maximum number of lags. This computes the same result as::

        numpy.correlate(x, y, mode='full')[len(a)-maxlag-1:len(a)+maxlag]

    Edges are padded with zeros using ``np.pad(mode='constant')``.

    Args:
        x (ndarray):
            First vector of the cross-correlation.
        y (ndarray):
            Second vector of the cross-correlation. `x` and `y` must be
            one-dimensional numpy arrays with the same length.
        maxlag (int):
            The maximum lag for which to compute the cross-correlation.
            The cross correlation is computed at integer lags from
            (-maxlag, maxlag)

    Returns:
        tuple:  Returns are as follows:
            - lags (ndarray):  shape = (2*maxlag + 1); Lags for the
              cross-correlation. Integer spaced values from (-maxlag,
              maxlag)
            - xcorr (ndarray): shape = (2*maxlag + 1); Cross-correlation
              at the lags
    """

    x = np.asarray(x)
    y = np.asarray(y)
    if x.ndim != 1:
        msgs.error('x must be one-dimensional.')
    if y.ndim != 1:
        msgs.error('y must be one-dimensional.')


    #py = np.pad(y.conj(), 2*maxlag, mode=mode)
    py = np.pad(y, 2*maxlag, mode='constant')
    T = as_strided(py[2*maxlag:], shape=(2*maxlag+1, len(y) + 2*maxlag),
                   strides=(-py.strides[0], py.strides[0]))
    px = np.pad(x, maxlag, mode='constant')
    lags = np.arange(-maxlag, maxlag + 1,dtype=float)
    return lags, T.dot(px)



def clip_ivar(flux, ivar, sn_clip, mask=None, verbose=False):
    """

    This adds an error floor to the ivar, preventing too much rejection
    at high-S/N (i.e. standard stars, bright objects)

    Args:
        flux (ndarray):
            flux array
        ivar (ndarray):
            ivar array
        sn_clip (float):
            Small erorr is added to input ivar so that the output ivar_out will never give S/N greater than sn_clip.
            This prevents overly aggressive rejection in high S/N ratio spectra which neverthless differ at a
            level greater than the formal S/N due to systematics.

        mask (ndarray, bool): mask array, True=good

    Returns:
         ndarray: new ivar array
    """
    if sn_clip is None:
        return ivar
    else:
        if mask is None:
            mask = (ivar > 0.0)
        adderr = 1.0/sn_clip
        gmask = (ivar > 0) & mask
        ivar_cap = gmask/(1.0/(ivar + np.invert(gmask)) + adderr**2*(np.abs(flux))**2)
        ivar_out = np.minimum(ivar, ivar_cap)
        if verbose:
            msgs.info('Adding error to ivar to keep S/N ratio below S/N_clip = {:5.3f}'.format(sn_clip))
        return ivar_out


def inverse(array):
    """

    Calculate and return the inverse of the input array, enforcing
    positivity and setting values <= 0 to zero.  The input array should
    be a quantity expected to always be positive, like a variance or an
    inverse variance. The quantity::

        out = (array > 0.0)/(np.abs(array) + (array == 0.0))

    is returned.

    Args:
        a (np.ndarray):

    Returns:
        np.ndarray:

    """
    return (array > 0.0)/(np.abs(array) + (array == 0.0))


def calc_ivar(varframe):
    """

    Calculate the inverse variance based on the input array

    Wrapper to inverse()

    Args:
        varframe (ndarray):  Variance image

    Returns:
        ndarray:  Inverse variance image
    """
    # THIS WILL BE DEPRECATED!!
    return inverse(varframe)




def robust_meanstd(array):
    """
    Determine a robust measure of the mean and dispersion of array

    Args:
        array (ndarray): an array of values

    Returns:
        tuple: Median of the array and a robust estimate of the standand
        deviation (assuming a symmetric distribution).
    """
    med = np.median(array)
    mad = np.median(np.abs(array-med))
    return med, 1.4826*mad



def polyfitter2d(data, mask=None, order=2):
    """
    2D fitter

    Args:
        data:
        mask:
        order:

    Returns:

    """
    x, y = np.meshgrid(np.linspace(0.0, 1.0, data.shape[1]), np.linspace(0.0, 1.0, data.shape[0]))
    if isinstance(mask, (float, int)):
        # mask is the value that should be masked in data
        w = np.where(data != mask)
        xf = x[w].flatten()
        yf = y[w].flatten()
        m = polyfit2d(xf, yf, data[w].T.flatten(), order)
    elif mask is None or mask.size == 0:
        # There are no masks
        xf = x.flatten()
        yf = y.flatten()
        m = polyfit2d(xf, yf, data.T.flatten(), order)
    elif len(mask.shape) == 1:
        # mask is applied along one axis
        mskar = np.ones((data.shape[0], data.shape[1]))
        mskar[mask, :] = 0
        w = np.where(mskar == 1)
        xf = x[w].flatten()
        yf = y[w].flatten()
        m = polyfit2d(xf, yf, data[w].T.flatten(), order)
    elif mask.shape[0] == data.shape[0] and mask.shape[1] == data.shape[1]:
        # mask is an array that indicates the masked data
        w = np.where(mask == 0)
        xf = x[w].flatten()
        yf = y[w].flatten()
        m = polyfit2d(xf, yf, data[w].T.flatten(), order)
    # Return the best model
    return m, polyval2d(x, y, m).T


def polyfit2d(x, y, z, order=3):
    """
    Generate 2D polynomial

    Args:
        x:
        y:
        z:
        order:

    Returns:

    """
    ncols = (order + 1)**2
    G = np.zeros((x.size, ncols))
    ij = itertools.product(range(order+1), range(order+1))
    for k, (i,j) in enumerate(ij):
        G[:,k] = x**i * y**j
    m, null, null, null = np.linalg.lstsq(G, z)
    return m


def polyval2d(x, y, m):
    """
    Generate 2D polynomial

    Args:
        x:
        y:
        m:

    Returns:

    """
    order = int(np.sqrt(len(m))) - 1
    ij = itertools.product(range(order+1), range(order+1))
    z = np.zeros_like(x)
    for a, (i, j) in zip(m, ij):
        z += a * x**i * y**j
    return z


'''
def robust_polyfit(xarray, yarray, order, weights=None, maxone=True, sigma=3.0,
                   function="polynomial", initialmask=None, forceimask=False,
                   minx=None, maxx=None, guesses=None, bspline_par=None, verbose=True):
    """
    A robust (equally weighted) polynomial fit is performed to the xarray, yarray pairs
    mask[i] = 1 are masked values

    :param xarray: independent variable values
    :param yarray: dependent variable values
    :param order: the order of the polynomial to be used in the fitting
    :param weights: weights to be used in the fitting (weights = 1/sigma)
    :param maxone: If True, only the most deviant point in a given iteration will be removed
    :param sigma: confidence interval for rejection
    :param function: which function should be used in the fitting (valid inputs: 'polynomial', 'legendre', 'chebyshev', 'bspline')
    :param initialmask: a mask can be supplied as input, these values will be masked for the first iteration. 1 = value masked
    :param forceimask: if True, the initialmask will be forced for all iterations
    :param minx: minimum value in the array (or the left limit for a legendre/chebyshev polynomial)
    :param maxx: maximum value in the array (or the right limit for a legendre/chebyshev polynomial)
    :return: mask, ct -- mask is an array of the masked values, ct is the coefficients of the robust polyfit.
    """
    # Setup the initial mask
    if initialmask is None:
        mask = np.zeros(xarray.size, dtype=np.int)
        if forceimask:
            msgs.warn("Initial mask cannot be enforced -- no initital mask supplied")
            forceimask = False
    else:
        mask = initialmask.copy()
    mskcnt = np.sum(mask)
    # Iterate, and mask out new values on each iteration
    ct = guesses

    while True:
        w = np.where(mask == 0)
        xfit = xarray[w]
        yfit = yarray[w]
        if weights is not None:
            wfit = weights[w]
        else:
            wfit = None
        ct = func_fit(xfit, yfit, function, order, w=wfit,
                      guesses=ct, minx=minx, maxx=maxx, bspline_par=bspline_par)
        yrng = func_val(ct, xarray, function, minx=minx, maxx=maxx)
        sigmed = 1.4826*np.median(np.abs(yfit-yrng[w]))
        #if xarray.size-np.sum(mask) <= order+2: JFH fixed this bug
        if xarray.size - np.sum(mask) <= order + 1:
            if verbose:
                msgs.warn("More parameters than data points - fit might be undesirable")
            break  # More data was masked than allowed by order
        if maxone:  # Only remove the most deviant point
            tst = np.abs(yarray[w]-yrng[w])
            m = np.argmax(tst)
            if tst[m] > sigma*sigmed:
                mask[w[0][m]] = 1
        else:
            if forceimask:
                w = np.where((np.abs(yarray-yrng) > sigma*sigmed) | (initialmask==1))
            else:
                w = np.where(np.abs(yarray-yrng) > sigma*sigmed)
            mask[w] = 1
        if mskcnt == np.sum(mask): break  # No new values have been included in the mask
        mskcnt = np.sum(mask)

    # Final fit
    w = np.where(mask == 0)
    xfit = xarray[w]
    yfit = yarray[w]
    if weights is not None:
        wfit = weights[w]
    else:
        wfit = None
    ct = func_fit(xfit, yfit, function, order, w=wfit, minx=minx, maxx=maxx, bspline_par=bspline_par)
    return mask, ct
'''


def subsample(frame):
    """
    Used by LACosmic

    Args:
        frame (ndarray):

    Returns:
        ndarray: Sliced image

    """
    newshape = (2*frame.shape[0], 2*frame.shape[1])
    slices = [slice(0, old, float(old)/new) for old, new in zip(frame.shape, newshape)]
    coordinates = np.mgrid[slices]
    indices = coordinates.astype('i')
    return frame[tuple(indices)]


def find_nearest(array, values):
    """For all elements of values, find the index of the nearest value in array

    Parameters
    ----------
    array : numpy.ndarray
        Array of values
    values : numpy.ndarray
        Values to be compared with the elements of `array`

    Return
    ------
    numpy.ndarray : indices of `array` that are closest to each element of value
    """
    # Make sure the input is a numpy array
    array = np.array(array)

    # get insert positions
    idxs = np.searchsorted(array, values, side="left")

    # find indexes where previous index is closer
    prev_idx_is_less = ((idxs == len(array)) | (np.fabs(values - array[np.maximum(idxs - 1, 0)]) <
                                                np.fabs(values - array[np.minimum(idxs, len(array) - 1)])))
    idxs[prev_idx_is_less] -= 1

    return idxs


def yamlify(obj, debug=False):
    """

    Recursively process an object so it can be serialised for yaml.

    Based on jsonify in `linetools
    <https://pypi.python.org/pypi/linetools>`_.

    Also found in desiutils

    Note:
        All string-like keys in :class:`dict` s are converted to
        :class:`str`.

    Parameters
    ----------
    obj : :class:`object`
        Any object.
    debug : :class:`bool`, optional
        Print extra information if requested.

    Returns
    -------
    obj: :class:`object`
        An object suitable for yaml serialization.  For example
        :class:`numpy.ndarray` is converted to :class:`list`,
        :class:`numpy.int64` is converted to :class:`int`, etc.
    """
    if isinstance(obj, (np.float64, np.float32)):
        obj = float(obj)
    elif isinstance(obj, (np.int32, np.int64, np.int16)):
        obj = int(obj)
    elif isinstance(obj, np.bool_):
        obj = bool(obj)
#    elif isinstance(obj, bytes):
#        obj = obj.decode('utf-8')
    elif isinstance(obj, (np.string_, str)):
        obj = str(obj)
    elif isinstance(obj, units.Quantity):
        try:
            obj = obj.value.tolist()
        except AttributeError:
            obj = obj.value
    elif isinstance(obj, np.ndarray):  # Must come after Quantity
        obj = obj.tolist()
    elif isinstance(obj, dict):
        # First convert keys
        nobj = {}
        for key, value in obj.items():
            if isinstance(key, str):
                nobj[str(key)] = value
            else:
                nobj[key] = value
        # Now recursive
        obj = nobj
        for key, value in obj.items():
            obj[key] = yamlify(value, debug=debug)
    elif isinstance(obj, list):
        for i, item in enumerate(obj):
            obj[i] = yamlify(item, debug=debug)
    elif isinstance(obj, tuple):
        obj = list(obj)
        for i, item in enumerate(obj):
            obj[i] = yamlify(item, debug=debug)
        obj = tuple(obj)
    # elif isinstance(obj, Unit):
    #     obj = obj.name
    # elif obj is units.dimensionless_unscaled:
    #     obj = 'dimensionless_unit'
    if debug:
        print(type(obj))
    return obj


def save_pickle(fname, obj):
    """Save an object to a python pickle file

    Parameters
    ----------
    fname : :class:`str`
        Filename
    obj : :class:`object`
        An object suitable for pickle serialization.
    """
    if fname.split(".")[-1] != 'pkl':
        fname += '.pkl'
    with open(fname, 'wb') as f:
        pickle.dump(obj, f, pickle.HIGHEST_PROTOCOL)
        msgs.info('File saved: {0:s}'.format(fname))


def load_pickle(fname):
    """Load a python pickle file

    Parameters
    ----------
    fname : :class:`str`
        Filename

    Returns
    -------
    :class:`object`
        An object suitable for pickle serialization.
    """
    msgs.info('Loading file: {0:s}'.format(fname))
    with open(fname, 'rb') as f:
        return pickle.load(f)

<<<<<<< HEAD

def is_float(s):
    """
    Detertmine if a string can be converted to a floating point number.
    """
    try:
        float(s)
    except:
        return False

    return True


=======
>>>>>>> a87de14e
##
##This code was originally published by the following individuals for use with
##Scilab:
##    Copyright (C) 2012 - 2013 - Michael Baudin
##    Copyright (C) 2012 - Maria Christopoulou
##    Copyright (C) 2010 - 2011 - INRIA - Michael Baudin
##    Copyright (C) 2009 - Yann Collette
##    Copyright (C) 2009 - CEA - Jean-Marc Martinez

##   website: forge.scilab.org/index.php/p/scidoe/sourcetree/master/macros
##Much thanks goes to these individuals. It has been converted to Python by
##Abraham Lee.
##"

## Python version taken from https://pythonhosted.org/pyDOE/randomized.html by JFH

def lhs(n, samples=None, criterion=None, iterations=None):
    """
    Generate a latin-hypercube design

    Parameters
    ----------
    n : int
        The number of factors to generate samples for

    Optional
    --------
    samples : int
        The number of samples to generate for each factor (Default: n)
    criterion : str
        Allowable values are "center" or "c", "maximin" or "m",
        "centermaximin" or "cm", and "correlation" or "corr". If no value
        given, the design is simply randomized.
    iterations : int
        The number of iterations in the maximin and correlations algorithms
        (Default: 5).

    Returns
    -------
    H : 2d-array
        An n-by-samples design matrix that has been normalized so factor values
        are uniformly spaced between zero and one.

    Example
    -------
    A 3-factor design (defaults to 3 samples)::

        >>> lhs(3)
        array([[ 0.40069325,  0.08118402,  0.69763298],
               [ 0.19524568,  0.41383587,  0.29947106],
               [ 0.85341601,  0.75460699,  0.360024  ]])

    A 4-factor design with 6 samples::

        >>> lhs(4, samples=6)
        array([[ 0.27226812,  0.02811327,  0.62792445,  0.91988196],
               [ 0.76945538,  0.43501682,  0.01107457,  0.09583358],
               [ 0.45702981,  0.76073773,  0.90245401,  0.18773015],
               [ 0.99342115,  0.85814198,  0.16996665,  0.65069309],
               [ 0.63092013,  0.22148567,  0.33616859,  0.36332478],
               [ 0.05276917,  0.5819198 ,  0.67194243,  0.78703262]])

    A 2-factor design with 5 centered samples::

        >>> lhs(2, samples=5, criterion='center')
        array([[ 0.3,  0.5],
               [ 0.7,  0.9],
               [ 0.1,  0.3],
               [ 0.9,  0.1],
               [ 0.5,  0.7]])

    A 3-factor design with 4 samples where the minimum distance between
    all samples has been maximized::

        >>> lhs(3, samples=4, criterion='maximin')
        array([[ 0.02642564,  0.55576963,  0.50261649],
               [ 0.51606589,  0.88933259,  0.34040838],
               [ 0.98431735,  0.0380364 ,  0.01621717],
               [ 0.40414671,  0.33339132,  0.84845707]])

    A 4-factor design with 5 samples where the samples are as uncorrelated
    as possible (within 10 iterations)::

        >>> lhs(4, samples=5, criterion='correlate', iterations=10)

    """
    H = None

    if samples is None:
        samples = n

    if criterion is not None:
        assert criterion.lower() in ('center', 'c', 'maximin', 'm',
                                     'centermaximin', 'cm', 'correlation',
                                     'corr'), 'Invalid value for "criterion": {}'.format(criterion)
    else:
        H = _lhsclassic(n, samples)

    if criterion is None:
        criterion = 'center'

    if iterations is None:
        iterations = 5

    if H is None:
        if criterion.lower() in ('center', 'c'):
            H = _lhscentered(n, samples)
        elif criterion.lower() in ('maximin', 'm'):
            H = _lhsmaximin(n, samples, iterations, 'maximin')
        elif criterion.lower() in ('centermaximin', 'cm'):
            H = _lhsmaximin(n, samples, iterations, 'centermaximin')
        elif criterion.lower() in ('correlate', 'corr'):
            H = _lhscorrelate(n, samples, iterations)

    return H

################################################################################

def _lhsclassic(n, samples):
    # Generate the intervals
    cut = np.linspace(0, 1, samples + 1)

    # Fill points uniformly in each interval
    u = np.random.rand(samples, n)
    a = cut[:samples]
    b = cut[1:samples + 1]
    rdpoints = np.zeros_like(u)
    for j in range(n):
        rdpoints[:, j] = u[:, j ] *( b -a) + a

    # Make the random pairings
    H = np.zeros_like(rdpoints)
    for j in range(n):
        order = np.random.permutation(range(samples))
        H[:, j] = rdpoints[order, j]

    return H

################################################################################

def _lhscentered(n, samples):
    # Generate the intervals
    cut = np.linspace(0, 1, samples + 1)

    # Fill points uniformly in each interval
    u = np.random.rand(samples, n)
    a = cut[:samples]
    b = cut[1:samples + 1]
    _center = (a + b ) /2

    # Make the random pairings
    H = np.zeros_like(u)
    for j in range(n):
        H[:, j] = np.random.permutation(_center)

    return H

################################################################################

def _lhsmaximin(n, samples, iterations, lhstype):
    maxdist = 0

    # Maximize the minimum distance between points
    for i in range(iterations):
        if lhstype=='maximin':
            Hcandidate = _lhsclassic(n, samples)
        else:
            Hcandidate = _lhscentered(n, samples)

        d = _pdist(Hcandidate)
        if maxdist <np.min(d):
            maxdist = np.min(d)
            H = Hcandidate.copy()

    return H

################################################################################

def _lhscorrelate(n, samples, iterations):
    mincorr = np.inf

    # Minimize the components correlation coefficients
    for i in range(iterations):
        # Generate a random LHS
        Hcandidate = _lhsclassic(n, samples)
        R = np.corrcoef(Hcandidate)
        if np.max(np.abs(R[ R!=1]) ) <mincorr:
            mincorr = np.max(np.abs( R -np.eye(R.shape[0])))
            print('new candidate solution found with max,abs corrcoef = {}'.format(mincorr))
            H = Hcandidate.copy()

    return H

################################################################################

def _pdist(x):
    """
    Calculate the pair-wise point distances of a matrix

    Parameters
    ----------
    x : 2d-array
        An m-by-n array of scalars, where there are m points in n dimensions.

    Returns
    -------
    d : array
        A 1-by-b array of scalars, where b = m*(m - 1)/2. This array contains
        all the pair-wise point distances, arranged in the order (1, 0),
        (2, 0), ..., (m-1, 0), (2, 1), ..., (m-1, 1), ..., (m-1, m-2).

    Examples
    --------
    ::

        >>> x = np.array([[0.1629447, 0.8616334],
        ...               [0.5811584, 0.3826752],
        ...               [0.2270954, 0.4442068],
        ...               [0.7670017, 0.7264718],
        ...               [0.8253975, 0.1937736]])
        >>> _pdist(x)
        array([ 0.6358488,  0.4223272,  0.6189940,  0.9406808,  0.3593699,
                0.3908118,  0.3087661,  0.6092392,  0.6486001,  0.5358894])

    """

    x = np.atleast_2d(x)
    assert len(x.shape )==2, 'Input array must be 2d-dimensional'

    m, n = x.shape
    if m< 2:
        return []

    d = []
    for i in range(m - 1):
        for j in range(i + 1, m):
            d.append((sum((x[j, :] - x[i, :]) ** 2)) ** 0.5)

<<<<<<< HEAD
    return np.array(d)
=======
    return np.array(d)


def is_float(s):
    """
    Detertmine if a string can be converted to a floating point number.
    """
    try:
        float(s)
    except:
        return False

    return True
>>>>>>> a87de14e
<|MERGE_RESOLUTION|>--- conflicted
+++ resolved
@@ -1018,22 +1018,7 @@
     with open(fname, 'rb') as f:
         return pickle.load(f)
 
-<<<<<<< HEAD
-
-def is_float(s):
-    """
-    Detertmine if a string can be converted to a floating point number.
-    """
-    try:
-        float(s)
-    except:
-        return False
-
-    return True
-
-
-=======
->>>>>>> a87de14e
+
 ##
 ##This code was originally published by the following individuals for use with
 ##Scilab:
@@ -1272,9 +1257,6 @@
         for j in range(i + 1, m):
             d.append((sum((x[j, :] - x[i, :]) ** 2)) ** 0.5)
 
-<<<<<<< HEAD
-    return np.array(d)
-=======
     return np.array(d)
 
 
@@ -1287,5 +1269,4 @@
     except:
         return False
 
-    return True
->>>>>>> a87de14e
+    return True