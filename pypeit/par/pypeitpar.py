--- conflicted
+++ resolved
@@ -60,7 +60,6 @@
 import warnings
 from pkg_resources import resource_filename
 import inspect
-from IPython import embed
 
 from collections import OrderedDict
 
@@ -99,8 +98,7 @@
     For a table with the current keywords, defaults, and descriptions,
     see :ref:`pypeitpar`.
     """
-    def __init__(self, frametype=None, useframe=None, number=None, exprng=None,
-                 process=None):
+    def __init__(self, frametype=None, useframe=None, number=None, exprng=None, process=None):
         # Grab the parameter names and values from the function
         # arguments
         args, _, _, values = inspect.getargvalues(inspect.currentframe())
@@ -315,8 +313,7 @@
         parkeys = [ 'bias', 'overscan', 'overscan_par', 'match',
                     'combine', 'satpix', 'cr_reject', 'sigrej', 'n_lohi',
                     'sig_lohi', 'replace', 'lamaxiter', 'grow',
-                    'rmcompact', 'sigclip', 'sigfrac', 'objlim',
-                    'cr_reject']
+                    'rmcompact', 'sigclip', 'sigfrac', 'objlim']
         kwargs = {}
         for pk in parkeys:
             kwargs[pk] = cfg[pk] if pk in k else None
@@ -915,7 +912,7 @@
 class ReducePar(ParSet):
     """
     The parameter set used to hold arguments for functionality relevant
-    to the overall reduction of the the data.
+    to the overal reduction of the the data.
     
     Critically, this parameter set defines the spectrograph that was
     used to collect the data and the overall pipeline used in the
@@ -956,7 +953,7 @@
 
         # TODO: Allow this to apply to each calibration frame type
         defaults['calwin'] = 0
-        dtypes['calwin'] = [int, float]
+        dtypes['calwin']   = [int, float]
         descr['calwin'] = 'The window of time in hours to search for calibration frames for a ' \
                           'science frame'
 
@@ -973,6 +970,7 @@
         descr['qadir'] = 'Directory relative to calling directory to write quality ' \
                          'assessment files.'
 
+        defaults['redux_path'] = os.getcwd()
         dtypes['redux_path'] = str
         descr['redux_path'] = 'Path to folder for performing reductions.  Default is the ' \
                               'current working directory.'
@@ -2098,18 +2096,8 @@
     see :ref:`pypeitpar`.
     """
 
-<<<<<<< HEAD
     def __init__(self, findobj=None, skysub=None,
                  extraction=None):
-=======
-    def __init__(self, bspline_spacing=None, boxcar_radius=None, trace_npoly=None,
-                 global_sky_std=None, sig_thresh=None, maxnumber=None, sn_gauss=None,
-                 find_trim_edge=None, find_cont_fit=None, find_npoly_cont=None,
-                 find_fwhm=None, find_maxdev=None, find_extrap_npoly=None, ech_find_max_snr=None,
-                 ech_find_min_snr=None, ech_find_nabove_min_snr=None,
-                 std_prof_nsigma=None, boxcar_only=False, skip_second_find=None,
-                 model_full_slit=None, no_poly=None, manual=None, sky_sigrej=None):
->>>>>>> c6483186
 
         # Grab the parameter names and values from the function
         # arguments
@@ -2146,7 +2134,6 @@
                                               descr=list(descr.values()))
         self.validate()
 
-<<<<<<< HEAD
     @classmethod
     def from_dict(cls, cfg):
         k = cfg.keys()
@@ -2155,16 +2142,6 @@
         for pk in parkeys:
             kwargs[pk] = cfg[pk] if pk in k else None
         return cls(**kwargs)
-=======
-        # Boxcar Parameters
-        defaults['boxcar_only'] = False
-        dtypes['boxcar_only'] = bool
-        descr['boxcar_only'] = 'Perform only boxcar extraction?  This is only valid for Echelle + Near-IR thus far (e.g. NIRES)'
-
-        defaults['boxcar_radius'] = 1.5
-        dtypes['boxcar_radius'] = [int, float]
-        descr['boxcar_radius'] = 'Boxcar radius in arcseconds used for boxcar extraction'
->>>>>>> c6483186
 
     def validate(self):
         pass
@@ -2185,6 +2162,7 @@
                  find_extrap_npoly=None, maxnumber=None,
                  find_fwhm=None, ech_find_max_snr=None,
                  ech_find_min_snr=None, ech_find_nabove_min_snr=None,
+                 skip_second_find=None,
                  ):
         # Grab the parameter names and values from the function
         # arguments
@@ -2204,10 +2182,6 @@
         dtypes['trace_npoly'] = int
         descr['trace_npoly'] = 'Order of legendre polynomial fits to object traces.'
 
-        defaults['skip_second_find'] = False
-        dtypes['skip_second_find'] = bool
-        descr['skip_second_find'] = 'Perform only one pass on object finding?'
-
         defaults['maxnumber'] = 10
         dtypes['maxnumber'] = int
         descr['maxnumber'] = 'Maximum number of objects to extract in a science frame.  Use ' \
@@ -2257,6 +2231,10 @@
         dtypes['ech_find_nabove_min_snr'] = int
         descr['ech_find_nabove_min_snr'] = 'Criteria for keeping echelle objects. They must either have a maximum S/N across all the orders greater than ech_find_max_snr,  value' \
                                            ' or they must have S/N > ech_find_min_snr on >= ech_find_nabove_min_snr orders'
+
+        defaults['skip_second_find'] = False
+        dtypes['skip_second_find'] = bool
+        descr['skip_second_find'] = 'Only perform one round of object finding (mainly for quick_look)'
 
         # Instantiate the parameter set
         super(FindObjPar, self).__init__(list(pars.keys()),
@@ -2277,6 +2255,7 @@
                    'find_extrap_npoly', 'maxnumber',
                    'find_maxdev', 'find_fwhm', 'ech_find_max_snr',
                    'ech_find_min_snr', 'ech_find_nabove_min_snr',
+                   'skip_second_find',
                    ]
         kwargs = {}
         for pk in parkeys:
@@ -2372,6 +2351,7 @@
     def __init__(self,
                  boxcar_radius=None, std_prof_nsigma=None,
                  sn_gauss=None, model_full_slit=None, manual=None,
+                 boxcar_only=None,
                  ):
         # Grab the parameter names and values from the function
         # arguments
@@ -2399,6 +2379,10 @@
         defaults['boxcar_radius'] = 1.5
         dtypes['boxcar_radius'] = [int, float]
         descr['boxcar_radius'] = 'Boxcar radius in arcseconds used for boxcar extraction'
+
+        defaults['boxcar_only'] = False
+        dtypes['boxcar_only'] = bool
+        descr['boxcar_only'] = 'Perform boxcar extraction only (i.e. skip Optimal)'
 
         defaults['std_prof_nsigma'] = 30.
         dtypes['std_prof_nsigma'] = float
@@ -2431,23 +2415,12 @@
     @classmethod
     def from_dict(cls, cfg):
         k = cfg.keys()
-<<<<<<< HEAD
 
         # Basic keywords
         parkeys = ['boxcar_radius', 'std_prof_nsigma',
                    'sn_gauss', 'model_full_slit',
-                   'manual'
+                   'manual', 'boxcar_only'
                    ]
-=======
-        #ToDO change to updated param list
-        parkeys = ['bspline_spacing', 'boxcar_radius', 'trace_npoly', 'global_sky_std',
-                   'sig_thresh', 'maxnumber', 'sn_gauss', 'model_full_slit', 'no_poly', 'manual',
-                   'find_trim_edge', 'find_cont_fit', 'find_npoly_cont', 'find_fwhm', 'find_maxdev',
-                   'find_extrap_npoly',
-                   'ech_find_max_snr', 'ech_find_min_snr', 'ech_find_nabove_min_snr',
-                   'std_prof_nsigma', 'sky_sigrej',
-                   'boxcar_only']
->>>>>>> c6483186
         kwargs = {}
         for pk in parkeys:
             kwargs[pk] = cfg[pk] if pk in k else None
@@ -2488,9 +2461,9 @@
 
         # Fill out parameter specifications.  Only the values that are
         # *not* None (i.e., the ones that are defined) need to be set
-        defaults['caldir'] = 'default'
+        defaults['caldir'] = 'Masters'
         dtypes['caldir'] = str
-        descr['caldir'] = 'Directory for read/write of master files. If left as "default", it is set by the PypeIt class.'
+        descr['caldir'] = 'Directory relative to calling directory to write master files.'
 
         dtypes['setup'] = str
         descr['setup'] = 'If masters=\'force\', this is the setup name to be used: e.g., ' \
@@ -2687,7 +2660,7 @@
         dtypes['calibrations'] = [ ParSet, dict ]
         descr['calibrations'] = 'Parameters for the calibration algorithms'
 
-        defaults['scienceframe'] = FrameGroupPar(frametype='science', process=ProcessImagesPar(cr_reject=False))
+        defaults['scienceframe'] = FrameGroupPar(frametype='science')
         dtypes['scienceframe'] = [ ParSet, dict ]
         descr['scienceframe'] = 'The frames and combination rules for the science observations'
 
