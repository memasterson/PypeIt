"""
Module for the SpecObjs and SpecObj classes

.. include common links, assuming primary doc root is up one directory
.. include:: ../links.rst
"""
import os
import re

import numpy as np

from astropy.units import Quantity
from astropy.io import fits

from pypeit import msgs
from pypeit.core import save
from pypeit import specobj
from pypeit.io import initialize_header
from pypeit.spectrographs.util import load_spectrograph

from IPython import embed

class SpecObjs(object):
    """
    Object to hold a set of SpecObj objects

    Note that this class overloads:

        - ``__getitem__`` to allow one to pull an attribute or a portion
          of the SpecObjs list
        - ``__setattr__`` to force a custom assignment method
        - ``__getattr__`` to generate an array of attribute 'k' from the
          specobjs.

    Args:
        specobjs (ndarray or list, optional):  One or more SpecObj objects

    Attributes:
        summary (astropy.table.Table):
    """
    @classmethod
    def from_fitsfile(cls, fits_file):
        """
        Instantiate from a FITS file

        Also tag on the Header

        Args:
            fits_file (str):

        Returns:
            specobsj.SpecObjs

        """
        # HDUList
        hdul = fits.open(fits_file)
        nhdu = len(hdul)
        # Init
        slf = cls()
        # Add on the header
        slf.header = hdul[0].header
        # Loop on em
        for kk in range(1,nhdu):
            tbl = fits.connect.read_table_fits(hdul, hdu=kk)
            sobj = specobj.SpecObj.from_table(tbl)
            slf.add_sobj(sobj)

        # JFH I'm commenting this out below. I prefer to just directly write out attributes and reinstantiate them
        # from files. Doing things like this just leads to errors
        # since it is not in touch with the code that actually determined what these attributes should be.

        # PYPELINE specific
        #if slf[0].PYPELINE == 'Echelle':
        #    # Set ech_objid
        #    uni_frac = np.unique(slf.ECH_FRACPOS)
        #    for ii, ufrac in enumerate(uni_frac):
        #        idx = np.isclose(slf.ECH_FRACPOS, ufrac)
        #        slf[idx].ECH_OBJID = ii
        #    # Set ech_orderindx
        #    uni_order = np.unique(slf.ECH_ORDER)
        #    for ii, uorder in enumerate(uni_order):
        #        idx = slf.ECH_ORDER == uorder
        #        slf[idx].ech_orderindx = ii

        # Return
        return slf

    def __init__(self, specobjs=None, header=None):

        # Only one attribute is allowed for this Object -- specobjs
        if specobjs is None:
            self.specobjs = np.array([])
        else:
            if isinstance(specobjs, (list, np.ndarray)):
                specobjs = np.array(specobjs)
            self.specobjs = specobjs

        self.header = header if header is not None else None

        # Turn off attributes from here
        #   Anything else set will be on the individual specobj objects in the specobjs array
        self.__initialised = True

    def __setattr__(self, item, value):
        """
        Define a custom assignment method.

        Args:
            item (str):
                Item to set
            value (object):
                Value of the item

        """
        if not '_SpecObjs__initialised' in self.__dict__:  # this test allows attributes to be set in the __init__ method
            return dict.__setattr__(self, item, value)
        elif item in self.__dict__:  # any normal attributes are handled normally
            dict.__setattr__(self, item, value)
        else:
            # Special handling when the input is an array/list and the length matches that of the slice
            if isinstance(value, (list, np.ndarray)):
                if len(self.specobjs) == len(value):  # Assume these are to be paired up
                    for kk, specobj in enumerate(self.specobjs):
                        setattr(specobj, item, value[kk])
                    return
            #
            for specobj in self.specobjs:
                setattr(specobj, item, value)

    @property
    def nobj(self):
        """
        Return the number of SpecObj objects

        Returns:
            int

        """
        return len(self.specobjs)

    def unpack_object(self, ret_flam=False):
        """
        Utility function to unpack the sobjs for one object and
        return various numpy arrays describing the spectrum and meta
        data. The user needs to already have trimmed the Specobjs to
        the relevant indices for the object.

        Args:
           ret_flam (:obj:`bool`, optional):
              If True return the FLAM, otherwise return COUNTS.

        Returns:
            tuple: Returns the following where all numpy arrays
            returned have shape (nspec, norders) for Echelle data and
            (nspec,) for Multislit data.

                - wave (`numpy.ndarray`_): Wavelength grids
                - flux (`numpy.ndarray`_): Flambda or counts
                - flux_ivar (`numpy.ndarray`_): Inverse variance (of
                  Flambda or counts)
                - flux_gpm (`numpy.ndarray`_): Good pixel mask.
                  True=Good
                - meta_spec (dict:) Dictionary containing meta data.
                  The keys are defined by
                  spectrograph.header_cards_from_spec()
                - header (astropy.io.header object): header from
                  spec1d file
    """

        # Read in the spec1d file
        norddet = self.nobj
        if ret_flam:
            # TODO Should nspec be an attribute of specobj?
            nspec = self[0].OPT_FLAM.size
        else:
            nspec = self[0].OPT_COUNTS.size
        # Allocate arrays and unpack spectrum
        wave = np.zeros((nspec, norddet))
        flux = np.zeros((nspec, norddet))
        flux_ivar = np.zeros((nspec, norddet))
        flux_gpm = np.zeros((nspec, norddet), dtype=bool)
        detector = np.zeros(norddet, dtype=int)
        ech_orders = np.zeros(norddet, dtype=int)
<<<<<<< HEAD
=======
        # TODO make the extraction that is desired OPT vs BOX and optional input variable.
>>>>>>> 9a5d88b5
        for iorddet in range(norddet):
            wave[:, iorddet] = self[iorddet].OPT_WAVE
            flux_gpm[:, iorddet] = self[iorddet].OPT_MASK
            detector[iorddet] = self[iorddet].DET
            if self[0].PYPELINE == 'Echelle':
                ech_orders[iorddet] = self[iorddet].ECH_ORDER
            if ret_flam:
                flux[:, iorddet] = self[iorddet].OPT_FLAM
                flux_ivar[:, iorddet] = self[iorddet].OPT_FLAM_IVAR
            else:
                flux[:, iorddet] = self[iorddet].OPT_COUNTS
                flux_ivar[:, iorddet] = self[iorddet].OPT_COUNTS_IVAR

        # Populate meta data
<<<<<<< HEAD
=======
        # TODO Remove this hack is it needed? If PYP_SPEC is always written then it is not.
>>>>>>> 9a5d88b5
        try:
            spectrograph = load_spectrograph(self.header['PYP_SPEC'])
        except:
            # TODO JFH  This is a hack until a generic spectrograph is implemented.
            spectrograph = load_spectrograph('shane_kast_blue')

        meta_spec = {}
        core_keys = spectrograph.header_cards_for_spec()
        for key in core_keys:
            try:
                meta_spec[key.upper()] = self.header[key.upper()]
            except KeyError:
<<<<<<< HEAD
=======
                msgs.warn('Core meta data is missing from the specobjs header ')
>>>>>>> 9a5d88b5
                pass
        # Add the pyp spec.
        # TODO JFH: Make this an atribute of the specobj by default.
        meta_spec['PYP_SPEC'] = self.header['PYP_SPEC']
        meta_spec['PYPELINE'] = self[0].PYPELINE
        meta_spec['DET'] = detector
        if self[0].PYPELINE == 'MultiSlit' and self.nobj == 1:
            meta_spec['ECH_ORDERS'] = None
            return wave.reshape(nspec), flux.reshape(nspec), flux_ivar.reshape(nspec), \
                   flux_gpm.reshape(nspec), meta_spec, self.header
        else:
            meta_spec['ECH_ORDERS'] = ech_orders
            return wave, flux, flux_ivar, flux_gpm, meta_spec, self.header






    def get_std(self, multi_spec_det=None):
        """
        Return the standard star from this Specobjs. For MultiSlit this
        will be a single specobj in SpecObjs container, for Echelle it
        will be the standard for all the orders.

        Args:
            multi_spec_det (list):
                If there are multiple detectors arranged in the spectral direction, return the sobjs for
                the standard on each detector.

        Returns:
            SpecObj or SpecObjs

        """
        # Is this MultiSlit or Echelle
        pypeline = (self.PYPELINE)[0]
        if 'MultiSlit' in pypeline:
            # Have to do a loop to extract the counts for all objects
            SNR = np.median(self.OPT_COUNTS*np.sqrt(self.OPT_COUNTS_IVAR), axis=1)
            # For multiple detectors grab the requested detectors
            if multi_spec_det is not None:
                sobjs_std = SpecObjs(header=self.header)
                # Now append the maximum S/N object on each detector
                for idet in multi_spec_det:
                    this_det = self.DET == idet
                    istd = SNR[this_det].argmax()
                    sobjs_std.add_sobj(self[this_det][istd])
            else: # For normal multislit take the brightest object
                istd = SNR.argmax()
                # Return
                sobjs_std = SpecObjs(specobjs=[self[istd]], header=self.header)
            sobjs_std.header = self.header
            return sobjs_std
        elif 'Echelle' in pypeline:
            uni_objid = np.unique(self.ECH_FRACPOS)  # A little risky using floats
            uni_order = np.unique(self.ECH_ORDER)
            nobj = len(uni_objid)
            norders = len(uni_order)
            # Build up S/N
            SNR = np.zeros((norders, nobj))
            for iobj in range(nobj):
                for iord in range(norders):
                    ind = (self.ECH_FRACPOS == uni_objid[iobj]) & (self.ECH_ORDER == uni_order[iord])
                    spec = self[ind]
                    SNR[iord, iobj] = np.median(spec[0].OPT_COUNTS*np.sqrt(spec[0].OPT_COUNTS_IVAR))
            # Maximize S/N
            SNR_all = np.sqrt(np.sum(SNR**2,axis=0))
            objid_std = uni_objid[SNR_all.argmax()]
            # Finish
            indx = self.ECH_FRACPOS == objid_std
            # Return
            sobjs_std = SpecObjs(specobjs=self[indx], header=self.header)
            sobjs_std.header = self.header
            return sobjs_std
        else:
            msgs.error('Unknown pypeline')

    def append_neg(self, sobjs_neg):
        """
        Append negative objects and change the sign of their objids for IR reductions

        Args:
            sobjs_neg (SpecObjs):

        """
        if sobjs_neg.nobj == 0:
            msgs.warn("No negative objects found...")
            return
        # Assign the sign and the objids
        sobjs_neg.sign = -1.0
        if sobjs_neg[0].PYPELINE == 'Echelle':
<<<<<<< HEAD
            sobjs_neg.ECH_OBJID = -1*sobjs_neg.ECH_OBJID
            sobjs_neg.OBJID = -1*sobjs_neg.OBJID
=======
            sobjs_neg.ECH_OBJID = -sobjs_neg.ECH_OBJID
            sobjs_neg.OBJID = -sobjs_neg.OBJID
>>>>>>> 9a5d88b5
        elif sobjs_neg[0].PYPELINE == 'MultiSlit':
            sobjs_neg.OBJID = -sobjs_neg.OBJID
        else:
            msgs.error("Should not get here")
        self.add_sobj(sobjs_neg)

        # Sort objects according to their spatial location. Necessary for the extraction to properly work
        if self.nobj > 0:
            self.specobjs = self.specobjs[np.argsort(self.SPAT_PIXPOS)]

    def purge_neg(self):
        """
        Purge negative objects from specobjs for IR reductions

        """
        # Assign the sign and the objids
        if self.nobj > 0:
            if self[0].PYPELINE == 'Echelle':
                index = self.ECH_OBJID < 0
            elif self[0].PYPELINE == 'MultiSlit':
                index = self.OBJID < 0
            else:
                msgs.error("Should not get here")
            self.remove_sobj(index)


    def slitorder_indices(self, slitorder):
        """
        Return the set of indices matching the input slit/order
        """
        if self[0].PYPELINE == 'Echelle':
            indx = self.ECH_ORDERINDX == slitorder
        elif self[0].PYPELINE == 'MultiSlit':
            indx = self.SLITID == slitorder
        else:
            msgs.error("Should not get here")
        #
        return indx

    def name_indices(self, name):
        """
        Return the set of indices matching the input slit/order
<<<<<<< HEAD
=======

        Parameters
        ----------
        name: str
           The name of the object

        Returns
        -------
        indx: array-like, shape (nobj,)
           Array of indices with the corresponding name.

>>>>>>> 9a5d88b5
        """
        if self[0].PYPELINE == 'Echelle':
            indx = self.ECH_NAME == name
        elif self[0].PYPELINE == 'MultiSlit':
            indx = self.NAME == name
        else:
            msgs.error("Should not get here")
        return indx


    def slitorder_objid_indices(self, slitorder, objid):
        """
        Return the set of indices matching the input slit/order and the input objid
        """
        if self[0].PYPELINE == 'Echelle':
            indx = (self.ECH_ORDERINDX == slitorder) & (self.ECH_OBJID == objid)
        elif self[0].PYPELINE == 'MultiSlit':
            indx = (self.SLITID == slitorder) & (self.OBJID == objid)
        else:
            msgs.error("Should not get here")
        #
        return indx

    def set_names(self):
        for sobj in self.specobjs:
            sobj.set_name()

    def add_sobj(self, sobj):
        """
        Add one or more SpecObj
        The summary table is rebuilt

        Args:
            sobj (SpecObj or list or ndarray):  On or more SpecObj objects

        Returns:


        """
        if isinstance(sobj, specobj.SpecObj):
            self.specobjs = np.append(self.specobjs, [sobj])
        elif isinstance(sobj, (np.ndarray,list)):
            self.specobjs = np.append(self.specobjs, sobj)
        elif isinstance(sobj, SpecObjs):
            for isobj in sobj:
                self.specobjs = np.append(self.specobjs, isobj)

    def remove_sobj(self, index):
        """
        Remove an object

        Args:
            index: int

        Returns:

        """
        msk = np.ones(self.specobjs.size, dtype=bool)
        msk[index] = False
        # Do it
        self.specobjs = self.specobjs[msk]

    def copy(self):
        """
        Generate a copy of self

        Returns:
            SpecObjs

        """
        sobj_copy = SpecObjs(header=self.header)
        for sobj in self.specobjs:
            sobj_copy.add_sobj(sobj.copy())
        return sobj_copy

    def grab_spec_arrays(self, obj_id, DET=None, ECH_ORDER=None, **kwargs):
        # In development
        pass


#    JFH This function is deprecated
#    def set_idx(self):
#        """
#        Set the idx in all the SpecObj
#        Update the summary Table
#
#        Returns:
#
#        """
#        for sobj in self.specobjs:
#            sobj.set_idx()

    def __getitem__(self, item):
        """
        Overload to allow one to pull an attribute or a portion of the
        SpecObjs list

        Args:
            item (:obj:`str`, :obj:`int`, :obj:`slice`)

        Returns:
            The selected items as either an object,
            :class:`pypeit.specobj.SpecObj`, or
            :class:`pypeit.specobjs.SpecObjs`, depending on the input
            item.
        """
        if isinstance(item, str):
            return self.__getattr__(item)
        elif isinstance(item, (int, np.integer)):
            return self.specobjs[item]   # TODO Is this using pointers or creating new data????
        elif (isinstance(item, slice) or  # Stolen from astropy.table
            isinstance(item, np.ndarray) or
            isinstance(item, list) or
            isinstance(item, tuple) and all(isinstance(x, np.ndarray) for x in item)):
            # here for the many ways to give a slice; a tuple of ndarray
            # is produced by np.where, as in t[np.where(t['a'] > 2)]
            # For all, a new table is constructed with slice of all columns
            return SpecObjs(specobjs=self.specobjs[item], header=self.header)

    def __getattr__(self, k):
        """
        Overloaded to generate an array of attribute 'k' from the
        :class:`pypeit.specobj.SpecObj` objects.

        First attempts to grab data from the Summary table, then the list
        """
        if len(self.specobjs) == 0:
            raise ValueError("Empty specobjs")
        try:
            lst = [getattr(specobj, k) for specobj in self.specobjs]
        except ValueError:
            raise ValueError("Attribute does not exist")
        # Recast as an array
        return lst_to_array(lst)

    # Printing
    def __repr__(self):
        txt = '<{:s}:'.format(self.__class__.__name__)
        if self.nobj == 0:
            txt += "Empty SpecObjs"
        else:
            txt += '\n'
            for sobj in self.specobjs:
                txt += '  {} \n'.format(sobj)
        txt += '>'
        return txt

    def __len__(self):
        return len(self.specobjs)

    def build_header(self, head_fitstbl, spectrograph):
        """
        Builds the spec1d file header from the fitstbl meta data and meta data from spectrograph
        Args:
            head_fitstbl (header):
               Header from fitstbl
            spectrograph (object):
               Spectrograph object

        Returns:

        """
        header = fits.PrimaryHDU().header
        try:
            header['MJD-OBS'] = head_fitstbl['mjd']  # recorded as 'mjd' in fitstbl
        except KeyError:
            header['MJD-OBS'] = head_fitstbl['MJD-OBS']
        core_keys = spectrograph.header_cards_for_spec()
        for key in core_keys:
            # Allow for fitstbl vs. header
            try:
                header[key.upper()] = head_fitstbl[key.upper()]
            except KeyError:
                header[key.upper()] = head_fitstbl[key]
        # Specify which pipeline created this file
        header['PYPELINE'] = spectrograph.pypeline
        header['PYP_SPEC'] = (spectrograph.spectrograph, 'PypeIt: Spectrograph name')
        # Observatory
        telescope = spectrograph.telescope
        header['LON-OBS'] = telescope['longitude']
        header['LAT-OBS'] = telescope['latitude']
        header['ALT-OBS'] = telescope['elevation']
        _ = initialize_header(header)
        return header



    def write_to_fits(self, header, outfile, overwrite=True, update_det=None):
        """
        Write the set of SpecObj objects to one multi-extension FITS file

        Args:
            outfile (str):
            header:
            overwrite (bool, optional):
            update_det (int or list, optional):
              If provided, do not clobber the existing file but only update
              the indicated detectors.  Useful for re-running on a subset of detectors

        """
        if os.path.isfile(outfile) and (not overwrite):
            msgs.warn("Outfile exists.  Set overwrite=True to clobber it")
            return

        # If the file exists and update_det is provided, use the existing header
        #   and load up all the other hdus so that we only over-write the ones
        #   we are updating
        if os.path.isfile(outfile) and (update_det is not None):
            hdus, prihdu = save.init_hdus(update_det, outfile)
        else:
            # Build up the Header
            prihdu = fits.PrimaryHDU()
            hdus = [prihdu]
            prihdu.header = header

        ext = len(hdus)-1
        # Loop on the SpecObj objects
        for sobj in self.specobjs:
            if sobj is None:
                continue
            ext += 1
            # Add header keyword
            keywd = 'EXT{:04d}'.format(ext)
            prihdu.header[keywd] = sobj.NAME

            # Table
            shdu = fits.table_to_hdu(sobj._data)
            shdu.name = sobj.NAME
            # Append
            hdus += [shdu]

        # A few more for the header
        prihdu.header['NSPEC'] = len(hdus) - 1
        #prihdu.header['NPIX'] = specObjs.trace_spat.shape[1]
        # Code versions
        #_ = initialize_header(prihdu.header)

        # Finish
        hdulist = fits.HDUList(hdus)
        hdulist.writeto(outfile, overwrite=overwrite)
        msgs.info("Wrote 1D spectra to {:s}".format(outfile))
        return


def lst_to_array(lst, mask=None):
    """
    Simple method to convert a list to an array

    Allows for a list of Quantity objects

    Args:
        lst : list
          Should be number or Quantities
        mask (ndarray of bool, optional):  Limit to a subset of the list.  True=good

    Returns:
        ndarray or Quantity array:  Converted list

    """
    if mask is None:
        mask = np.array([True]*len(lst))
    if isinstance(lst[0], Quantity):
        return Quantity(lst)[mask]
    else:
        return np.array(lst)[mask]<|MERGE_RESOLUTION|>--- conflicted
+++ resolved
@@ -181,10 +181,7 @@
         flux_gpm = np.zeros((nspec, norddet), dtype=bool)
         detector = np.zeros(norddet, dtype=int)
         ech_orders = np.zeros(norddet, dtype=int)
-<<<<<<< HEAD
-=======
         # TODO make the extraction that is desired OPT vs BOX and optional input variable.
->>>>>>> 9a5d88b5
         for iorddet in range(norddet):
             wave[:, iorddet] = self[iorddet].OPT_WAVE
             flux_gpm[:, iorddet] = self[iorddet].OPT_MASK
@@ -199,10 +196,7 @@
                 flux_ivar[:, iorddet] = self[iorddet].OPT_COUNTS_IVAR
 
         # Populate meta data
-<<<<<<< HEAD
-=======
         # TODO Remove this hack is it needed? If PYP_SPEC is always written then it is not.
->>>>>>> 9a5d88b5
         try:
             spectrograph = load_spectrograph(self.header['PYP_SPEC'])
         except:
@@ -215,10 +209,7 @@
             try:
                 meta_spec[key.upper()] = self.header[key.upper()]
             except KeyError:
-<<<<<<< HEAD
-=======
                 msgs.warn('Core meta data is missing from the specobjs header ')
->>>>>>> 9a5d88b5
                 pass
         # Add the pyp spec.
         # TODO JFH: Make this an atribute of the specobj by default.
@@ -310,13 +301,8 @@
         # Assign the sign and the objids
         sobjs_neg.sign = -1.0
         if sobjs_neg[0].PYPELINE == 'Echelle':
-<<<<<<< HEAD
-            sobjs_neg.ECH_OBJID = -1*sobjs_neg.ECH_OBJID
-            sobjs_neg.OBJID = -1*sobjs_neg.OBJID
-=======
             sobjs_neg.ECH_OBJID = -sobjs_neg.ECH_OBJID
             sobjs_neg.OBJID = -sobjs_neg.OBJID
->>>>>>> 9a5d88b5
         elif sobjs_neg[0].PYPELINE == 'MultiSlit':
             sobjs_neg.OBJID = -sobjs_neg.OBJID
         else:
@@ -359,8 +345,6 @@
     def name_indices(self, name):
         """
         Return the set of indices matching the input slit/order
-<<<<<<< HEAD
-=======
 
         Parameters
         ----------
@@ -372,7 +356,6 @@
         indx: array-like, shape (nobj,)
            Array of indices with the corresponding name.
 
->>>>>>> 9a5d88b5
         """
         if self[0].PYPELINE == 'Echelle':
             indx = self.ECH_NAME == name
